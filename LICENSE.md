--- conflicted
+++ resolved
@@ -1,12 +1,4 @@
-<<<<<<< HEAD
-**Simplified BSD License**
-
-https://opensource.org/licenses/BSD-2-Clause
-
-Copyright (c) 2017-2018, Pablo Pavón Mariño
-=======
 BSD 2-Clause License
->>>>>>> 34aebd64
 
 Copyright (c) 2017, Pablo Pavon Marino
 All rights reserved.
