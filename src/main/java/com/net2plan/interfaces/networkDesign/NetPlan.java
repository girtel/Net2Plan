/*******************************************************************************
 * Copyright (c) 2016 Pablo Pavon-Marino.
 * All rights reserved. This program and the accompanying materials
 * are made available under the terms of the GNU Lesser Public License v2.1
 * which accompanies this distribution, and is available at
 * http://www.gnu.org/licenses/lgpl.html
 *
 * Contributors:
 *     Pablo Pavon-Marino - Jose-Luis Izquierdo-Zaragoza, up to version 0.3.1
 *     Pablo Pavon-Marino - from version 0.4.0 onwards
 ******************************************************************************/

package com.net2plan.interfaces.networkDesign;

import java.awt.geom.Point2D;
import java.io.File;
import java.io.FileInputStream;
import java.io.FileNotFoundException;
import java.io.FileOutputStream;
import java.io.IOException;
import java.io.InputStream;
import java.io.OutputStream;
import java.util.ArrayList;
import java.util.Collection;
import java.util.Collections;
import java.util.HashMap;
import java.util.HashSet;
import java.util.Iterator;
import java.util.LinkedHashSet;
import java.util.LinkedList;
import java.util.List;
import java.util.Locale;
import java.util.Map;
import java.util.Map.Entry;
import java.util.Set;

import javax.xml.stream.FactoryConfigurationError;
import javax.xml.stream.XMLStreamException;
import javax.xml.stream.events.XMLEvent;

import org.apache.commons.lang3.mutable.MutableLong;
import org.codehaus.stax2.XMLInputFactory2;
import org.codehaus.stax2.XMLOutputFactory2;
import org.codehaus.stax2.XMLStreamReader2;
import org.codehaus.stax2.XMLStreamWriter2;
import org.jgrapht.experimental.dag.DirectedAcyclicGraph;

import com.net2plan.internal.AttributeMap;
import com.net2plan.internal.ErrorHandling;
import com.net2plan.internal.Version;
import com.net2plan.internal.XMLUtils;
import com.net2plan.libraries.GraphUtils;
import com.net2plan.libraries.SRGUtils;
import com.net2plan.utils.CollectionUtils;
import com.net2plan.utils.Constants.RoutingCycleType;
import com.net2plan.utils.Constants.RoutingType;
import com.net2plan.utils.DoubleUtils;
import com.net2plan.utils.Pair;
import com.net2plan.utils.StringUtils;

import cern.colt.function.tdouble.DoubleFunction;
import cern.colt.list.tdouble.DoubleArrayList;
import cern.colt.list.tint.IntArrayList;
import cern.colt.matrix.tdouble.DoubleFactory1D;
import cern.colt.matrix.tdouble.DoubleFactory2D;
import cern.colt.matrix.tdouble.DoubleMatrix1D;
import cern.colt.matrix.tdouble.DoubleMatrix2D;

/**
 * <p>Class defining a complete multi-layer network structure. Layers may
 * contain links, demands, routes and protection segments or forwarding rules,
 * while nodes and SRGs are defined with a network-wide scope, that is, they
 * appear in all layers. To simplify handling of single-layer designs, methods that may refer to
 * layer-specific elements have an optiona input parameter of type {@link com.net2plan.interfaces.networkDesign.NetworkLayer NetworkLayer}.
 * In case of not using this optional parameter, the action
 * will be applied to the default layer (by default it is first defined layer),
 * which can be modified using the {@link #setNetworkLayerDefault(NetworkLayer)} setNetworkLayerDefault())}
 * method.</p>
 *
 * <p>Internal representation of the {@code NetPlan} object is based on:</p>
 * <ul>
 *     <li>{@link com.net2plan.interfaces.networkDesign.NetworkLayer NetworkLayer} objects.</li>
 *     <li>{@link com.net2plan.interfaces.networkDesign.Node Node} objects.</li>
 *     <li>{@link com.net2plan.interfaces.networkDesign.Link Link} objects.</li>
 *     <li>{@link com.net2plan.interfaces.networkDesign.Route Route} objects (depending on the selected {@link com.net2plan.utils.Constants.RoutingCycleType Routing Type}.</li>
 *     <li>{@link com.net2plan.interfaces.networkDesign.Demand Unicast} or {@link com.net2plan.interfaces.networkDesign.MulticastDemand Multicast} demand objects. </li>
 *     <li>{@link com.net2plan.interfaces.networkDesign.ProtectionSegment Protection Segment} objects.</li>
 *     <li>{@link com.net2plan.interfaces.networkDesign.SharedRiskGroup Shared Risk Group} objects</li>
 * </ul>
 *
 * <p>Each element has a unique identifier (represented as {@code long}) assigned the moment they are created, and two elements
 * (irregardless of their type) cannot share this identifier. This id is incremental (but not necessarily consecutive) and perpetual (i.e after removing an element identifiers are no renumbered).</p>
 * <p>Also, elements have an index number that identify them among their own type (nodes, links, etc.). Indexes are renumbered when an element is removed and are zero base, that is the first
 * element of its type is always 0 and the last is N-1 (where N is the total number of elements of the same type).</p>
 *
 * <p>An instance of a NetPlan object can be set as unmodifiable through the
 * {@link NetPlan#setModifiableState(boolean)} setModifiableState())} method. The instance will work
 * transparently as {@code NetPlan} object unless you try to change it. Calling
 * any method that can potentially change the network (e.g. add/set/remove methods)
 * throws an {@code UnsupportedOperationException}.</p>
 *
 * @author Pablo Pavon-Marino, Jose-Luis Izquierdo-Zaragoza
 * @since 0.2.0
 */
@SuppressWarnings("unchecked")
public class NetPlan extends NetworkElement
{
	final static String TEMPLATE_CROSS_LAYER_UNITS_NOT_MATCHING = "Link capacity units at layer %d (%s) do not match demand traffic units at layer %d (%s)";
	final static String TEMPLATE_NO_MORE_NETWORK_ELEMENTS_ALLOWED = "Maximum number of identifiers in the design reached";
	final static String TEMPLATE_NO_MORE_NODES_ALLOWED = "Maximum node identifier reached";
	final static String TEMPLATE_NO_MORE_LINKS_ALLOWED = "Maximum link identifier for layer %d reached";
	final static String TEMPLATE_NO_MORE_DEMANDS_ALLOWED = "Maximum demand identifier for layer %d reached";
	final static String TEMPLATE_NO_MORE_MULTICASTDEMANDS_ALLOWED = "Maximum multicast demand identifier for layer %d reached";
	final static String TEMPLATE_NO_MORE_ROUTES_ALLOWED = "Maximum route identifier for layer %d reached";
	final static String TEMPLATE_NO_MORE_MULTICASTTREES_ALLOWED = "Maximum multicast tree identifier for layer %d reached";
	final static String TEMPLATE_NO_MORE_SEGMENTS_ALLOWED = "Maximum protection segment identifier for layer %d reached";
	final static String TEMPLATE_NO_MORE_SRGS_ALLOWED = "Maximum SRG identifier reached";
	final static String TEMPLATE_NOT_ACTIVE_LAYER = "Layer %d is not in the network";
	final static String TEMPLATE_NOT_ACTIVE_NODE = "Node %d is not in the network";
	final static String TEMPLATE_NOT_ACTIVE_LINK = "Link %d is not in the network";
	final static String TEMPLATE_NOT_ACTIVE_DEMAND = "Demand %d is not in the network";
	final static String TEMPLATE_NOT_ACTIVE_MULTICASTDEMAND = "Multicast demand %d is not in the network";
	final static String TEMPLATE_NOT_ACTIVE_ROUTE = "Route %d is not in the network";
	final static String TEMPLATE_NOT_ACTIVE_MULTICASTTREE = "Multicast tree %d is not in the network";
	final static String TEMPLATE_NOT_ACTIVE_FORWARDING_RULE = "Forwarding rule (%d, %d) is not in the network";
	final static String TEMPLATE_NOT_ACTIVE_SEGMENT = "Protection segment %d is not in the network";
	final static String TEMPLATE_NOT_ACTIVE_SRG = "SRG %d is not in the network";
	final static String TEMPLATE_DEMAND_NOT_ACTIVE_IN_LAYER = "Demand %d is not in layer %d";
	final static String TEMPLATE_LINK_NOT_ACTIVE_IN_LAYER = "Link %d is not in layer %d";
	final static String TEMPLATE_ROUTE_NOT_ACTIVE_IN_LAYER = "Route %d is not in layer %d";
	final static String TEMPLATE_MULTICASTDEMAND_NOT_ACTIVE_IN_LAYER = "Multicast demand %d is not in layer %d";
	final static String TEMPLATE_MULTICASTTREE_NOT_ACTIVE_IN_LAYER = "Multicast tree %d is not in layer %d";
	final static String TEMPLATE_PROTECTIONSEGMENT_NOT_ACTIVE_IN_LAYER = "Protection segment %d is not in layer %d";
	final static String TEMPLATE_FORWARDINGRULE_NOT_ACTIVE_IN_LAYER = "Forwarding rule %d is not in layer %d";
	final static String TEMPLATE_ROUTE_NOT_ALL_LINKS_SAME_LAYER = "Not all of the links of the route belong to the same layer";
	final static String TEMPLATE_SEGMENT_NOT_ALL_LINKS_SAME_LAYER = "Not all of the links of the protection segment belong to the same layer";
	final static String TEMPLATE_MULTICASTTREE_NOT_ALL_LINKS_SAME_LAYER = "Not all of the links of the multicast tree belong to the same layer";
	final static String TEMPLATE_NOT_OF_THE_SAME_LAYER_ROUTE_AND_SEGMENT = "The route %d and the segment %d are of different layers (%d, %d)";
	final static String UNMODIFIABLE_EXCEPTION_STRING = "Unmodifiable NetState object - can't be changed";
	final static String KEY_STRING_BIDIRECTIONALCOUPLE = "bidirectionalCouple";

	RoutingType DEFAULT_ROUTING_TYPE = RoutingType.SOURCE_ROUTING;
	boolean isModifiable;
	String networkDescription;
	String networkName;
	NetworkLayer defaultLayer;
	MutableLong nextElementId;

	ArrayList<NetworkLayer> layers;
	ArrayList<Node> nodes;
	ArrayList<Resource> resources;
	ArrayList<SharedRiskGroup> srgs;

	HashSet<Node> cache_nodesDown;
	Map<Long,Node> cache_id2NodeMap;
	Map<Long,Resource> cache_id2ResourceMap;
	Map<Long,NetworkLayer> cache_id2LayerMap;
	Map<Long,Link> cache_id2LinkMap;
	Map<Long,Demand> cache_id2DemandMap;
	Map<Long,MulticastDemand> cache_id2MulticastDemandMap;
	Map<Long,Route> cache_id2RouteMap;
	Map<Long,MulticastTree> cache_id2MulticastTreeMap;
	Map<Long,ProtectionSegment> cache_id2ProtectionSegmentMap;
	Map<Long,SharedRiskGroup> cache_id2srgMap;

	DirectedAcyclicGraph<NetworkLayer, DemandLinkMapping> interLayerCoupling;


	/**
	 * <p>Default constructor. Creates an empty design</p>
	 *
	 * @since 0.4.0
	 */
	public NetPlan()
	{
		super (null , 0 , 0 , new AttributeMap());

		this.netPlan = this;
		DEFAULT_ROUTING_TYPE = RoutingType.SOURCE_ROUTING;
		isModifiable = true;

		networkDescription = "";
		networkName = "";

		nextElementId = new MutableLong(1);

		layers = new ArrayList<NetworkLayer> ();
		nodes = new ArrayList<Node> ();
		srgs= new ArrayList<SharedRiskGroup> ();
		resources = new ArrayList<Resource> ();

		cache_nodesDown = new HashSet<Node> ();
		this.cache_id2NodeMap = new HashMap <Long,Node> ();
		this.cache_id2ResourceMap = new HashMap <Long,Resource> ();
		this.cache_id2LayerMap = new HashMap <Long,NetworkLayer> ();
		this.cache_id2srgMap= new HashMap<Long,SharedRiskGroup> ();
		this.cache_id2LinkMap = new HashMap<Long,Link> ();
		this.cache_id2DemandMap = new HashMap<Long,Demand> ();
		this.cache_id2MulticastDemandMap = new HashMap<Long,MulticastDemand> ();
		this.cache_id2RouteMap = new HashMap<Long,Route> ();
		this.cache_id2MulticastTreeMap = new HashMap<Long,MulticastTree> ();
		this.cache_id2ProtectionSegmentMap = new HashMap<Long,ProtectionSegment> ();

		interLayerCoupling = new DirectedAcyclicGraph<NetworkLayer, DemandLinkMapping>(DemandLinkMapping.class);

		defaultLayer = addLayer("Layer 0", null, null, null, null);
	}


	/********************************************************************************************************/
	/********************************************************************************************************/
	/********************************* INIT BLOCK ***********************************************************************/
	/********************************************************************************************************/
	/********************************************************************************************************/
	/********************************************************************************************************/
	/********************************************************************************************************/

  /**
	 * <p>Generates a new network design from a given {@code .n2p} file.</p>
	 *
	 * @param file {@code .n2p} file
	 * @since 0.2.0
	 */
	public NetPlan(File file)
	{
		this();
		NetPlan np = loadFromFile(file);
		if (ErrorHandling.isDebugEnabled()) np.checkCachesConsistency();
		assignFrom(np);
		if (ErrorHandling.isDebugEnabled()) this.checkCachesConsistency();
//		System.out.println ("End NetPlan(File file): " + netPlan + " ----------- ");
	}

  /**
	 * <p>Generates a new network design from an input stream.</p>
	 *
	 * @param inputStream Input stream
	 * @since 0.3.1
	 */
	public NetPlan(InputStream inputStream)
	{
		this();

		try
		{
			XMLInputFactory2 xmlInputFactory = (XMLInputFactory2) XMLInputFactory2.newInstance();
			XMLStreamReader2 xmlStreamReader = (XMLStreamReader2) xmlInputFactory.createXMLStreamReader(inputStream);

			while(xmlStreamReader.hasNext())
			{
				int eventType = xmlStreamReader.next();
				switch (eventType)
				{
					case XMLEvent.START_ELEMENT:
						String elementName = xmlStreamReader.getName().toString();
						if (!elementName.equals("network")) throw new RuntimeException("Root element must be 'network'");

						IReaderNetPlan netPlanFormat;
						int index = xmlStreamReader.getAttributeIndex(null, "version");
						if (index == -1)
						{
							System.out.println ("Version 1");
							netPlanFormat = new ReaderNetPlan_v1();
						}
						else
						{
							int version = xmlStreamReader.getAttributeAsInt(index);
							switch(version)
							{
								case 2:
									System.out.println ("Version 2");
									netPlanFormat = new ReaderNetPlan_v2();
									break;

								case 3:
									System.out.println ("Version 3");
									netPlanFormat = new ReaderNetPlan_v3();
									break;

								case 4:
									System.out.println ("Version 4");
									netPlanFormat = new ReaderNetPlan_v4 ();
									break;

								case 5:
									System.out.println ("Version 5");
									netPlanFormat = new ReaderNetPlan_v5 ();
									break;

								default:
									throw new Net2PlanException("Wrong version number");
							}
						}

						netPlanFormat.create(this, xmlStreamReader);
						if (ErrorHandling.isDebugEnabled()) this.checkCachesConsistency();
						return;

					default:
						break;
				}
			}
		}
		catch (Net2PlanException e)
		{
			if (ErrorHandling.isDebugEnabled()) ErrorHandling.printStackTrace(e);
			throw(e);
		}
		catch (FactoryConfigurationError | Exception e)
		{
			if (ErrorHandling.isDebugEnabled()) ErrorHandling.printStackTrace(e);
			throw new RuntimeException(e);
		}

		throw new Net2PlanException("Not a valid .n2p file");
	}

	/**
	 * <p>Returns the unique ids of the provided network elements.</p>
	 * @param collection Network elements
	 * @return Unique ids of the provided network elements. If the input {@code Collection} is a {@code Set}, the returned collection is a {@code HashSet}. If the input
	 * {@code Collection} is a {@code List}, an {@code ArrayList} is returned}.
	 */
	public static Collection<Long> getIds (Collection<? extends NetworkElement> collection)
	{
		Collection<Long> res = (collection instanceof Set)? new HashSet<Long> () : new ArrayList<Long> (collection.size ());
		for (NetworkElement e : collection)
			res.add (e.id);
		return res;
	}

	/**
	 * <p>Returns the indexes of the provided network elements. </p>
	 * @param collection Network elements
	 * @return Indexes of the provided network elements. If the input {@code Collection} is a {@code Set}, the returned collection is a {@code HashSet}. If the input
	 * {@code Collection} is a {@code List}, an {@code ArrayList} is returned}.
	 */
	public static Collection<Integer> getIndexes (Collection<? extends NetworkElement> collection)
	{
		Collection<Integer> res = (collection instanceof Set)? new HashSet<Integer> () : new ArrayList<Integer> (collection.size ());
		for (NetworkElement e : collection)
			res.add (e.index);
		return res;
	}

	/**
	 * <p>Static factory method to get a {@link com.net2plan.interfaces.networkDesign.NetPlan NetPlan} object from a {@code .n2p} file.</p>
	 * @param file Input file
	 * @return A network design
	 */
	public static NetPlan loadFromFile(File file)
	{
		try
		{
			InputStream inputStream = new FileInputStream(file);
			NetPlan np = new NetPlan(inputStream);
			if (ErrorHandling.isDebugEnabled()) np.checkCachesConsistency();
			return np;
		}
		catch(FileNotFoundException e)
		{
			throw new Net2PlanException(e.getMessage());
		}
	}


	/**
	 * <p>Returns true if the given NetPlan object contains the same network than this, meaning that all the network elements
	 * are a copy in every aspect. In particular, saving in disk a design and then loading it again, should produce a network
	 * that is a deep copy of the original. Also, creating a new network using the copy method, should be also a deep copy</p>
	 * @param indexToRemove Index to remove
	 * @return true if the given network is a copy of this one
	 */
	public boolean isDeepCopy (NetPlan np2)
	{
		if (this.DEFAULT_ROUTING_TYPE != np2.DEFAULT_ROUTING_TYPE) throw new RuntimeException ("Bad"); //return false;
		if (this.isModifiable != np2.isModifiable) throw new RuntimeException ("Bad"); //return false;
		if (!this.networkDescription.equals(np2.networkDescription)) throw new RuntimeException ("Bad"); //return false;
		if (!this.networkName.equals(np2.networkName)) throw new RuntimeException ("Bad"); //return false;
		if (this.defaultLayer.id != np2.defaultLayer.id) throw new RuntimeException ("Bad"); //return false;
		if (this.nextElementId.longValue() != np2.nextElementId.longValue()) { System.out.println (this.nextElementId + "," + np2.nextElementId); throw new RuntimeException ("Bad"); } //return false;

		for (int cont = 0 ; cont < nodes.size() ; cont ++)
			if (!this.getNode(cont).isDeepCopy (np2.getNode(cont))) throw new RuntimeException ("Bad"); //return false;
		for (int cont = 0 ; cont < resources.size() ; cont ++)
			if (!this.getResource(cont).isDeepCopy (np2.getResource(cont))) throw new RuntimeException ("Bad"); //return false;
		for (int cont = 0 ; cont < srgs.size() ; cont ++)
			if (!this.getSRG(cont).isDeepCopy (np2.getSRG(cont))) throw new RuntimeException ("Bad"); //return false;
		for (int cont = 0 ; cont < layers.size() ; cont ++)
			if (!this.getNetworkLayer(cont).isDeepCopy (np2.getNetworkLayer(cont))) throw new RuntimeException ("Bad"); //return false;
		return true;
	}


	/**
	 * <p>Removes the network element contained in the list which has the given index, and shifts the indexes of the rest of the elements accordingly.</p>
	 * @param x Network elements
	 * @param indexToRemove Index to remove
	 */
	static void removeNetworkElementAndShiftIndexes (ArrayList<? extends NetworkElement> x , int indexToRemove)
	{
		x.remove(indexToRemove);
		for (int newIndex = indexToRemove ; newIndex < x.size () ; newIndex ++)
			{ x.get(newIndex).index = newIndex; }
	}

	/**
	 * <p>Adds new traffic demands froma traffic matrix given as a {@code DoubleMatrix2D} object.</p>
	 *
	 * <p><b>Important: </b>Previous demands will be removed.</p>
	 * <p><b>Important</b>: Self-demands are not allowed.</p>
	 *
	 * @param trafficMatrix Traffix matrix where i-th row is the ingress node, the j-th column the egress node and each entry the offered traffic
	 * @param optionalLayerParameter Network layer to which to add the demands (optional)
	 * @return A list with the newly created demands
	 * @see com.net2plan.interfaces.networkDesign.Demand
	 */
	public List<Demand> addDemandsFromTrafficMatrix (DoubleMatrix2D trafficMatrix , NetworkLayer ... optionalLayerParameter)
	{
		trafficMatrix = NetPlan.adjustToTolerance(trafficMatrix);
		checkIsModifiable();
		NetworkLayer layer = checkInThisNetPlanOptionalLayerParameter(optionalLayerParameter);
		List<Demand> demands = new LinkedList<Demand> ();
		if ((trafficMatrix.rows () != nodes.size ()) || (trafficMatrix.columns () != nodes.size ())) throw new Net2PlanException ("Wrong matrix size");
		for (int n1 = 0 ; n1 < nodes.size () ; n1 ++) for (int n2 = 0 ; n2 < nodes.size () ; n2 ++) if (n1 != n2) demands.add (addDemand (nodes.get(n1) , nodes.get(n2) , trafficMatrix.get(n1,n2) , null , layer));
		if (ErrorHandling.isDebugEnabled()) this.checkCachesConsistency();
		return demands;
	}

	/**
	 * <p>Adds a new traffic demand.</p>
	 *
	 * <p><b>Important</b>: Self-demands are not allowed.</p>
	 *
	 * @param optionalLayerParameter Network layer to which add the demand (optional)
	 * @param ingressNode Ingress node
	 * @param egressNode Egress node
	 * @param offeredTraffic Offered traffic by this demand. It must be greater or equal than zero
	 * @param attributes Map for user-defined attributes ({@code null} means 'no attribute'). Each key represents the attribute name, whereas value represents the attribute value
	 * @return The newly added demand object
	 * @see com.net2plan.interfaces.networkDesign.Demand
	 */
	public Demand addDemand(Node ingressNode, Node egressNode, double offeredTraffic, Map<String, String> attributes , NetworkLayer ... optionalLayerParameter)
	{
		return addDemand (null , ingressNode, egressNode, offeredTraffic, attributes , optionalLayerParameter);
	}
	Demand addDemand(Long demandId , Node ingressNode, Node egressNode, double offeredTraffic, Map<String, String> attributes , NetworkLayer ... optionalLayerParameter)
	{
		offeredTraffic = NetPlan.adjustToTolerance(offeredTraffic);
		checkIsModifiable();
		NetworkLayer layer = checkInThisNetPlanOptionalLayerParameter(optionalLayerParameter);
		checkInThisNetPlan(ingressNode);
		checkInThisNetPlan(egressNode);
		if (ingressNode.equals (egressNode)) throw new Net2PlanException("Self-demands are not allowed");
		if (offeredTraffic < 0) throw new Net2PlanException ("Offered traffic must be non-negative");

		if (demandId == null) { demandId = nextElementId.longValue(); nextElementId.increment(); }

		Demand demand = new Demand (this , demandId , layer.demands.size () , layer , ingressNode , egressNode , offeredTraffic , new AttributeMap (attributes));

		cache_id2DemandMap.put (demandId , demand);
		layer.demands.add (demand);
		egressNode.cache_nodeIncomingDemands.add (demand);
		ingressNode.cache_nodeOutgoingDemands.add (demand);

		if (layer.routingType == RoutingType.HOP_BY_HOP_ROUTING)
		{
			layer.forwardingRules_f_de = DoubleFactory2D.sparse.appendRow(layer.forwardingRules_f_de , DoubleFactory1D.sparse.make (layer.links.size ()));
			layer.forwardingRules_x_de = DoubleFactory2D.sparse.appendRow(layer.forwardingRules_x_de , DoubleFactory1D.sparse.make (layer.links.size ()));
		}
		if (ErrorHandling.isDebugEnabled()) this.checkCachesConsistency();
		return demand;
	}

	/**
	 * <p>Adds two demands, one in each direction,.</p>
	 *
	 * <p><b>Important</b>: Self-demands are not allowed.</p>
	 *
	 * @param ingressNode Identifier of the ingress node
	 * @param egressNode Identifier of the egress node
	 * @param offeredTraffic Offered traffic by this demand. It must be greater or equal than zero
	 * @param attributes Map for user-defined attributes ({@code null} means 'no attribute'). Each key represents the attribute name, whereas value represents the attribute value
	 * @param optionalLayerParameter Network layer to which add the demand (optional)
	 * @see com.net2plan.interfaces.networkDesign.Demand
	 * @see com.net2plan.utils.Pair
	 * @return A pair object with the two newly created demands
	 */
	public Pair<Demand, Demand> addDemandBidirectional(Node ingressNode, Node egressNode, double offeredTraffic, Map<String, String> attributes , NetworkLayer ... optionalLayerParameter)
	{
		offeredTraffic = NetPlan.adjustToTolerance(offeredTraffic);
		checkIsModifiable();
		NetworkLayer layer = checkInThisNetPlanOptionalLayerParameter(optionalLayerParameter);
		checkInThisNetPlan(ingressNode);
		checkInThisNetPlan(egressNode);
		if (ingressNode.equals (egressNode)) throw new Net2PlanException("Self-demands are not allowed");
		if (offeredTraffic < 0) throw new Net2PlanException ("Offered traffic must be non-negative");

		Demand d1 = addDemand (ingressNode, egressNode, offeredTraffic , attributes , layer);
		Demand d2 = addDemand (egressNode, ingressNode, offeredTraffic , attributes , layer);
		d1.setAttribute(KEY_STRING_BIDIRECTIONALCOUPLE , "" + d2.id);
		d2.setAttribute(KEY_STRING_BIDIRECTIONALCOUPLE , "" + d1.id);
		if (ErrorHandling.isDebugEnabled()) this.checkCachesConsistency();
		return Pair.of (d1,d2);
	}

	/**
	 * <p>Adds a new layer.</p>
	 *
	 * @param name Layer name ({@code null} means empty)
	 * @param description Layer description ({@code null} means empty)
	 * @param linkCapacityUnitsName Textual description of link capacity units ({@code null} means empty)
	 * @param demandTrafficUnitsName Textual description of demand traffic units ({@code null} means empty)
	 * @param attributes Map for user-defined attributes ({@code null} means 'no attribute'). Each key represents the attribute name, whereas value represents the attribute value
	 * @return The newly created layer object
	 * @see com.net2plan.interfaces.networkDesign.NetworkLayer
	 */
	public NetworkLayer addLayer(String name, String description, String linkCapacityUnitsName, String demandTrafficUnitsName, Map<String, String> attributes)
	{
		return addLayer(null , name, description, linkCapacityUnitsName, demandTrafficUnitsName, attributes);
	}
	NetworkLayer addLayer(Long id , String name, String description, String linkCapacityUnitsName, String demandTrafficUnitsName, Map<String, String> attributes)
	{
		checkIsModifiable();
		if (name == null) name = "";
		if (description == null) description = "";
		if (linkCapacityUnitsName == null) linkCapacityUnitsName = "";
		if (demandTrafficUnitsName == null) demandTrafficUnitsName = "";

		if (id == null)  { id = nextElementId.longValue(); nextElementId.increment(); }

		NetworkLayer layer = new NetworkLayer (this , id, layers.size() , demandTrafficUnitsName, description, name, linkCapacityUnitsName, new AttributeMap (attributes));

		interLayerCoupling.addVertex(layer);
		cache_id2LayerMap.put (id , layer);
		layers.add (layer);
		if (layers.size () == 1) defaultLayer = layer;

		if (ErrorHandling.isDebugEnabled()) this.checkCachesConsistency();
		return layer;
	}

	/**
	 * <p>Creates a new layer and adds the links, routes etc. from the input layer. The number of nodes in the two designs must be the same (the unique ids may differ).
	 * Any coupling information in the origin layer is omitted. Links, demands, multicast demands, routes, multicast trees and protecion segments
	 * will have the same index within the layer in the origin and in the copied layers, but may have different unique ids.</p>
	 * @param origin Layer to be copied
	 * @return The newly created layer object
	 * @see com.net2plan.interfaces.networkDesign.NetworkLayer
	 * @see com.net2plan.interfaces.networkDesign.Node
	 */
	public NetworkLayer addLayerFrom (NetworkLayer origin)
	{
		checkIsModifiable();
		checkInThisNetPlan(origin);

		ArrayList<Node> originNodes = origin.netPlan.nodes;
		if (originNodes.size () != nodes.size ()) throw new Net2PlanException ("The number of nodes in the origin design and this design must be the same");

		NetworkLayer newLayer = addLayer(origin.name, origin.description, origin.linkCapacityUnitsName, origin.demandTrafficUnitsName, origin.getAttributes());

		for (Link originLink : origin.links)
			this.addLink(nodes.get(originLink.originNode.index) , nodes.get(originLink.destinationNode.index) , originLink.capacity , originLink.lengthInKm , originLink.propagationSpeedInKmPerSecond , originLink.attributes , newLayer);
		for (Demand originDemand : origin.demands)
			this.addDemand(nodes.get(originDemand.ingressNode.index) , nodes.get(originDemand.egressNode.index) , originDemand.offeredTraffic , originDemand.attributes , newLayer);
		for (MulticastDemand originDemand : origin.multicastDemands)
		{
			Set<Node> newEgressNodes = new HashSet<Node> (); for (Node originEgress : originDemand.egressNodes) newEgressNodes.add (nodes.get(originEgress.index));
			this.addMulticastDemand(nodes.get(originDemand.ingressNode.index) , newEgressNodes , originDemand.offeredTraffic , originDemand.attributes , newLayer);
		}
		for (ProtectionSegment originSegment: origin.protectionSegments)
		{
			List<Link> newSeqLinks = new LinkedList<Link> (); for (Link originLink : originSegment.seqLinks) newSeqLinks.add (newLayer.links.get (originLink.index));
			this.addProtectionSegment(newSeqLinks , originSegment.capacity , originSegment.attributes);
		}
		for (Route originRoute : origin.routes)
		{
			List<Link> newSeqLinksRealPath = new LinkedList<Link> (); for (Link originLink : originRoute.cache_seqLinksRealPath) newSeqLinksRealPath.add (newLayer.links.get (originLink.index));
<<<<<<< HEAD
			Route newRoute = this.addRoute(newLayer.demands.get(originRoute.demand.index) , originRoute.carriedTrafficIfNotFailing , originRoute.occupiedLinkCapacityIfNotFailing , newSeqLinksRealPath , originRoute.attributes);
			List<Link> newSeqLinksAndProtectionSegment = new LinkedList<Link> (); 
			for (Link originLink : originRoute.cache_seqLinksAndProtectionSegments) 
=======
			Route newRoute = this.addRoute(newLayer.demands.get(originRoute.demand.index) , originRoute.carriedTraffic , originRoute.occupiedLinkCapacity , newSeqLinksRealPath , originRoute.attributes);
			List<Link> newSeqLinksAndProtectionSegment = new LinkedList<Link> ();
			for (Link originLink : originRoute.cache_seqLinksAndProtectionSegments)
>>>>>>> 52b64bd7
				if (originLink instanceof ProtectionSegment)
					newSeqLinksAndProtectionSegment.add (newLayer.protectionSegments.get (originLink.index));
				else
					newSeqLinksAndProtectionSegment.add (newLayer.links.get (originLink.index));
			newRoute.setSeqLinksAndProtectionSegments(newSeqLinksAndProtectionSegment);
		}
		for (MulticastTree originTree: origin.multicastTrees)
		{
			Set<Link> newSetLinks = new HashSet<Link> (); for (Link originLink : originTree.linkSet) newSetLinks.add (newLayer.links.get (originLink.index));
			this.addMulticastTree(newLayer.multicastDemands.get(originTree.demand.index) , originTree.carriedTrafficIfNotFailing , originTree.occupiedLinkCapacityIfNotFailing , newSetLinks , originTree.attributes);
		}

		if (ErrorHandling.isDebugEnabled()) this.checkCachesConsistency();
		return newLayer;
	}

	/**
	 * <p>Adds a new link.</p>
	 *
	 * <p><b>Important</b>: Self-links are not allowed.</p>
	 *
	 * @param originNode Link origin node
	 * @param destinationNode Link destination node
	 * @param capacity Link capacity. It must be greather or equal to zero
	 * @param lengthInKm Link length. It must be greater or equal than zero. Physical distance between node pais can be otainer through the {@link #getNodePairEuclideanDistance(Node, Node) getNodePairEuclideanDistance}
	 *                   (for Euclidean distance) or {@link #getNodePairHaversineDistanceInKm(Node, Node) getNodePairHaversineDistanceInKm} (for airlinea distance) methods.
	 * @param propagationSpeedInKmPerSecond Link propagation speed in km/s. It must be greater than zero ({@code Double.MAX_VALUE} means no propagation delay, a non-positive value is changed into
	 *                                         200000 km/seg, a typical speed of light in the wires)
	 * @param attributes Map for user-defined attributes ({@code null} means 'no attribute'). Each key represents the attribute name, whereas value represents the attribute value
	 * @param optionalLayerParameter Network layer to which add the link (optional)
	 * @return The newly created link object
	 * @see com.net2plan.interfaces.networkDesign.Link
	 * @see com.net2plan.interfaces.networkDesign.Node
	 */
	public Link addLink(Node originNode, Node destinationNode , double capacity, double lengthInKm, double propagationSpeedInKmPerSecond, Map<String, String> attributes , NetworkLayer ... optionalLayerParameter)
	{
		return addLink (null , originNode, destinationNode , capacity, lengthInKm, propagationSpeedInKmPerSecond, attributes , optionalLayerParameter);
	}
	Link addLink(Long linkId , Node originNode, Node destinationNode , double capacity, double lengthInKm, double propagationSpeedInKmPerSecond, Map<String, String> attributes , NetworkLayer ... optionalLayerParameter)
	{
		capacity = NetPlan.adjustToTolerance(capacity);
		checkIsModifiable();
		NetworkLayer layer = checkInThisNetPlanOptionalLayerParameter(optionalLayerParameter);
		checkInThisNetPlan(originNode);
		checkInThisNetPlan(destinationNode);
		if (originNode.equals (destinationNode)) throw new Net2PlanException("Self-links are not allowed");
		if (capacity < 0) throw new Net2PlanException ("Link capacity must be non-negative");
		if (lengthInKm < 0) throw new Net2PlanException ("Link length must be non-negative");
		if (propagationSpeedInKmPerSecond <= 0) throw new Net2PlanException ("Propagation speed must be positive");

		if (linkId == null) { linkId = nextElementId.longValue(); nextElementId.increment(); }

		Link link = new Link (this, linkId , layer.links.size (),  layer , originNode,  destinationNode , lengthInKm , propagationSpeedInKmPerSecond , capacity , new AttributeMap (attributes));

		cache_id2LinkMap.put (linkId , link);
		layer.links.add (link);
		originNode.cache_nodeOutgoingLinks.add (link);
		destinationNode.cache_nodeIncomingLinks.add (link);

		if (layer.routingType == RoutingType.HOP_BY_HOP_ROUTING)
		{
			layer.forwardingRules_f_de = DoubleFactory2D.sparse.appendColumn(layer.forwardingRules_f_de , DoubleFactory1D.sparse.make (layer.demands.size ()));
			layer.forwardingRules_x_de = DoubleFactory2D.sparse.appendColumn(layer.forwardingRules_x_de , DoubleFactory1D.sparse.make (layer.demands.size ()));
			layer.forwardingRules_Aout_ne = DoubleFactory2D.sparse.appendColumn(layer.forwardingRules_Aout_ne , DoubleFactory1D.sparse.make (netPlan.nodes.size ()));
			layer.forwardingRules_Ain_ne = DoubleFactory2D.sparse.appendColumn(layer.forwardingRules_Ain_ne , DoubleFactory1D.sparse.make (netPlan.nodes.size ()));
			layer.forwardingRules_Aout_ne.set(originNode.index, layer.forwardingRules_Aout_ne.columns()-1, 1.0);
			layer.forwardingRules_Ain_ne.set(destinationNode.index, layer.forwardingRules_Ain_ne.columns()-1, 1.0);
		}

		if (ErrorHandling.isDebugEnabled()) this.checkCachesConsistency();
		return link;
	}

	/**
	 * <p>Adds two links, one in each direction.</p>
	 * <p><b>Important</b>: Self-links are not allowed.</p>
	 *
	 * @param originNode Link origin node
	 * @param destinationNode Link destination node
	 * @param capacity Link capacity. It must be greather or equal to zero
	 * @param lengthInKm Link length. It must be greater or equal than zero. Physical distance between node pais can be otainer through the {@link #getNodePairEuclideanDistance(Node, Node) getNodePairEuclideanDistance}
	 *                   (for Euclidean distance) or {@link #getNodePairHaversineDistanceInKm(Node, Node) getNodePairHaversineDistanceInKm} (for airlinea distance) methods.
	 * @param propagationSpeedInKmPerSecond Link propagation speed in km/s. It must be greater than zero ({@code Double.MAX_VALUE} means no propagation delay, a non-positive value is changed into
	 *                                         200000 km/seg, a typical speed of light in the wires)
	 * @param attributes Map for user-defined attributes ({@code null} means 'no attribute'). Each key represents the attribute name, whereas value represents the attribute value
	 * @param optionalLayerParameter Network layer to which add the links (optional)
	 * @return A {@code Pair} object with the two newly created links
	 * @see com.net2plan.interfaces.networkDesign.Link
	 * @see com.net2plan.utils.Pair
	 * @see com.net2plan.interfaces.networkDesign.Node
	 */
	public Pair<Link, Link> addLinkBidirectional(Node originNode, Node destinationNode , double capacity, double lengthInKm, double propagationSpeedInKmPerSecond, Map<String, String> attributes , NetworkLayer ... optionalLayerParameter)
	{
		capacity = NetPlan.adjustToTolerance(capacity);
		checkIsModifiable();
		NetworkLayer layer = checkInThisNetPlanOptionalLayerParameter(optionalLayerParameter);
		checkInThisNetPlan(originNode);
		checkInThisNetPlan(destinationNode);
		if (originNode.equals (destinationNode)) throw new Net2PlanException("Self-links are not allowed");
		if (capacity < 0) throw new Net2PlanException ("Link capacity must be non-negative");
		if (lengthInKm < 0) throw new Net2PlanException ("Link length must be non-negative");
		if (propagationSpeedInKmPerSecond <= 0) throw new Net2PlanException ("Propagation speed must be positive");

		Link link1 = addLink (originNode, destinationNode , capacity, lengthInKm, propagationSpeedInKmPerSecond, attributes , layer);
		Link link2 = addLink (destinationNode , originNode , capacity, lengthInKm, propagationSpeedInKmPerSecond, attributes , layer);
		link1.setAttribute(KEY_STRING_BIDIRECTIONALCOUPLE , "" + link2.id);
		link2.setAttribute(KEY_STRING_BIDIRECTIONALCOUPLE , "" + link1.id);

		if (ErrorHandling.isDebugEnabled()) this.checkCachesConsistency();

		return Pair.of (link1,link2);
	}

	/**
	 * <p>Adds a new multicast traffic demand.</p>
	 * <p><b>Important</b>: Ingress node cannot be also an egress node.</p>
	 *
	 * @param ingressNode Ingress node
	 * @param egressNodes Egress node
	 * @param offeredTraffic Offered traffic of the demand. It must be greater or equal than zero
	 * @param attributes Map for user-defined attributes ({@code null} means 'no attribute'). Each key represents the attribute name, whereas value represents the attribute value
	 * @param optionalLayerParameter Network layer to which add the demand (optional)
	 * @return The newly created multicast demand
	 * @see com.net2plan.interfaces.networkDesign.MulticastDemand
	 * @see com.net2plan.interfaces.networkDesign.Node
	 */
	public MulticastDemand addMulticastDemand(Node ingressNode , Set<Node> egressNodes , double offeredTraffic, Map<String, String> attributes , NetworkLayer ... optionalLayerParameter)
	{
		return addMulticastDemand(null , ingressNode , egressNodes , offeredTraffic, attributes , optionalLayerParameter);
	}
	MulticastDemand addMulticastDemand(Long demandId , Node ingressNode , Set<Node> egressNodes , double offeredTraffic, Map<String, String> attributes , NetworkLayer ... optionalLayerParameter)
	{
		offeredTraffic = NetPlan.adjustToTolerance(offeredTraffic);
		checkIsModifiable();
		NetworkLayer layer = checkInThisNetPlanOptionalLayerParameter(optionalLayerParameter);
		checkInThisNetPlan(ingressNode);
		checkInThisNetPlan(egressNodes);
		if (egressNodes.contains (ingressNode)) throw new Net2PlanException("The ingress node cannot be also an egress node");
		if (offeredTraffic < 0) throw new Net2PlanException ("Offered traffics must be non-negative");

		for (Node n : egressNodes) n.checkAttachedToNetPlanObject(this);
		if (egressNodes.contains(ingressNode)) throw new Net2PlanException("The ingress node is also an egress node of the multicast demand");
		if (offeredTraffic < 0) throw new Net2PlanException ("Offered traffic must be non-negative");

		if (demandId == null) { demandId = nextElementId.longValue(); nextElementId.increment(); }

		MulticastDemand demand = new MulticastDemand (this , demandId , layer.multicastDemands.size () , layer , ingressNode , egressNodes , offeredTraffic , new AttributeMap (attributes));

		cache_id2MulticastDemandMap.put (demandId , demand);
		layer.multicastDemands.add (demand);
		for (Node n : egressNodes) n.cache_nodeIncomingMulticastDemands.add (demand);
		ingressNode.cache_nodeOutgoingMulticastDemands.add (demand);
		if (ErrorHandling.isDebugEnabled()) this.checkCachesConsistency();
		return demand;
	}

	/**
	 * <p>Adds a new traffic multicast tree.</p>
	 *
	 * <p><b>Important</b>: Routing type must be {@link com.net2plan.utils.Constants.RoutingType#SOURCE_ROUTING SOURCE_ROUTING}.</p>
	 *
	 * @param demand Multi cast demand to be associated with the tree
	 * @param carriedTraffic Carried traffic. It must be greater or equal than zero
	 * @param occupiedLinkCapacity Occupied link capacity. If -1, it will be assumed to be equal to the carried traffic. Otherwise, it must be greater or equal than zero
	 * @param linkSet {@code Set} of links of the multicast tree
	 * @param attributes Map for user-defined attributes ({@code null} means 'no attribute'). Each key represents the attribute name, whereas value represents the attribute value
	 * @return The newly reated multicast tree
	 * @see com.net2plan.interfaces.networkDesign.MulticastTree
	 * @see com.net2plan.interfaces.networkDesign.MulticastDemand
	 * @see com.net2plan.interfaces.networkDesign.Link
	 */
	public MulticastTree addMulticastTree(MulticastDemand demand , double carriedTraffic, double occupiedLinkCapacity, Set<Link> linkSet , Map<String, String> attributes)
	{
		return addMulticastTree(null , demand , carriedTraffic, occupiedLinkCapacity, linkSet , attributes);
	}
	MulticastTree addMulticastTree(Long treeId , MulticastDemand demand , double carriedTraffic, double occupiedLinkCapacity, Set<Link> linkSet , Map<String, String> attributes)
	{
		carriedTraffic = NetPlan.adjustToTolerance(carriedTraffic);
		occupiedLinkCapacity = NetPlan.adjustToTolerance(occupiedLinkCapacity);
		checkIsModifiable();
		checkInThisNetPlan(demand);
		checkMulticastTreeValidityForDemand(linkSet , demand);
		if (carriedTraffic < 0) throw new Net2PlanException ("Carried traffic must be non-negative");
		if (occupiedLinkCapacity < 0) occupiedLinkCapacity = carriedTraffic;
		NetworkLayer layer = demand.layer;

		if (treeId == null) { treeId = nextElementId.longValue(); nextElementId.increment(); }

		MulticastTree tree = new MulticastTree(this, treeId , layer.multicastTrees.size() , demand, linkSet , new AttributeMap(attributes));

		cache_id2MulticastTreeMap.put(treeId, tree);
		layer.multicastTrees.add(tree);
		boolean treeIsUp = true;
		for (Node node : tree.cache_traversedNodes) { node.cache_nodeAssociatedulticastTrees.add (tree); if (!node.isUp) treeIsUp = false; }
		for (Link link : linkSet)
		{
			if (!link.isUp) treeIsUp = false;
			link.cache_traversingTrees.add (tree);
		}
		if (!treeIsUp) layer.cache_multicastTreesDown.add (tree);
		demand.cache_multicastTrees.add (tree);
		tree.setCarriedTraffic(carriedTraffic , occupiedLinkCapacity);
		if (ErrorHandling.isDebugEnabled()) this.checkCachesConsistency();
		return tree;
	}

	/**
	 * <p>Adds a new node to the network. Nodes are associated to all layers.</p>
	 * @param xCoord Node position in x-axis
	 * @param yCoord Node position in y-axis
	 * @param name Node name ({@code null} will be converted to "Node " + node identifier)
	 * @param attributes Map for user-defined attributes ({@code null} means 'no attribute'). Each key represents the attribute name, whereas value represents the attribute value
	 * @return The newly created node object
	 * @see com.net2plan.interfaces.networkDesign.Node
	 */
	public Node addNode(double xCoord, double yCoord, String name, Map<String, String> attributes)
	{
		return addNode(null , xCoord, yCoord, name, attributes);
	}
	Node addNode(Long nodeId , double xCoord, double yCoord, String name, Map<String, String> attributes)
	{
		checkIsModifiable();
		if (nodeId == null) { nodeId = nextElementId.longValue(); nextElementId.increment(); }

		Node node = new Node(this, nodeId, nodes.size(), xCoord, yCoord, name, new AttributeMap(attributes));

		nodes.add (node);
		cache_id2NodeMap.put (nodeId , node);

		for (NetworkLayer layer : layers)
		{
			final int E = layer.links.size();
			if (layer.routingType == RoutingType.HOP_BY_HOP_ROUTING)
			{
				layer.forwardingRules_Aout_ne = DoubleFactory2D.sparse.appendRow(layer.forwardingRules_Aout_ne , DoubleFactory1D.sparse.make (E));
				layer.forwardingRules_Ain_ne = DoubleFactory2D.sparse.appendRow(layer.forwardingRules_Ain_ne , DoubleFactory1D.sparse.make (E));
			}
		}
		if (ErrorHandling.isDebugEnabled()) this.checkCachesConsistency();
		return node;
	}

	/**
	 * <p>Adds a new Resource to the network. Resources are associated to a node, and have no layer associated to it.</p>
	 * @param xCoord Node position in x-axis
	 * @param yCoord Node position in y-axis
	 * @param name Node name ({@code null} will be converted to "Node " + node identifier)
	 * @param attributes Map for user-defined attributes ({@code null} means 'no attribute'). Each key represents the attribute name, whereas value represents the attribute value
	 * @return The newly created node object
	 * @see com.net2plan.interfaces.networkDesign.Node
	 */
	public Resource addResource (String type , String name , Node hostNode , double capacity , String capacityMeasurementUnits,
				Map<Resource,Double> capacityIOccupyInBaseResource , double processingTimeToTraversingTraffic , AttributeMap attributes)
	{
		return addResource (null , type , name , hostNode , capacity , capacityMeasurementUnits,
				capacityIOccupyInBaseResource , processingTimeToTraversingTraffic , attributes);
	}
	Resource addResource (Long resourceId , String type , String name , Node hostNode , double capacity , String capacityMeasurementUnits,
			Map<Resource,Double> capacityIOccupyInBaseResource , double processingTimeToTraversingTraffic , AttributeMap attributes)
	{
		checkIsModifiable();
		if (capacity < 0) throw new Net2PlanException ("Resource capacity cannot be negative");
		if (processingTimeToTraversingTraffic < 0) throw new Net2PlanException ("Resource processing time cannot be negative");
		if (capacityIOccupyInBaseResource == null) capacityIOccupyInBaseResource = new HashMap<Resource,Double> ();
		for (Double val : capacityIOccupyInBaseResource.values()) if (val < 0) throw new Net2PlanException ("Resource capacity cannot be negative");

		if (resourceId == null) { resourceId = nextElementId.longValue(); nextElementId.increment(); }

		Resource resource = new Resource (this , resourceId , resources.size () , type , name , hostNode , capacity ,
				capacityMeasurementUnits, capacityIOccupyInBaseResource , processingTimeToTraversingTraffic , attributes);

		resources.add (resource);
		cache_id2ResourceMap.put (resourceId , resource);
		if (ErrorHandling.isDebugEnabled()) this.checkCachesConsistency();
		return resource;
	}


	/**
	 * <p>Adds a new protection segment. All the links must belong to the same layer</p>
	 *
	 * <p><b>Important</b>: Routing type must be {@link com.net2plan.utils.Constants.RoutingType#SOURCE_ROUTING SOURCE_ROUTING}.</p>
	 * @param sequenceOfLinks Sequence of links
	 * @param reservedCapacity Reserved capacity in each link from {@code sequenceOfLinks}. It must be greater or equal than zero
	 * @param attributes Map for user-defined attributes ({@code null} means 'no attribute'). Each key represents the attribute name, whereas value represents the attribute value
	 * @return The newly created protetion segment object
	 * @see com.net2plan.interfaces.networkDesign.ProtectionSegment
	 * @see com.net2plan.interfaces.networkDesign.Link
	 */
	public ProtectionSegment addProtectionSegment(List<Link> sequenceOfLinks, double reservedCapacity, Map<String, String> attributes)
	{
		return addProtectionSegment(null , sequenceOfLinks, reservedCapacity, attributes);
	}
	ProtectionSegment addProtectionSegment(Long segmentId , List<Link> sequenceOfLinks, double reservedCapacity, Map<String, String> attributes)
	{
		reservedCapacity = NetPlan.adjustToTolerance(reservedCapacity);

		checkIsModifiable();
		NetworkLayer layer = checkContiguousPath (sequenceOfLinks , null , null , null);
		checkInThisNetPlanAndLayer(sequenceOfLinks , layer);
		layer.checkRoutingType(RoutingType.SOURCE_ROUTING);
		if (reservedCapacity < 0) throw new Net2PlanException ("Reserved capacity must be non-negative");
		if (sequenceOfLinks.size () != new HashSet<Link> (sequenceOfLinks).size()) throw new Net2PlanException ("Protection segments cannot traverse the same link more than once");


		if (segmentId == null) { segmentId = nextElementId.longValue(); nextElementId.increment(); }
		ProtectionSegment segment = new ProtectionSegment (this, segmentId , layer.protectionSegments.size (),  sequenceOfLinks , reservedCapacity , new AttributeMap (attributes));

		cache_id2ProtectionSegmentMap.put (segmentId , segment);
		layer.protectionSegments.add (segment);
		boolean segmentIsUp = true;
		for (Link link : sequenceOfLinks) { link.cache_traversingSegments.add (segment); if (!link.isUp) segmentIsUp = false; }
		for (Node node : segment.seqNodes) {node.cache_nodeAssociatedSegments.add (segment) ; if (!node.isUp) segmentIsUp = false; }
		if (!segmentIsUp) layer.cache_segmentsDown.add (segment);
		if (ErrorHandling.isDebugEnabled()) this.checkCachesConsistency();
		return segment;
	}

	/**
	 * <p>Adds a new traffic route </p>
	 *
	 * <p><b>Important</b>: Routing type must be {@link com.net2plan.utils.Constants.RoutingType#SOURCE_ROUTING SOURCE_ROUTING}.</p>
	 * @param demand Demand associated to the route
	 * @param carriedTraffic Carried traffic. It must be greater or equal than zero
	 * @param occupiedLinkCapacity Occupied link capacity, it must be greater or equal than zero.
	 * @param sequenceOfLinks Sequence of links traversed by the route
	 * @param attributes Map for user-defined attributes ({@code null} means 'no attribute'). Each key represents the attribute name, whereas value represents the attribute value
	 * @return The newly created route object
	 * @see com.net2plan.interfaces.networkDesign.Route
	 * @see com.net2plan.interfaces.networkDesign.Demand
	 * @see com.net2plan.interfaces.networkDesign.Link
	 */
	public Route addRoute (Demand demand , double carriedTraffic, double occupiedLinkCapacity, List<Link> sequenceOfLinks, Map<String, String> attributes)
	{
		return addServiceChain(demand , carriedTraffic, occupiedLinkCapacity, sequenceOfLinks, null , attributes);
	}

	/**
	 * <p>Adds a new traffic service chain, which is a route which also traverses and occupied resources.  </p>
	 *
	 * <p><b>Important</b>: Routing type must be {@link com.net2plan.utils.Constants.RoutingType#SOURCE_ROUTING SOURCE_ROUTING}.</p>
	 * @param demand Demand associated to the route
	 * @param carriedTraffic Carried traffic. It must be greater or equal than zero
	 * @param occupiedLinkCapacity Occupied link capacity, it must be greater or equal than zero.
	 * @param sequenceOfLinksAndResources Sequence of Link and Resource objects defining the sequence traversed by the route
	 * @param occupationInformationInTraversedResources a map with one entry per different resource traversed, and associated to it the total amount of capacity utilized in that resource by this service chain
	 * @param attributes Map for user-defined attributes ({@code null} means 'no attribute'). Each key represents the attribute name, whereas value represents the attribute value
	 * @return The newly created route object
	 */
	public Route addServiceChain(Demand demand , double carriedTraffic, double occupiedLinkCapacity, List<? extends NetworkElement> sequenceOfLinksAndResources, Map <Resource,Double> occupationInformationInTraversedResources , Map<String, String> attributes)
	{
		return addServiceChain(null , demand , carriedTraffic, occupiedLinkCapacity, sequenceOfLinksAndResources, occupationInformationInTraversedResources , attributes);
	}
	Route addServiceChain(Long routeId , Demand demand , double carriedTraffic, double occupiedLinkCapacity, List<? extends NetworkElement> sequenceOfLinksAndResources, Map <Resource,Double> occupationInformationInTraversedResources , Map<String, String> attributes)
	{
		carriedTraffic = NetPlan.adjustToTolerance(carriedTraffic);
		occupiedLinkCapacity = NetPlan.adjustToTolerance(occupiedLinkCapacity);

		checkIsModifiable();
		checkInThisNetPlan(demand);
		Pair<List<Link>,List<Resource>> listLinksAndListResources = checkPathValidityForDemand(sequenceOfLinksAndResources, demand);
		demand.layer.checkRoutingType(RoutingType.SOURCE_ROUTING);
		if (occupationInformationInTraversedResources == null) occupationInformationInTraversedResources = new HashMap<Resource,Double> ();
		for (double val : occupationInformationInTraversedResources.values()) if (val < 0) throw new Net2PlanException ("The occupation of a resource cannot be negative");
		if (!occupationInformationInTraversedResources.keySet().equals(new HashSet<Resource> (listLinksAndListResources.getSecond())))
			throw new Net2PlanException ("The set of traversed resources does not match with the resources occupation information");
		if (carriedTraffic < 0) throw new Net2PlanException ("Carried traffic must be non-negative");
		if (occupiedLinkCapacity < 0) occupiedLinkCapacity = carriedTraffic;
		NetworkLayer layer = demand.layer;

		if (routeId == null) { routeId = nextElementId.longValue(); nextElementId.increment(); }

		Route route = new Route(this, routeId, layer.routes.size(), demand , sequenceOfLinksAndResources , occupationInformationInTraversedResources , new AttributeMap(attributes));

		layer.routes.add(route);
		cache_id2RouteMap.put (routeId,route);
		boolean isUpThisRoute = true;
		for (Node node : route.cache_seqNodesRealPath) { node.cache_nodeAssociatedRoutes.add (route); if (!node.isUp) isUpThisRoute = false; }
		for (Link link : route.cache_seqLinksRealPath)
		{
			Integer numPassingTimes = link.cache_traversingRoutes.get (route); if (numPassingTimes == null) numPassingTimes = 1; else numPassingTimes ++;
			link.cache_traversingRoutes.put (route , numPassingTimes);
			if (!link.isUp) isUpThisRoute = false;
		}
		demand.cache_routes.add (route);
		if (!isUpThisRoute) layer.cache_routesDown.add (route);
		route.setCarriedTrafficAndResourcesOccupationInformation(carriedTraffic , occupiedLinkCapacity , occupationInformationInTraversedResources);
		if (ErrorHandling.isDebugEnabled()) this.checkCachesConsistency();
		return route;
	}

	/**
	 * <p>Adds traffic routes specified by those paths that satisfy the candidate path list options described below. Existing routes will not be removed.</p>
	 *
	 * <p><b>Important</b>: Routing type must be {@link com.net2plan.utils.Constants.RoutingType#SOURCE_ROUTING SOURCE_ROUTING}.</p>
	 *
	 * <p>The candidate path list elaborated contains a set of paths
	 * computed for each unicast demand in the network, based on the k-shortest path idea. In general, for every demand k
	 * paths are computed with the shortest weight according to some weights
	 * assigned to the links.</p>
	 * <p>The computation of paths can be configured via {@code "parameter=value"} options. There are several options to
	 * configure, which can be combined:</p>
	 *
	 * <ul>
	 * 		<li>{@code K}: Number of desired loopless shortest paths (default: 3). If <i>K'</i>&lt;{@code K} different paths are found between the demand node pairs, then only <i>K'</i> paths are
	 * 		included in the candidate path list</li>
	 * 		<li>{@code maxLengthInKm}: Maximum path length measured in kilometers allowed (default: Double.MAX_VALUE)</li>
	 * 		<li>{@code maxNumHops}: Maximum number of hops allowed (default: Integer.MAX_VALUE)</li>
	 * 		<li>{@code maxPropDelayInMs}: Maximum propagation delay in miliseconds allowed in a path (default: Double.MAX_VALUE)</li>
	 * 		<li>{@code maxRouteCost}: Maximum path weight allowed (default: Double.MAX_VALUE)</li>
	 * 		<li>{@code maxRouteCostFactorRespectToShortestPath}: Maximum path weight factor with respect to the shortest path weight (default: Double.MAX_VALUE)</li>
	 *		<li>{@code maxRouteCostRespectToShortestPath}: Maximum path weight with respect to the shortest path weight (default: Double.MAX_VALUE). While the previous one is a multiplicative factor, this one is an additive factor</li>
	 * </ul>
	 *
	 * @param costs Link weight vector for the shortest path algorithm
	 * @param paramValuePairs Parameters to be passed to the class to tune its operation. An even number of {@code String} is to be passed. For each {@code String} pair, first {@code String}
	 *                           must be the name of the parameter, second a {@code String} with its value. If no name-value pairs are set, default values are used
	 * @return Map with all the computed paths (values) per demands (keys)
	 */
	public Map<Demand,List<List<Link>>> computeUnicastCandidatePathList (double [] costs , String... paramValuePairs)
	{
		return computeUnicastCandidatePathList(defaultLayer, costs, paramValuePairs);
	}

	/**
	 * <p>Computes a list of disjoint path pairs for each demand, using the paths in the input candidate path list given.</p>
	 *
	 * @param cpl Candidate path list per demand
	 * @param disjointType Type of disjointness: 0 for SRG-disjoint, 1 for link and node disjoint, other value means link disjoint
	 * @return List of disjoint path pairs for each demand
	 * @since 0.4.0
	 */
	public static Map<Demand,List<Pair<List<Link>,List<Link>>>> computeUnicastCandidate11PathList (Map<Demand,List<List<Link>>> cpl , int disjointType)
	{
		final boolean srgDisjoint = disjointType == 0;
		final boolean linkAndNodeDisjoint = disjointType == 1;
		final boolean linkDisjoint = !srgDisjoint && !linkAndNodeDisjoint;
		Map<Demand,List<Pair<List<Link>,List<Link>>>> result = new HashMap<Demand,List<Pair<List<Link>,List<Link>>>> ();
		for (Demand d : cpl.keySet())
		{
			for (List<Link> path : cpl.get(d)) d.netPlan.checkInThisNetPlanAndLayer(path , d.layer);
			List<Pair<List<Link>,List<Link>>> pairs11ThisDemand = new ArrayList<Pair<List<Link>,List<Link>>> ();
			final List<List<Link>> paths = new ArrayList<List<Link>> (cpl.get(d));
			final int P_d = paths.size ();
			for (int firstPathIndex = 0; firstPathIndex < P_d-1 ; firstPathIndex ++)
			{
				final List<Link> firstPath = paths.get(firstPathIndex);
				final Set<Link> firstPathLinks = new HashSet<Link> (firstPath);
				Set<Node> firstPathNodesButLastAndFirst = null;
				Set<SharedRiskGroup> firstPathSRGs = null;
				if (linkAndNodeDisjoint)
				{
					List<Node> firstPathSeqNodes = GraphUtils.convertSequenceOfLinksToSequenceOfNodes(firstPath);
					firstPathNodesButLastAndFirst = new HashSet<Node> (firstPathSeqNodes);
					firstPathNodesButLastAndFirst.remove(d.ingressNode);
					firstPathNodesButLastAndFirst.remove(d.egressNode);
				}	else if (srgDisjoint)
				{
					firstPathSRGs = SRGUtils.getAffectingSRGs(firstPathLinks);
				}
				for (int secondPathIndex = firstPathIndex + 1; secondPathIndex < P_d ; secondPathIndex ++)
				{
					List<Link> secondPath = paths.get(secondPathIndex);
					boolean disjoint = true; boolean firstLink = true;
					if (linkDisjoint)
					{
						for (Link e : secondPath) if (firstPathLinks.contains(e)) { disjoint = false; break; }
					} else if (linkAndNodeDisjoint)
					{
						for (Link e : secondPath)
						{
							if (firstPathLinks.contains(e)) { disjoint = false; break; }
							if (firstLink) firstLink = false; else { if (firstPathNodesButLastAndFirst.contains(e.originNode)) disjoint = false; break;  }
						}
					} else if (srgDisjoint)
					{
						for (SharedRiskGroup srg : SRGUtils.getAffectingSRGs(secondPath)) if (firstPathSRGs.contains(srg)) { disjoint = false; break; }
					}
					if (disjoint)
					{
						checkDisjointness (firstPath , secondPath , disjointType);
						pairs11ThisDemand.add (Pair.of(firstPath, secondPath));
					}
				}
			}
			result.put (d , pairs11ThisDemand);
		}
		return result;
	}

	private static void checkDisjointness (List<Link> p1 , List<Link> p2 , int disjointnessType)
	{
		if ((p1 == null) || (p2 == null)) throw new RuntimeException ("Bad");

		if (disjointnessType == 0) // SRG disjoint
		{
			Set<SharedRiskGroup> srg1 = new HashSet<SharedRiskGroup> (); for (Link e : p1) srg1.addAll (e.getSRGs());
			for (Link e : p2) for (SharedRiskGroup srg : e.getSRGs()) if (srg1.contains(srg)) throw new RuntimeException ("Bad");
		}
		else if (disjointnessType == 1) // link and node
		{
			Set<NetworkElement> resourcesP1 = new HashSet<NetworkElement> (); boolean firstLink = true;
			for (Link e : p1) { resourcesP1.add (e); if (firstLink) firstLink = false; else resourcesP1.add (e.getOriginNode()); }
			for (Link e : p2) if (resourcesP1.contains(e)) throw new RuntimeException ("Bad");
		}
		else if (disjointnessType == 2) // link
		{
			Set<Link> linksP1 = new HashSet<Link> (p1);
			for (Link e : p2) if (linksP1.contains (e)) throw new RuntimeException ("Bad: p1: " + p1 + ", p2: " + p2);
		}
		else throw new RuntimeException ("Bad");

	}

	/**
	 * <p>Adds traffic routes specified by those paths that satisfy the candidate path list options described below. Existing routes will not be removed.</p>
	 *
	 * <p><b>Important</b>: Routing type must be {@link com.net2plan.utils.Constants.RoutingType#SOURCE_ROUTING SOURCE_ROUTING}.</p>
	 *
	 * <p>The candidate path list elaborated contains a set of paths
	 * computed for each unicast demand in the network, based on the k-shortest path idea. In general, for every demand k
	 * paths are computed with the shortest weight according to some weights
	 * assigned to the links.</p>
	 * <p>The computation of paths can be configured via {@code "parameter=value"} options. There are several options to
	 * configure, which can be combined:</p>
	 *
	 * <ul>
	 * 		<li>{@code K}: Number of desired loopless shortest paths (default: 3). If <i>K'&lt;</i>{@code K} different paths are found between the demand node pairs, then only <i>K'</i> paths are
	 * 		included in the candidate path list</li>
	 * 		<li>{@code maxLengthInKm}: Maximum path length measured in kilometers allowed (default: Double.MAX_VALUE)</li>
	 * 		<li>{@code maxNumHops}: Maximum number of hops allowed (default: Integer.MAX_VALUE)</li>
	 * 		<li>{@code maxPropDelayInMs}: Maximum propagation delay in miliseconds allowed in a path (default: Double.MAX_VALUE)</li>
	 * 		<li>{@code maxRouteCost}: Maximum path weight allowed (default: Double.MAX_VALUE)</li>
	 * 		<li>{@code maxRouteCostFactorRespectToShortestPath}: Maximum path weight factor with respect to the shortest path weight (default: Double.MAX_VALUE)</li>
	 *		<li>{@code maxRouteCostRespectToShortestPath}: Maximum path weight with respect to the shortest path weight (default: Double.MAX_VALUE). While the previous one is a multiplicative factor, this one is an additive factor</li>
	 * </ul>
	 *
	 * @param layer Network layer
	 * @param costs Link weight vector for the shortest path algorithm. If null, all the links have cost one
	 * @param paramValuePairs Parameters to be passed to the class to tune its operation. An even number of {@code String} is to be passed. For each {@code String} pair, first {@code String}
	 *           must be the name of the parameter, second a {@code String} with its value. If no name-value pairs are set, default values are used
	 * @return Map with all the computed paths (values) per demands (keys)
	 */
	public Map<Demand,List<List<Link>>> computeUnicastCandidatePathList (NetworkLayer layer , double [] costs , String... paramValuePairs)
	{
		checkIsModifiable();
		checkInThisNetPlan(layer);
		layer.checkRoutingType(RoutingType.SOURCE_ROUTING);
		if (costs != null) if (costs.length != layer.links.size()) throw new Net2PlanException ("The array of costs must have the same length as the number of links in the layer");

		int K = 3;
		double maxLengthInKm = Double.MAX_VALUE;
		int maxNumHops = Integer.MAX_VALUE;
		double maxPropDelayInMs = Double.MAX_VALUE;
		double maxRouteCost = Double.MAX_VALUE;
		double maxRouteCostFactorRespectToShortestPath = Double.MAX_VALUE;
		double maxRouteCostRespectToShortestPath = Double.MAX_VALUE;
		int numParameters = (int) (paramValuePairs.length / 2);
		if (numParameters * 2 != paramValuePairs.length) throw new Net2PlanException("A parameter has not assigned its value");
		for (int contParam = 0; contParam < numParameters; contParam++)
		{
			String parameter = paramValuePairs[contParam * 2];
			String value = paramValuePairs[contParam * 2 + 1];

			if (parameter.equalsIgnoreCase("K"))
			{
				K = Integer.parseInt(value);
				if (K <= 0) throw new Net2PlanException("'K' parameter must be greater than zero");
			}
			else if (parameter.equalsIgnoreCase("maxLengthInKm"))
				maxLengthInKm = Double.parseDouble(value) <= 0? Double.MAX_VALUE : Double.parseDouble(value);
			else if (parameter.equalsIgnoreCase("maxPropDelayInMs"))
				maxPropDelayInMs = Double.parseDouble(value) <= 0? Double.MAX_VALUE : Double.parseDouble(value);
			else if (parameter.equalsIgnoreCase("maxNumHops"))
				maxNumHops = Integer.parseInt(value) <= 0? Integer.MAX_VALUE : Integer.parseInt(value);
			else if (parameter.equalsIgnoreCase("maxRouteCost"))
				maxRouteCost = Double.parseDouble(value) <= 0? Double.MAX_VALUE : Double.parseDouble(value);
			else if (parameter.equalsIgnoreCase("maxRouteCostFactorRespectToShortestPath"))
				maxRouteCostFactorRespectToShortestPath = Double.parseDouble(value) <= 0? Double.MAX_VALUE : Double.parseDouble(value);
			else if (parameter.equalsIgnoreCase("maxRouteCostRespectToShortestPath"))
				maxRouteCostRespectToShortestPath = Double.parseDouble(value) <= 0? Double.MAX_VALUE : Double.parseDouble(value);
			else
				throw new RuntimeException("Unknown parameter " + parameter);
		}

		Map<Demand,List<List<Link>>> cpl = new HashMap<Demand,List<List<Link>>> ();
		Map<Link,Double> linkCostMap = new HashMap<Link,Double> ();
		for (Link e : layer.links) linkCostMap.put (e , costs == null? 1.0 : costs [e.index]);
		for(Demand d : layer.demands) cpl.put (d , GraphUtils.getKLooplessShortestPaths(nodes , layer.links , d.ingressNode , d.egressNode , linkCostMap , K , maxLengthInKm, maxNumHops, maxPropDelayInMs , maxRouteCost , maxRouteCostFactorRespectToShortestPath ,	maxRouteCostRespectToShortestPath ));
		return cpl;
	}

	/**
	 * <p>Adds multiples routes from a Candidate Path List.</p>
	 * @param cpl {@code Map} where the keys are demands and the values a list of sequence of links (each sequence is a route)
	 */
	public void addRoutesFromCandidatePathList (Map<Demand,List<List<Link>>> cpl)
	{
		checkIsModifiable();
		List<Route> routes = new LinkedList<Route> ();
		try
		{
			for(Entry<Demand,List<List<Link>>> entry : cpl.entrySet())
				for (List<Link> seqLinks : entry.getValue())
					routes.add (addRoute(entry.getKey() , 0 , 0 , seqLinks , null));
		} catch (Exception e) { for (Route r : routes) r.remove (); throw e; }
		if (ErrorHandling.isDebugEnabled()) this.checkCachesConsistency();
	}

	/**
	 * <p>Same as {@code addRoutesFromCandidatePathList(computeUnicastCandidatePathList(layer , costs , paramValuePairs);}
	 * @param layer Network layer
	 * @param costs Link weight vector for the shortest path algorithm
	 * @param paramValuePairs Parameters to be passed to the class to tune its operation. An even number of {@code String} is to be passed. For each {@code String} pair, first {@code String}
	 *           must be the name of the parameter, second a {@code String} with its value. If no name-value pairs are set, default values are used
	 */
	public void addRoutesFromCandidatePathList (NetworkLayer layer , double [] costs , String... paramValuePairs)
	{
		addRoutesFromCandidatePathList(computeUnicastCandidatePathList(layer , costs , paramValuePairs));
	}

	/**
	 * <p>Same as {@code addRoutesFromCandidatePathList(computeUnicastCandidatePathList(costs , paramValuePairs);}
	 * @param costs Link weight vector for the shortest path algorithm
	 * @param paramValuePairs Parameters to be passed to the class to tune its operation. An even number of {@code String} is to be passed. For each {@code String} pair, first {@code String}
	 *           must be the name of the parameter, second a {@code String} with its value. If no name-value pairs are set, default values are used
	 */
	public void addRoutesFromCandidatePathList (double [] costs , String... paramValuePairs)
	{
		addRoutesFromCandidatePathList(computeUnicastCandidatePathList(costs , paramValuePairs));
	}

	public void addRoutesAndProtectionSegmentFromCandidate11PathList (Map<Demand,List<Pair<List<Link>,List<Link>>>> cpl11)
	{
		checkIsModifiable();
		List<Route> routes = new LinkedList<Route> ();
		List<ProtectionSegment> segments = new LinkedList<ProtectionSegment> ();
		try
		{
			for(Entry<Demand,List<Pair<List<Link>,List<Link>>>> entry : cpl11.entrySet())
				for (Pair<List<Link>,List<Link>> pathPair : entry.getValue())
				{
					final Route newRoute = addRoute(entry.getKey() , 0 , 0 , pathPair.getFirst() , null);
					routes.add (newRoute);
					final ProtectionSegment newSegment = addProtectionSegment(pathPair.getSecond(), 0, null);
					segments.add (newSegment);
					newRoute.addProtectionSegment(newSegment);
				}
		} catch (Exception e) { for (Route r : routes) r.remove (); for (ProtectionSegment s : segments) s.remove (); throw e; }
		if (ErrorHandling.isDebugEnabled()) this.checkCachesConsistency();
	}

	//	public void addMulticastTreesFromCandidateTreeList (double [] costs , String solverName , String solverLibraryName , double maxSolverTimeInSecondsPerTree , String... paramValuePairs)
//	{
//		addMulticastTreesFromCandidateTreeList (defaultLayer , costs , solverName , solverLibraryName , maxSolverTimeInSecondsPerTree , paramValuePairs);
//	}
//

	/**
	 * The same as {@code computeMulticastCandidatePathList} for the default layer
	 * @param costs see {@code computeMulticastCandidatePathList}
	 * @param solverName see {@code computeMulticastCandidatePathList}
	 * @param solverLibraryName see {@code computeMulticastCandidatePathList}
	 * @param maxSolverTimeInSecondsPerTree see {@code computeMulticastCandidatePathList}
	 * @param candidateTreeListParamValuePairs see {@code computeMulticastCandidatePathList}
	 * @return see {@code computeMulticastCandidatePathList}
	 */
	public Map<MulticastDemand,List<Set<Link>>> computeMulticastCandidatePathList (DoubleMatrix1D costs , String solverName , String solverLibraryName , double maxSolverTimeInSecondsPerTree , String... candidateTreeListParamValuePairs)
	{
		return computeMulticastCandidatePathList (defaultLayer , costs , solverName  , solverLibraryName , maxSolverTimeInSecondsPerTree , candidateTreeListParamValuePairs);
	}

	/**
	 * <p>Adds multicast trees specified by those trees that satisfy the options described below. Existing multicast trees will not be removed.</p>
	 *
	 * <p>The candidate tree list elaborated contains a set of multicast trees (each one is a set of links) computed for each multicast demand
	 * in the network. To compute it, a ILP formulation is solved for each new multicast tree. In general, for every multicast demand k
	 * trees are computed ranked according to its cost (weight) according to some link weights.</p>
	 * <p>The computation of paths can be configured via {@code "parameter=value"} options. There are several options to
	 * configure, which can be combined:</p>
	 *
	 * <ul>
	 * 		<li>{@code K}: Number of desired multicast trees per demand (default: 3). If <i>K'&lt;</i>{@code K} different trees are found for the multicast demand, then only <i>K'</i> are
	 * 		included in the candidate list</li>
	 * 		<li>{@code maxCopyCapability}: the maximum number of copies of an input traffic a node can make. Then, a node can have at most this number of ouput links carrying traffic of a multicast tree (default: Double.MAX_VALUE)</li>
	 * 		<li>{@code maxE2ELengthInKm}: Maximum path length measured in kilometers allowed for any tree, from the origin node, to any destination node (default: Double.MAX_VALUE)</li>
	 * 		<li>{@code maxE2ENumHops}: Maximum number of hops allowed for any tree, from the origin node, to any destination node (default: Integer.MAX_VALUE)</li>
	 * 		<li>{@code maxE2EPropDelayInMs}: Maximum propagation delay in miliseconds allowed in a path, for any tree, from the origin node, to any destination node  (default: Double.MAX_VALUE)</li>
	 * 		<li>{@code maxTreeCost}: Maximum tree weight allowed, summing the weights of the links (default: Double.MAX_VALUE)</li>
	 * 		<li>{@code maxTreeCostFactorRespectToMinimumCostTree}: Trees with higher weight (cost) than the cost of the minimum cost tree, multiplied by this factor, are not returned (default: Double.MAX_VALUE)</li>
	 *		<li>{@code maxTreeCostRespectToMinimumCostTree}: Trees with higher weight (cost) than the cost of the minimum cost tree, plus this factor, are not returned (default: Double.MAX_VALUE). While the previous one is a multiplicative factor, this one is an additive factor</li>
	 * </ul>
	 *
	 * @param layer the layer for which the candidate multicast tree list is computed
	 * @param linkCosts Link weight vector for the shortest path algorithm. If {@code null}, a vector of ones is assumed
	 * @param solverName the name of the solver to call for the internal formulation of the algorithm
	 * @param solverLibraryName the solver library name
	 * @param maxSolverTimeInSecondsPerTree the maximum time the solver is allowed for each of the internal formulations (one for each new tree).
	 * The best solution found so far is returned. If non-positive, no time limit is set
	 * @param candidateTreeListParamValuePairs Parameters to be passed to the class to tune its operation. An even number of {@code String} is to be passed. For each {@code String} pair, first {@code String}
	 *           must be the name of the parameter, second a {@code String} with its value. If no name-value pairs are set, default values are used
	 * @return Map with a list of all the computed trees (a tree is a set of links) per multicast demands
	 */
	public Map<MulticastDemand,List<Set<Link>>> computeMulticastCandidatePathList (NetworkLayer layer, DoubleMatrix1D linkCosts , String solverName , String solverLibraryName , double maxSolverTimeInSecondsPerTree , String... candidateTreeListParamValuePairs)
	{
		checkInThisNetPlan(layer);
		if (linkCosts == null) linkCosts = DoubleFactory1D.dense.make (layer.links.size () , 1);
		if (linkCosts.size () != layer.links.size()) throw new Net2PlanException ("The array of costs must have the same length as the number of links in the layer");
		Map<MulticastDemand,List<Set<Link>>> cpl = new HashMap<MulticastDemand,List<Set<Link>>> ();
		int K = 3;
		int maxCopyCapability = Integer.MAX_VALUE;
		double maxE2ELengthInKm = Double.MAX_VALUE;
		int maxE2ENumHops = Integer.MAX_VALUE;
		double maxE2EPropDelayInMs = Double.MAX_VALUE;
		double maxTreeCost = Double.MAX_VALUE;
		double maxTreeCostFactorRespectToMinimumCostTree = Double.MAX_VALUE;
		double maxTreeCostRespectToMinimumCostTree = Double.MAX_VALUE;

		int numParameters = (int) (candidateTreeListParamValuePairs.length / 2);
		if (numParameters * 2 != candidateTreeListParamValuePairs.length) throw new Net2PlanException("A parameter has not assigned its value");

		for (int contParam = 0; contParam < numParameters; contParam++)
		{
			String parameter = candidateTreeListParamValuePairs[contParam * 2];
			String value = candidateTreeListParamValuePairs[contParam * 2 + 1];

			if (parameter.equalsIgnoreCase("K"))
			{
				K = Integer.parseInt(value);
				if (K <= 0) throw new Net2PlanException("'K' parameter must be greater than zero");
			}
			else if (parameter.equalsIgnoreCase("maxCopyCapability"))
				maxCopyCapability = Integer.parseInt (value) <= 0? Integer.MAX_VALUE : Integer.parseInt (value);
			else if (parameter.equalsIgnoreCase("maxE2ELengthInKm"))
				maxE2ELengthInKm = Double.parseDouble(value) <= 0? Double.MAX_VALUE : Double.parseDouble(value);
			else if (parameter.equalsIgnoreCase("maxE2EPropDelayInMs"))
				maxE2EPropDelayInMs = Double.parseDouble(value) <= 0? Double.MAX_VALUE : Double.parseDouble(value);
			else if (parameter.equalsIgnoreCase("maxE2ENumHops"))
				maxE2ENumHops = Integer.parseInt (value) <= 0? Integer.MAX_VALUE : Integer.parseInt (value);
			else if (parameter.equalsIgnoreCase("maxTreeCost"))
				maxTreeCost = Double.parseDouble(value) <= 0? Double.MAX_VALUE : Double.parseDouble(value);
			else if (parameter.equalsIgnoreCase("maxTreeCostFactorRespectToMinimumCostTree"))
				maxTreeCostFactorRespectToMinimumCostTree = Double.parseDouble(value) <= 0? Double.MAX_VALUE : Double.parseDouble(value);
			else if (parameter.equalsIgnoreCase("maxTreeCostRespectToMinimumCostTree"))
				maxTreeCostRespectToMinimumCostTree = Double.parseDouble(value) <= 0? Double.MAX_VALUE : Double.parseDouble(value);
			else
				throw new RuntimeException("Unknown parameter " + parameter);
		}

		final DoubleMatrix2D Aout_ne = (layer.routingType == RoutingType.SOURCE_ROUTING)? getMatrixNodeLinkOutgoingIncidence(layer) : layer.forwardingRules_Aout_ne;
		final DoubleMatrix2D Ain_ne = (layer.routingType == RoutingType.SOURCE_ROUTING)? getMatrixNodeLinkIncomingIncidence(layer) : layer.forwardingRules_Ain_ne;

		for (MulticastDemand d : layer.multicastDemands)
		{
			List<Set<Link>> trees = GraphUtils.getKMinimumCostMulticastTrees(layer.links , d.getIngressNode() , d.getEgressNodes() , Aout_ne , Ain_ne , linkCosts , solverName , solverLibraryName , maxSolverTimeInSecondsPerTree , K , maxCopyCapability , maxE2ELengthInKm , maxE2ENumHops, maxE2EPropDelayInMs , maxTreeCost , maxTreeCostFactorRespectToMinimumCostTree , maxTreeCostRespectToMinimumCostTree);
			cpl.put(d, trees);
		}
		return cpl;
	}

	/**
	 * <p>Adds multiple multicast trees from a Candidate Tree list.</p>
	 * @param cpl {@code Map} where the keys are multicast demands and the values lists of link sets
	 * @see com.net2plan.interfaces.networkDesign.MulticastDemand
	 * @see com.net2plan.interfaces.networkDesign.Link
	 */
	public void addMulticastTreesFromCandidateTreeList (Map<MulticastDemand,List<Set<Link>>> cpl)
	{
		checkIsModifiable();
		List<MulticastTree> trees = new LinkedList<MulticastTree> ();
		try
		{
			for(Entry<MulticastDemand,List<Set<Link>>> entry : cpl.entrySet())
				for (Set<Link> linkSet : entry.getValue())
					trees.add(addMulticastTree(entry.getKey(), 0, 0, linkSet, null));
		} catch (Exception e) { for (MulticastTree t : trees) t.remove (); throw e; }
		if (ErrorHandling.isDebugEnabled()) this.checkCachesConsistency();
	}

	/**
	 * <p>Adds a new SRG.</p>
	 * @param mttfInHours Mean Time To Fail (in hours). Must be greater than zero
	 * @param mttrInHours Mean Time To Repair (in hours). Must be greater than zero
	 * @param attributes Map for user-defined attributes ({@code null} means 'no attribute'). Each key represents the attribute name, whereas value represents the attribute value
	 * @return The newly created shared risk group object
	 * @see com.net2plan.interfaces.networkDesign.SharedRiskGroup
	 */
	public SharedRiskGroup addSRG(double mttfInHours, double mttrInHours, Map<String, String> attributes)
	{
		return addSRG(null , mttfInHours, mttrInHours, attributes);
	}
	SharedRiskGroup addSRG(Long srgId , double mttfInHours, double mttrInHours, Map<String, String> attributes)
	{
		checkIsModifiable();
		if (mttfInHours <= 0) throw new Net2PlanException ("Mean Time To Fail must be a positive value");
		if (mttrInHours <= 0) throw new Net2PlanException ("Mean Time To Repair must be a positive value");

		if (srgId == null) { srgId = nextElementId.longValue(); nextElementId.increment(); }

		SharedRiskGroup srg = new SharedRiskGroup(this, srgId, srgs.size(), new HashSet<Node> (), new HashSet<Link> () , mttfInHours , mttrInHours , new AttributeMap(attributes));

		srgs.add (srg);
		cache_id2srgMap.put (srgId , srg);

		if (ErrorHandling.isDebugEnabled()) this.checkCachesConsistency();
		return srg;
	}


	/**
	 * <p>Assigns the information from the input {@code NetPlan}.</p>
	 *
	 * <p><b>Important</b>: A shadow copy is made, so changes in the input object will be reflected in this one. For deep copies use {@link #copyFrom(com.net2plan.interfaces.networkDesign.NetPlan) copyFrom()}</p>
	 *
	 * @param netPlan Network plan to be copied
	 * @since 0.3.0
	 */
	public void assignFrom(NetPlan netPlan)
	{
		checkIsModifiable();

		this.DEFAULT_ROUTING_TYPE = netPlan.DEFAULT_ROUTING_TYPE;
		this.isModifiable = netPlan.isModifiable;
		this.networkDescription = netPlan.networkDescription;
		this.networkName = netPlan.networkName;
		this.defaultLayer = netPlan.defaultLayer;
		this.nextElementId = netPlan.nextElementId;
		this.layers = netPlan.layers;
		this.nodes = netPlan.nodes;
		this.srgs = netPlan.srgs;
		this.resources = netPlan.resources;
		this.cache_nodesDown = netPlan.cache_nodesDown;
		this.cache_id2LayerMap = netPlan.cache_id2LayerMap;
		this.cache_id2NodeMap = netPlan.cache_id2NodeMap;
		this.cache_id2ResourceMap = netPlan.cache_id2ResourceMap;
		this.cache_id2LinkMap = netPlan.cache_id2LinkMap;
		this.cache_id2DemandMap = netPlan.cache_id2DemandMap;
		this.cache_id2MulticastDemandMap = netPlan.cache_id2MulticastDemandMap;
		this.cache_id2RouteMap = netPlan.cache_id2RouteMap;
		this.cache_id2MulticastTreeMap = netPlan.cache_id2MulticastTreeMap;
		this.cache_id2ProtectionSegmentMap = netPlan.cache_id2ProtectionSegmentMap;
		this.cache_id2srgMap = netPlan.cache_id2srgMap;
		this.interLayerCoupling = netPlan.interLayerCoupling;
		this.attributes.clear (); this.attributes.putAll(netPlan.attributes);
		for (Node node : netPlan.nodes) node.netPlan = this;
		for (SharedRiskGroup srg : netPlan.srgs) srg.netPlan = this;
		for (Resource resource : netPlan.resources) resource.netPlan = this;
		for (NetworkLayer layer : netPlan.layers)
		{
			layer.netPlan = this;
			for (Link e : layer.links) e.netPlan = this;
			for (Demand e : layer.demands) e.netPlan = this;
			for (MulticastDemand e : layer.multicastDemands) e.netPlan = this;
			for (Route e : layer.routes) e.netPlan = this;
			for (ProtectionSegment e : layer.protectionSegments) e.netPlan = this;
			for (MulticastTree e : layer.multicastTrees) e.netPlan = this;
		}
		if (ErrorHandling.isDebugEnabled()) this.checkCachesConsistency();
	}

	/**
	 * <p>Checks that the input sequence of links belong to the same layer and follow a contiguous path. Throws an exception if the path is not contiguous or the sequence of links
	 * is empty. </p>
	 * @param links Sequence of links
	 * @param layer Network layer
	 * @param originNode Origin node
	 * @param destinationNode Destination node
	 * @return The input layer
	 */
	public NetworkLayer checkContiguousPath (List<Link> links , NetworkLayer layer , Node originNode , Node destinationNode)
	{
		if (links.isEmpty()) throw new Net2PlanException ("Empty sequence of links");
		final Link firstLink = links.iterator().next ();
		if (layer == null) layer = firstLink.layer;
		checkInThisNetPlan(layer);
		if (originNode != null) checkInThisNetPlan(originNode);
		if (destinationNode != null) checkInThisNetPlan(destinationNode);
		for (Link e : links)
			if (!e.layer.equals (layer)) throw new Net2PlanException ("The path contains links not attached to the appropriate NetPlan object or layer");

		if ((originNode != null) && (!firstLink.originNode.equals (originNode))) throw new Net2PlanException ("The initial node of the sequence of links is not correct");
		Node endNodePreviousLink = firstLink.originNode;
		for (Link link : links)
		{
			if (!endNodePreviousLink.equals (link.originNode)) throw new Net2PlanException ("This is not a contigous sequence of links");
			endNodePreviousLink = link.destinationNode;
		}
		if ((destinationNode != null) && !(endNodePreviousLink.equals (destinationNode))) throw new Net2PlanException  ("The end node of the sequence of links is not correct");
		return layer;
	}

	/**
	 * <p>Checks if a demand exists in this {@code NetPlan} object. Throws an exception if nonexistent.</p>
	 * @param id Demand id
	 */
	void checkExistsDemand (long id) { if (cache_id2DemandMap.get(id) == null) throw new Net2PlanException ("Demand of id: " + id + " does not exist"); }

	/**
	 * <p>Checks if a link exists in this {@code NetPlan} object. Throws an exception if nonexistent.</p>
	 * @param id Link id
	 */
	void checkExistsLink (long id) { if (cache_id2LinkMap.get(id) == null) throw new Net2PlanException ("Link of id: " + id + " does not exist"); }

	/**
	 * <p>Checks if a multicast demand exists in this {@code NetPlan} object. Throws an exception if nonexistent.</p>
	 * @param id Multicast demand id
	 */
	void checkExistsMulticastDemand (long id) { if (cache_id2MulticastDemandMap.get(id) == null) throw new Net2PlanException ("Multicast demand of id: " + id + " does not exist"); }

	/**
	 * <p>Checks if a multicast tree exists in this {@code NetPlan} object. Throws an exception if nonexistent.</p>
	 * @param id Multicast tree id
	 */
	void checkExistsMulticastTree (long id) { if (cache_id2MulticastTreeMap.get(id) == null) throw new Net2PlanException ("Multicast tree of id: " + id + " does not exist"); }

	/**
	 * <p>Checks if a network layer exists in this {@code NetPlan} object. Throws an exception if nonexistent.</p>
	 * @param id Network layer id
	 */
	void checkExistsNetworkLayer (long id) { if (cache_id2LayerMap.get(id) == null) throw new Net2PlanException ("Network layer of id: " + id + " does not exist"); }

	/**
	 * <p>Checks if a node exists in this {@code NetPlan} object. Throws an exception if nonexistent.</p>
	 * @param id Node id
	 */
	void checkExistsNode (long id) { if (cache_id2NodeMap.get(id) == null) throw new Net2PlanException ("Node of id: " + id + " does not exist"); }

	/**
	 * <p>Checks if a protection segment exists in this {@code NetPlan} object. Throws an exception if nonexistent.</p>
	 * @param id Protection segment id
	 */
	void checkExistsProtectionSegment (long id) { if (cache_id2ProtectionSegmentMap.get(id) == null) throw new Net2PlanException ("ProtectionSegment of id: " + id + " does not exist"); }

	/**
	 * <p>Checks if a route exists in this {@code NetPlan} object. Throws an exception if nonexistent.</p>
	 * @param id Route id
	 */
	void checkExistsRoute (long id) { if (cache_id2RouteMap.get(id) == null) throw new Net2PlanException ("Route of id: " + id + " does not exist"); }

	/**
	 * <p>Checks if a shared risk group exists in this {@code NetPlan} object. Throws an exception if nonexistent.</p>
	 * @param id the SRG identifier
	 */
	void checkExistsSRG (long id) { if (cache_id2srgMap.get(id) == null) throw new Net2PlanException ("Shared risk group of id: " + id + " does not exist"); }

	/**
	 * <p>Checks if a resource exists in this {@code NetPlan} object. Throws an exception if nonexistent.</p>
	 * @param id the resource identifier
	 */
	void checkExistsResource (long id) { if (cache_id2ResourceMap.get(id) == null) throw new Net2PlanException ("Resource of id: " + id + " does not exist"); }

	/**
	 * <p>Checks if all the elements are attached to this {@code NetPlan} object.
	 * .</p>
	 * @param elements Collection of network elements
	 * @see com.net2plan.interfaces.networkDesign.NetworkElement
	 */
	void checkInThisNetPlan(Collection<? extends NetworkElement> elements)
	{
		for (NetworkElement e : elements)
			checkInThisNetPlan(e);
	}

	/**
	 * <p>Checks if an element is attached to this {@code NetPlan} object. It is checked also if the element belongs to the input layer.</p>
	 * @param elements Network element
	 * @param optionalLayer Network layer (optional)
	 */
	void checkInThisNetPlanAndLayer(Collection<? extends NetworkElement> elements, NetworkLayer ... optionalLayer)
	{
		NetworkLayer layer = checkInThisNetPlanOptionalLayerParameter(optionalLayer);
		for (NetworkElement e : elements)
			checkInThisNetPlanAndLayer(e, layer);
	}

	/**
	 * <p>Checks if a network element exists in this {@code NetPlan} object. Throws an exception if nonexistent.</p>
	 * @param e Network element
	 *
	 */
	void checkInThisNetPlan(NetworkElement e)
	{
		if (e == null) throw new Net2PlanException ("Network element is null");
		if (e.netPlan != this) throw new Net2PlanException ("Element " + e + " is not attached to this NetPlan object.");
		if (e instanceof Node) { if (e != nodes.get(e.index)) throw new Net2PlanException ("Element " + e + " is not the same object as the one in netPlan object."); }
		else if (e instanceof SharedRiskGroup) { if (e != srgs.get(e.index)) throw new Net2PlanException ("Element " + e + " is not the same object as the one in netPlan object."); }
		else if (e instanceof Resource) { if (e != resources.get(e.index)) throw new Net2PlanException ("Element " + e + " is not the same object as the one in netPlan object."); }
		else if (e instanceof NetworkLayer) { if (e != layers.get(e.index)) throw new Net2PlanException ("Element " + e + " is not the same object as the one in netPlan object."); }
	}

	/**
	 * <p>Checks if an element is attached to this {@code NetPlan} object. It is checked also if the element belongs to the input layer.</p>
	 * @param e Network element
	 * @param layer Network layer (optional)
	 */
	void checkInThisNetPlanAndLayer(NetworkElement e, NetworkLayer layer)
	{
		if (e == null) throw new Net2PlanException ("Network element is null");
		if (e.netPlan != this) throw new Net2PlanException ("Element " + e + " is not attached to this NetPlan object.");
		if (e instanceof Node) { if (e != nodes.get(e.index)) throw new Net2PlanException ("Element " + e + " is not the same object as the one in netPlan object."); }
		else if (e instanceof Resource) { if (e != resources.get(e.index)) throw new Net2PlanException ("Element " + e + " is not the same object as the one in netPlan object."); }
		else if (e instanceof SharedRiskGroup) { if (e != srgs.get(e.index)) throw new Net2PlanException ("Element " + e + " is not the same object as the one in netPlan object."); }
		else if (e instanceof Resource) { if (e != resources.get(e.index)) throw new Net2PlanException ("Element " + e + " is not the same object as the one in netPlan object."); }
		else if (e instanceof NetworkLayer) { if (e != layers.get(e.index)) throw new Net2PlanException ("Element " + e + " is not the same object as the one in netPlan object."); }
		if (layer != null)
		{
			layer.checkAttachedToNetPlanObject(this);
			if (e instanceof Demand) { if (e != layer.demands.get(e.index)) throw new Net2PlanException ("Element " + e + " is not the same object as the one in netPlan object."); }
			else if (e instanceof ProtectionSegment) { if (e != layer.protectionSegments.get(e.index)) throw new Net2PlanException ("Element " + e + " is not the same object as the one in netPlan object."); }
			else if (e instanceof Link) { if (e != layer.links.get(e.index)) throw new Net2PlanException ("Element " + e + " is not the same object as the one in netPlan object."); }
			else if (e instanceof MulticastDemand) { if (e != layer.multicastDemands.get(e.index)) throw new Net2PlanException ("Element " + e + " is not the same object as the one in netPlan object."); }
			else if (e instanceof MulticastTree) { if (e != layer.multicastTrees.get(e.index)) throw new Net2PlanException ("Element " + e + " is not the same object as the one in netPlan object."); }
			else if (e instanceof Route) { if (e != layer.routes.get(e.index)) throw new Net2PlanException ("Element " + e + " is not the same object as the one in netPlan object."); }
		}
	}

	/**
	 * <p>Checks if the {@code NetPlan} object is modifiable. When negative, an exception will be thrown.</p>
	 *
	 * @since 0.4.0
	 */
	void checkIsModifiable()
	{
		if (!isModifiable) throw new UnsupportedOperationException(UNMODIFIABLE_EXCEPTION_STRING);
	}

	/**
	 * <p>Checks if a set of links is valid for a given multicast demand. If it is not, an exception will be thrown. If it is valid, a map is returned with the
	 * unique sequence of links in the tree, from the ingress node to each egress node of the multicast demand.</p>
	 *
	 * @param linkSet Sequence of links
	 * @param demand Multicast demand
	 * @return Map where the keys are nodes and the values are sequences of links (see description)
	 * @see com.net2plan.interfaces.networkDesign.Node
	 * @see com.net2plan.interfaces.networkDesign.Link
	 * @see com.net2plan.interfaces.networkDesign.MulticastDemand
	 */
	Pair<Map<Node,List<Link>> , Set<Node>> checkMulticastTreeValidityForDemand(Set<Link> linkSet, MulticastDemand demand)
	{
		if (linkSet.isEmpty()) throw new Net2PlanException ("The multicast tree is empty");
		checkInThisNetPlan(demand);
		final NetworkLayer layer = demand.layer;
		checkInThisNetPlanAndLayer(linkSet , demand.layer);

		Map<Node,List<Link>> pathToEgressNode = new HashMap<Node,List<Link>> ();
		Map<Link,Double> linkCost = new HashMap<Link,Double> ();
		for (Link link : layer.links) linkCost.put (link , (linkSet.contains (link))? 1 : Double.MAX_VALUE);
		Set<Link> actuallyTraversedLinks = new HashSet<Link> ();
		for (Node egressNode : demand.egressNodes)
		{
			final List<Link> seqLinks =  GraphUtils.getShortestPath(nodes , layer.links , demand.ingressNode , egressNode , linkCost);
			if (seqLinks == null) throw new Net2PlanException ("No path to an end node");
			pathToEgressNode.put(egressNode, seqLinks);
			actuallyTraversedLinks.addAll(seqLinks);
		}

		if (!linkSet.equals(actuallyTraversedLinks)) throw new Net2PlanException ("Some links in the link set provided are not traversed. The structure may not be a tree");

		Set<Node> traversedNodes = new HashSet<Node> (); for (Link e : linkSet) { traversedNodes.add (e.originNode); traversedNodes.add (e.destinationNode); }
		if (traversedNodes.size() != linkSet.size() + 1) throw new Net2PlanException ("It is not a tree");

		return Pair.of (pathToEgressNode,traversedNodes);
	}

	/**
	 * <p>Checks if a sequence of links and resources traversed is valid, that is all the links follow a contiguous path from the demand ingress node to the egress node, and the resources are traversed in the appropriate order. If the sequence
	 * is not valid, an exception is thrown.</p>
	 * @param path Sequence of links
	 * @param d Demand
	 * @see com.net2plan.interfaces.networkDesign.Demand
	 * @see com.net2plan.interfaces.networkDesign.Link
	 */
	Pair<List<Link>,List<Resource>> checkPathValidityForDemand(List<? extends NetworkElement> path, Demand d)
	{
		checkInThisNetPlan(d);
		checkInThisNetPlanAndLayer(path , d.layer);
		LinkedList<Link> links = new LinkedList<Link> ();
		List<Resource> resources = new ArrayList<Resource> ();
		for (NetworkElement e : path)
		{
			if (e == null)throw new Net2PlanException ("A link/resource in the sequence is null");
			if (e instanceof Link) links.add((Link)e);
			else if (e instanceof Resource)
			{
				resources.add((Resource)e);
				if (links.isEmpty() && !((Resource) e).hostNode.equals(d.ingressNode)) throw new Net2PlanException ("Wrong resource node in the service chain");
				if (!links.isEmpty() && !((Resource) e).hostNode.equals(links.getLast().destinationNode)) throw new Net2PlanException ("Wrong resource node in the service chain");
			}
			else throw new RuntimeException ("Bad");
		}
		checkContiguousPath (links , d.layer , d.ingressNode, d.egressNode);
		if (resources.size() != d.mandatorySequenceOfTraversedResourceTypes.size()) throw new Net2PlanException ("The path does not follow the sequence of resources of the service chain request");
		for (int cont = 0; cont < resources.size() ; cont ++) if (!resources.get(cont).type.equals(d.mandatorySequenceOfTraversedResourceTypes.get(cont))) throw new Net2PlanException ("The path does not follow the sequence of resources of the service chain request");
		return Pair.of(links , resources);
	}


	/**
	 * <p>Returns a deep copy of the current design.</p>
	 *
	 * @return Deep copy of the current design
	 * @since 0.2.0
	 */
	public NetPlan copy()
	{
		this.checkCachesConsistency();
		NetPlan netPlan = new NetPlan();
		netPlan.checkCachesConsistency();
		netPlan.copyFrom(this);
//		System.out.println ("************** En el copy () *********************************************************");
		this.checkCachesConsistency();
		netPlan.checkCachesConsistency();
		return netPlan;
	}

	/**
	 * <p>Removes all information from the current {@code NetPlan} and copy the information from the input {@code NetPlan}.</p>
	 * @param originNetPlan Network plan to be copied from
	 */
	public void copyFrom(NetPlan originNetPlan)
	{
		checkIsModifiable();
		if (originNetPlan == this) return;
		if (originNetPlan == null) throw new Net2PlanException ("A NetPlan object must be provided");

		this.attributes.clear(); this.attributes.putAll (originNetPlan.attributes);
		this.netPlan = this;
		this.layers = new ArrayList<NetworkLayer> ();
		this.nodes = new ArrayList<Node> ();
		this.srgs = new ArrayList<SharedRiskGroup> ();
		this.resources = new ArrayList<Resource> ();
		this.cache_nodesDown = new HashSet<Node> ();
		this.cache_id2NodeMap = new HashMap <Long,Node> ();
		this.cache_id2ResourceMap = new HashMap <Long,Resource> ();
		this.cache_id2LayerMap = new HashMap <Long,NetworkLayer> ();
		this.cache_id2srgMap= new HashMap<Long,SharedRiskGroup> ();
		this.cache_id2LinkMap = new HashMap<Long,Link> ();
		this.cache_id2DemandMap = new HashMap<Long,Demand> ();
		this.cache_id2MulticastDemandMap = new HashMap<Long,MulticastDemand> ();
		this.cache_id2RouteMap = new HashMap<Long,Route> ();
		this.cache_id2MulticastTreeMap = new HashMap<Long,MulticastTree> ();
		this.cache_id2ProtectionSegmentMap = new HashMap<Long,ProtectionSegment> ();
		this.DEFAULT_ROUTING_TYPE = originNetPlan.DEFAULT_ROUTING_TYPE;
		this.isModifiable = true;
		this.networkDescription = originNetPlan.networkDescription;
		this.networkName = originNetPlan.networkName;
		this.nextElementId = originNetPlan.nextElementId;
		this.interLayerCoupling = new DirectedAcyclicGraph<NetworkLayer, DemandLinkMapping>(DemandLinkMapping.class);

		/* Create the new network elements, not all the fields filled */
		for (Node originNode : originNetPlan.nodes)
		{
			Node newElement = new Node (this , originNode.id , originNode.index , originNode.nodeXYPositionMap.getX(), originNode.nodeXYPositionMap.getY(), originNode.name, originNode.attributes);
			cache_id2NodeMap.put(originNode.id, newElement);
			nodes.add (newElement);
			if (!originNode.isUp) cache_nodesDown.add (newElement);
		}
		for (Resource originResource : originNetPlan.resources)
		{
			Resource newElement = new Resource (this , originResource.id , originResource.index , originResource.type ,
					originResource.name , this.cache_id2NodeMap.get(originResource.hostNode.id) ,
					originResource.capacity , originResource.capacityMeasurementUnits , null , originResource.processingTimeToTraversingTrafficInMs , originResource.attributes);
			cache_id2ResourceMap.put(originResource.id, newElement);
			resources.add (newElement);
		}
		for (SharedRiskGroup originSrg : originNetPlan.srgs)
		{
			SharedRiskGroup newElement = new SharedRiskGroup (this , originSrg.id , originSrg.index , null , null, originSrg.meanTimeToFailInHours , originSrg.meanTimeToRepairInHours , originSrg.attributes);
			cache_id2srgMap.put(originSrg.id, newElement);
			srgs.add (newElement);
		}
		for (NetworkLayer originLayer : originNetPlan.layers)
		{
			NetworkLayer newLayer = new NetworkLayer (this , originLayer.id , originLayer.index , originLayer.demandTrafficUnitsName , originLayer.description , originLayer.name , originLayer.linkCapacityUnitsName , originLayer.attributes);
			cache_id2LayerMap.put(originLayer.id, newLayer);
			layers.add (newLayer);
			if (originLayer.id == originNetPlan.defaultLayer.id)
				this.defaultLayer = newLayer;

			for (Demand originDemand : originLayer.demands)
			{
				Demand newElement = new Demand (this , originDemand.id , originDemand.index , newLayer , this.cache_id2NodeMap.get(originDemand.ingressNode.id) , this.cache_id2NodeMap.get(originDemand.egressNode.id) , originDemand.offeredTraffic , originDemand.attributes);
				newElement.mandatorySequenceOfTraversedResourceTypes = new LinkedList<String> (originDemand.mandatorySequenceOfTraversedResourceTypes);
				cache_id2DemandMap.put(originDemand.id, newElement);
				newLayer.demands.add (newElement);
			}
			for (MulticastDemand originDemand : originLayer.multicastDemands)
			{
				Set<Node> newEgressNodes = new HashSet<Node> (); for (Node oldEgressNode : originDemand.egressNodes) newEgressNodes.add (this.cache_id2NodeMap.get(oldEgressNode.id));
				MulticastDemand newElement = new MulticastDemand (this , originDemand.id , originDemand.index , newLayer , this.cache_id2NodeMap.get(originDemand.ingressNode.id) , newEgressNodes , originDemand.offeredTraffic , originDemand.attributes);
				cache_id2MulticastDemandMap.put(originDemand.id, newElement);
				newLayer.multicastDemands.add (newElement);
			}
			for (Link originLink : originLayer.links)
			{
				Link newElement = new Link (this , originLink.id , originLink.index , newLayer , this.cache_id2NodeMap.get(originLink.originNode.id) , this.cache_id2NodeMap.get(originLink.destinationNode.id) , originLink.lengthInKm , originLink.propagationSpeedInKmPerSecond , originLink.capacity , originLink.attributes);
				cache_id2LinkMap.put(originLink.id, newElement);
				newLayer.links.add (newElement);
			}
			for (Route originRoute : originLayer.routes)
			{
				Route newElement = new Route (this , originRoute.id , originRoute.index , cache_id2DemandMap.get(originRoute.demand.id) ,
						(List<NetworkElement>) translateCollectionToThisNetPlan(originRoute.initialSeqLinksAndResourcesTraversedWhenCreated) ,
						(Map<Resource,Double>) translateCollectionToThisNetPlan(originRoute.initialResourcesTraversedMap) ,
						originRoute.attributes);
				//Route (NetPlan netPlan , long id , int index , Demand demand , List<? extends NetworkElement> seqLinksRealPathAndResourcesTraversedWhenCreated , Map <Resource,Double> occupationInformationInTraversedResources , AttributeMap attributes)

				newElement.carriedTrafficIfNotFailing = originRoute.carriedTrafficIfNotFailing;
				newElement.occupiedLinkCapacityIfNotFailing = originRoute.occupiedLinkCapacityIfNotFailing;
				cache_id2RouteMap.put(originRoute.id, newElement);
				newLayer.routes.add (newElement);
			}
			for (MulticastTree originTree : originLayer.multicastTrees)
			{
				Set<Link> newSetLinks = new HashSet<Link> ();
				for (Link oldLink : originTree.linkSet) newSetLinks.add (this.cache_id2LinkMap.get(oldLink.id));
				MulticastTree newElement = new MulticastTree (this , originTree.id , originTree.index , cache_id2MulticastDemandMap.get(originTree.demand.id) , newSetLinks , originTree.attributes);
				cache_id2MulticastTreeMap.put(originTree.id, newElement);
				newLayer.multicastTrees.add (newElement);
				newElement.carriedTrafficIfNotFailing = originTree.carriedTrafficIfNotFailing;
				newElement.occupiedLinkCapacityIfNotFailing = originTree.occupiedLinkCapacityIfNotFailing;
			}
			for (ProtectionSegment originSegment : originLayer.protectionSegments)
			{
				List<Link> newSeqLinks = new LinkedList<Link> ();
				for (Link oldLink : originSegment.seqLinks) newSeqLinks.add (this.cache_id2LinkMap.get(oldLink.id));
				ProtectionSegment newElement = new ProtectionSegment (this , originSegment.id , originSegment.index , newSeqLinks , originSegment.capacity , originSegment.attributes);
				cache_id2ProtectionSegmentMap.put(originSegment.id, newElement);
				newLayer.protectionSegments.add (newElement);
			}
		}

		/* Copy the rest of the fields  */
		for (Node newNode : this.nodes) newNode.copyFrom (originNetPlan.nodes.get(newNode.index));
		for (Resource newResource : this.resources) newResource.copyFrom (originNetPlan.resources.get(newResource.index));
		for (SharedRiskGroup newSrg : this.srgs) newSrg.copyFrom (originNetPlan.srgs.get(newSrg.index));
		for (NetworkLayer newLayer : this.layers) newLayer.copyFrom (originNetPlan.layers.get(newLayer.index));

		this.interLayerCoupling = new DirectedAcyclicGraph<NetworkLayer, DemandLinkMapping>(DemandLinkMapping.class);
		for (NetworkLayer layer : originNetPlan.interLayerCoupling.vertexSet()) this.interLayerCoupling.addVertex(this.netPlan.getNetworkLayerFromId(layer.id));
		for (DemandLinkMapping mapping : originNetPlan.interLayerCoupling.edgeSet())
		{
			if (mapping.isEmpty()) throw new RuntimeException ("Bad");
			DemandLinkMapping newMapping = new DemandLinkMapping();
			for (Entry<Demand,Link> originEntry : mapping.getDemandMap().entrySet())
				newMapping.put (this.netPlan.getDemandFromId(originEntry.getKey().id) , this.netPlan.getLinkFromId(originEntry.getValue().id));
			for (Entry<MulticastDemand,Set<Link>> originEntry : mapping.getMulticastDemandMap().entrySet())
			{
				Set<Link> newSetLink = new HashSet<Link> (); for (Link originLink : originEntry.getValue()) newSetLink.add (this.netPlan.getLinkFromId(originLink.id));
				newMapping.put (this.netPlan.getMulticastDemandFromId(originEntry.getKey().id) , newSetLink);
			}

			try { this.interLayerCoupling.addDagEdge(newMapping.getDemandSideLayer () , newMapping.getLinkSideLayer (), newMapping); } catch (Exception e) { throw new RuntimeException ("Bad: " + e); }
		}
		if (ErrorHandling.isDebugEnabled()) this.checkCachesConsistency();
	}

	/**
	 * <p>Returns the values of a given attribute for all the provided network elements.</p>
	 * @param collection Collection of network elements
	 * @param attribute Attribute name
	 * @return Map with the value of each attribute per network element (value may be {@code null} if not defined
	 * @see com.net2plan.interfaces.networkDesign.NetworkElement
	 */
	public static Map<NetworkElement,String> getAttributes (Collection<? extends NetworkElement> collection , String attribute)
	{
		Map<NetworkElement,String> attributes = new HashMap<NetworkElement,String> ();
		for (NetworkElement e : collection)
			attributes.put (e , e.getAttribute (attribute));
		return attributes;
	}

	/**
	 * <p>Returns the values of a given attribute for all the provided network elements, as a {@code DoubleMatrix1D} vector.</p>
	 * @param collection Collection of network elements
	 * @param attributeName Attribute name
	 * @param defaultValue If an element has value for the attribute, or it is not a double (it fails in the {@code Double.parseDouble} conversion), then this value is set
	 * @return array with one element per {@code NetworkElement}, in the same order as the input {@code Collection}.
	 * @see com.net2plan.interfaces.networkDesign.NetworkElement
	 */
	public static DoubleMatrix1D getAttributeValues (Collection<? extends NetworkElement> collection , String attributeName , double defaultValue)
	{
		DoubleMatrix1D res = DoubleFactory1D.dense.make(collection.size());
		int counter = 0;
		for (NetworkElement e : collection)
		{
			double val = defaultValue;
			String value = e.getAttribute(attributeName);
			if (value != null)
				try { val = Double.parseDouble(value); } catch (Exception ex) {}
			res.set(counter ++ , val);
		}
		return res;
	}

	/**
	 * <p>Returns the demand with the given index.</p>
	 * @param index Demand index
	 * @param optionalLayerParameter Network layer (optional)
	 * @return The demand with the given index (or {@code null} if nonexistent, index lower than 0 or greater than the number of elements minus one)
	 * @see com.net2plan.interfaces.networkDesign.Demand
	 */
	public Demand getDemand  (int index , NetworkLayer ... optionalLayerParameter) { NetworkLayer layer = checkInThisNetPlanOptionalLayerParameter (optionalLayerParameter); if ((index < 0) || (index > layer.demands.size () -1)) return null; else return layer.demands.get(index); }

	/**
	 * <p>Returns the demand with the given unique identifier.</p>
	 * @param uid Demand unique id
	 * @return The demand with the given unique id (or {@code null} if nonexistent)
	 * @see com.net2plan.interfaces.networkDesign.Demand
	 */
	public Demand getDemandFromId (long uid) { return cache_id2DemandMap.get(uid); }

	/**
	 * <p>Returns the array of demand unique ids for the given layer (i-th position, corresponds to index i). If no layer is provided, the default layer is used.</p>
	 * @param optionalLayerParameter Network layer (optional)
	 * @return ArrayList of demand ids for the given layer (or the default layer if no input was provided)
	 * @see com.net2plan.interfaces.networkDesign.Demand
	 */
	public ArrayList<Long> getDemandIds (NetworkLayer ... optionalLayerParameter)
	{
		NetworkLayer layer = checkInThisNetPlanOptionalLayerParameter(optionalLayerParameter);
		ArrayList<Long> res = new ArrayList<Long> (); for (Demand e : layer.demands) res.add (e.id);
		return res;
	}

	/**
	 * <p>Returns the array of demands for the given layer (i-th position, corresponds to index i). If no layer is provided, the default layer is used.</p>
	 * @param optionalLayerParameter Network layer (optional)
	 * @return List of demands for the given layer (or the default layer if no input was provided)
	 * @see com.net2plan.interfaces.networkDesign.Demand
	 */
	public List<Demand> getDemands (NetworkLayer ... optionalLayerParameter)
	{
		NetworkLayer layer = checkInThisNetPlanOptionalLayerParameter(optionalLayerParameter);
		return (List<Demand>) Collections.unmodifiableList(layer.demands);
	}

	/**
	 * <p>Returns the demands that have blocked traffic in the given layer. If no layer is provided, the default layer is assumed.</p>
	 * @param optionalLayerParameter Network layer (optional)
	 * @return List of demands with blocked traffic
	 * @see com.net2plan.interfaces.networkDesign.Demand
	 */
	public List<Demand> getDemandsBlocked (NetworkLayer ... optionalLayerParameter)
	{
		NetworkLayer layer = checkInThisNetPlanOptionalLayerParameter(optionalLayerParameter);
		List<Demand> res = new LinkedList<Demand> (); for (Demand d : layer.demands) if (d.isBlocked()) res.add (d);
		return res;
	}

	/**
	 * <p>Returns the set of unicast demands that are coupled.</p>
	 * @param optionalLayerParameter Network layer (optional)
	 * @return {@code Set} of unicast demands that have blocked traffic for the given layer (or the defaukt layer if no input was provided)
	 */
	public Set<Demand> getDemandsCoupled (NetworkLayer ... optionalLayerParameter)
	{
		NetworkLayer layer = checkInThisNetPlanOptionalLayerParameter(optionalLayerParameter);
		Set<Demand> res = new HashSet<Demand> ();
		for (Demand demand : layer.demands) if (demand.coupledUpperLayerLink != null) res.add (demand);
		return res;
	}

	/**
	 * <p>Returns the total blocked traffic, summing up all the unicast demands, in the given layer. If no layer is provided, the default layer is assumed.</p>
	 *
	 * @param optionalLayerParameter Network layer (optional)
	 * @return Total blocked trafic
	 */
	public double getDemandTotalBlockedTraffic(NetworkLayer ... optionalLayerParameter)
	{
		NetworkLayer layer = checkInThisNetPlanOptionalLayerParameter(optionalLayerParameter);
		double accum = 0; for (Demand d : layer.demands) accum += Math.max(0 , d.offeredTraffic - d.carriedTraffic);
		return accum;
	}

	/**
	 * <p>Returns the total carried traffic, summing up for all the unicast demands, in the given layer. If no layer is provided, the default layer is assumed.</p>
	 * @param optionalLayerParameter Network layer (optional)
	 * @return Total carried traffic
	 */
	public double getDemandTotalCarriedTraffic(NetworkLayer ... optionalLayerParameter)
	{
		NetworkLayer layer = checkInThisNetPlanOptionalLayerParameter(optionalLayerParameter);
		double accum = 0; for (Demand d : layer.demands) accum += d.carriedTraffic;
		return accum;
	}

	/**
	 * <p>Returns the total offered traffic, summing up for all the unicast demands, in the given layer. If no layer is provided, the default layer is assumed.</p>
	 * @param optionalLayerParameter Network layer (optional)
	 * @return Total offered traffic
	 */
	public double getDemandTotalOfferedTraffic(NetworkLayer ... optionalLayerParameter)
	{
		NetworkLayer layer = checkInThisNetPlanOptionalLayerParameter(optionalLayerParameter);
		double accum = 0; for (Demand d : layer.demands) accum += d.offeredTraffic;
		return accum;
	}

	/**
	 * <p>Returns the name of the traffic units of the demands of the given layer. If no layer is provided, the default layer is assumed.</p>
	 *
	 * @param optionalLayerParameter Network layer (optional)
	 * @return {@code String} with the traffic units name of the demands
	 */
	public String getDemandTrafficUnitsName (NetworkLayer ... optionalLayerParameter)
	{
		NetworkLayer layer = checkInThisNetPlanOptionalLayerParameter(optionalLayerParameter);
		return layer.demandTrafficUnitsName;
	}

	/**
	 * <p>Returns the traffic that is carried using a forwarding rule, in the given layer. If no layer is provided, the default layer is assumed.</p>
	 *
	 * <p><b>Important</b>: Routing type must be {@link com.net2plan.utils.Constants.RoutingType#HOP_BY_HOP_ROUTING HOP_BY_HOP_ROUTING}.</p>
	 * @param demand Outgoing demand
	 * @param link Link
	 * @return Carried traffic by the given link from the given demand using a forwarding rule
	 */
	public double getForwardingRuleCarriedTraffic(Demand demand , Link link)
	{
		checkInThisNetPlan(demand);
		checkInThisNetPlanAndLayer(link , demand.layer);
		demand.layer.checkRoutingType(RoutingType.HOP_BY_HOP_ROUTING);
		return demand.layer.forwardingRules_x_de.get(demand.index,link.index);
	}

	/**
	 * <p>Returns the forwarding rules for the given layer. If no layer is provided, the default layer is assumed.</p>
	 *
	 * <p><b>Important</b>: Routing type must be {@link com.net2plan.utils.Constants.RoutingType#HOP_BY_HOP_ROUTING HOP_BY_HOP_ROUTING}.</p>
	 * @param optionalLayerParameter Network layer (optional)
	 * @return The forwarding rules as a map of splitting factor (value) per demand and link (key)
	 * @see com.net2plan.utils.Pair
	 */
	public Map<Pair<Demand,Link>,Double> getForwardingRules (NetworkLayer ... optionalLayerParameter)
	{
		NetworkLayer layer = checkInThisNetPlanOptionalLayerParameter(optionalLayerParameter);
		layer.checkRoutingType(RoutingType.HOP_BY_HOP_ROUTING);

		Map<Pair<Demand,Link>,Double> res = new HashMap<Pair<Demand,Link>,Double> ();
		IntArrayList ds = new IntArrayList (); IntArrayList es = new IntArrayList (); DoubleArrayList vals = new DoubleArrayList ();
		layer.forwardingRules_f_de.getNonZeros(ds,es,vals);
		for (int cont = 0 ; cont < ds.size () ; cont ++)
			res.put (Pair.of (layer.demands.get(ds.get(cont)) , layer.links.get(es.get(cont))) , vals.get(cont));
		return res;
	}

	/**
	 * <p>Returns the splitting factor of the forwarding rule of the given demand and link. If no layer is provided, default layer is assumed.</p>
	 * @param demand Outgoing demand
	 * @param link Link
	 * @param optionalLayerParameter Network layer (optional)
	 * @return The splitting factor
	 */
	public double getForwardingRuleSplittingFactor (Demand demand , Link link , NetworkLayer ... optionalLayerParameter)
	{
		NetworkLayer layer = checkInThisNetPlanOptionalLayerParameter(optionalLayerParameter);
		checkInThisNetPlanAndLayer(demand , layer);
		checkInThisNetPlanAndLayer(link , layer);
		layer.checkRoutingType(RoutingType.HOP_BY_HOP_ROUTING);
		return layer.forwardingRules_f_de.get(demand.index,link.index);
	}

	/**
	 * <p>Returns the network layer with the given unique identifier.</p>
	 * @param index Network layer index
	 * @return The network layer with the given index ({@code null} if it does not exist)
	 */
	public NetworkLayer getNetworkLayer (int index) { if ((index < 0) || (index > layers.size () -1)) return null; else return layers.get(index); }

	/**
	 * <p>Returns the network layer with the given name.</p>
	 * @param name Network layer name
	 * @return The network layer with the given name ({@code null} if it does not exist)
	 */
	public NetworkLayer getNetworkLayer (String name) { for (NetworkLayer layer : layers) if (layer.name.equals(name)) return layer; return null; }

	/**
	 * <p>Returns the node with the given index.</p>
	 * @param index Node index
	 * @return The node with the given index ({@code null} if it does not exist, index iss lesser than zero or greater than the number of elements minus one)
	 */
	public Node getNode (int index) { if ((index < 0) || (index > nodes.size () -1)) return null; else return nodes.get(index); }

	/**
	 * <p>Returns the link with the given index in the given layer. If no layer is provided, default layer is assumed.</p>
	 * @param index Link index
	 * @param optionalLayerParameter Network layer (optional)
	 * @return Link with the given index or {@code null} if it does not exist, index islower than 0, or greater than the number of links minus one
	 */
	public Link getLink  (int index , NetworkLayer ... optionalLayerParameter) { NetworkLayer layer = checkInThisNetPlanOptionalLayerParameter(optionalLayerParameter); if ((index < 0) || (index > layer.links.size () -1)) return null; else return layer.links.get(index); }

	/**
	 * <p>Returns the link with the given unique identifier.</p>
	 * @param uid Link unique id
	 * @return Link with the given id, or {@code null} if it does not exist
	 */
	public Link getLinkFromId (long uid) { checkAttachedToNetPlanObject(); return cache_id2LinkMap.get(uid); }

	/**
	 * <p>Returns the name of the capacity units of the links of the given layer. If no layer is provided, the default layer is assumed.</p>
	 * @param optionalLayerParameter Network layer (optional)
	 * @return The name of capacity units
	 */
	public String getLinkCapacityUnitsName (NetworkLayer ... optionalLayerParameter)
	{
		NetworkLayer layer = checkInThisNetPlanOptionalLayerParameter(optionalLayerParameter);
		return layer.linkCapacityUnitsName;
	}

//	/**
//	 * <p>Returns a map where keys are the unique id of network elements and the values are a pair of uid representing the end nodes.</p>
//	 * @param links Network elements
//	 * @return A map with the end nodes unique ids (values) of each network element (key)
//	 * @see com.net2plan.utils.Pair
//	 */
//	public Map<Long,Pair<Long,Long>> getLinkIdMap (Collection<? extends NetworkElement> links)
//	{
//		checkInThisNetPlan(links);
//		Map<Long,Pair<Long,Long>> map = new HashMap<Long,Pair<Long,Long>> ();
//		if (links.isEmpty()) return map;
//		if (links.iterator().next() instanceof Link)
//			for (Link e : (List<Link>) links)
//			{
//				map.put(e.id, Pair.of(e.originNode.id, e.destinationNode.id));
//			}
//		else if (links.iterator().next() instanceof Demand)
//			for (Demand e : (List<Demand>) links)
//			{
//				map.put(e.id, Pair.of(e.ingressNode.id, e.egressNode.id));
//			}
//		else if (links.iterator().next() instanceof Route)
//			for (Route e : (List<Route>) links)
//			{
//				map.put(e.id, Pair.of(e.ingressNode.id, e.egressNode.id));
//			}
//		else throw new Net2PlanException ("Only can make id link maps for links, demands, routes and protection segments");
//		return map;
//	}

	/**
	 * <p>Returns the array of link ids for the given layer (i-th position, corresponds to index i). If no layer is provided, the default layer is assumed.</p>
	 * @param optionalLayerParameter Network layer (optional
	 * @return Array of link ids
	 */
	public ArrayList<Long> getLinkIds (NetworkLayer ... optionalLayerParameter)
	{
		NetworkLayer layer = checkInThisNetPlanOptionalLayerParameter(optionalLayerParameter);
		ArrayList<Long> res = new ArrayList<Long> (); for (Link e : layer.links) res.add (e.id);
		return res;
	}

	/**
	 * <p>Return a list of all the links in the given layer. If no layer is provided, the default layer is assumed.</p>
	 * @param optionalLayerParameter Network layer (optional)
	 * @return All the links for the given (or default) layer
	 */
	public List<Link> getLinks (NetworkLayer ... optionalLayerParameter)
	{
		NetworkLayer layer = checkInThisNetPlanOptionalLayerParameter(optionalLayerParameter);
		return (List<Link>) Collections.unmodifiableList(layer.links);
	}

	/**
	 * <p>Returns the set of links that are a bottleneck, i.e the fraction of occupied capacity respect to the total (including the capacities in the protection segments)
	 * is highest. If no layer is provided, the default layer is assumed.</p>
	 * @param optionalLayerParameter Network layer (optional)
	 * @return The {@code Set} of bottleneck links
	 */
	public Set<Link> getLinksAreBottleneck (NetworkLayer ... optionalLayerParameter)
	{
		NetworkLayer layer = checkInThisNetPlanOptionalLayerParameter(optionalLayerParameter);
		double maxRho = 0;
		final double PRECISION_FACTOR = Double.parseDouble(Configuration.getOption("precisionFactor"));
		Set<Link> res = new HashSet<Link> ();
<<<<<<< HEAD
		for (Link e : layer.links) 
			if (Math.abs (e.cache_occupiedCapacitySummingRoutesAndCarriedTrafficByProtectionSegments / e.capacity - maxRho) < PRECISION_FACTOR) 
=======
		for (Link e : layer.links)
			if (Math.abs (e.occupiedCapacitySummingRoutesAndCarriedTrafficByProtectionSegments / e.capacity - maxRho) < PRECISION_FACTOR)
>>>>>>> 52b64bd7
				res.add (e);
			else if (e.cache_occupiedCapacitySummingRoutesAndCarriedTrafficByProtectionSegments / e.capacity > maxRho)
			{
				maxRho = e.cache_occupiedCapacitySummingRoutesAndCarriedTrafficByProtectionSegments / e.capacity;
				res.clear (); res.add (e);
			}
		return res;
	}

	/**
	 * <p>Returns the set of links that have zero capacity in the given layer. If no layer is provided, the default layer is assumed.</p>
	 * @param optionalLayerParameter Network layer (optional)
	 * @return The {@code Set} of links with zero capacity
	 */
	public Set<Link> getLinksWithZeroCapacity (NetworkLayer ... optionalLayerParameter)
	{
		NetworkLayer layer = checkInThisNetPlanOptionalLayerParameter(optionalLayerParameter);
		final double PRECISION_FACTOR = Double.parseDouble(Configuration.getOption("precisionFactor"));
		Set<Link> res = new HashSet<Link> ();
		for (Link e : layer.links) if (e.capacity < PRECISION_FACTOR) res.add (e);
		return res;
	}

	/**
	 * <p>Returns the set of links that are coupled to a multicast demand in the given layer. If no layer is provided, the default layer is assumed.</p>
	 * @param optionalLayerParameter Network layer (optional)
	 * @return The {@code Set} of links coupled to a multicast demand
	 * @see com.net2plan.interfaces.networkDesign.MulticastDemand
	 */
	public Set<Link> getLinksCoupledToMulticastDemands (NetworkLayer ... optionalLayerParameter)
	{
		NetworkLayer layer = checkInThisNetPlanOptionalLayerParameter(optionalLayerParameter);
		Set<Link> res = new HashSet<Link> ();
		for (Link link : layer.links) if (link.coupledLowerLayerMulticastDemand != null) res.add (link);
		return res;
	}

	/**
	 * <p>Returns the set of links that are couple to a unicast demand in the given layer. If no layer is provided, the default layer is assumed.</p>
	 * @param optionalLayerParameter Network layer (optional)
	 * @return The {@code Set} of links coupled to a unicast demand
	 * @see com.net2plan.interfaces.networkDesign.Demand
	 */
	public Set<Link> getLinksCoupledToUnicastDemands (NetworkLayer ... optionalLayerParameter)
	{
		NetworkLayer layer = checkInThisNetPlanOptionalLayerParameter(optionalLayerParameter);
		Set<Link> res = new HashSet<Link> ();
		for (Link link : layer.links) if (link.coupledLowerLayerDemand != null) res.add (link);
		return res;
	}

	/**
	 * <p>Returns the set of links that are down in the given layer. If no layer is provided, the default layer is assumed.</p>
	 * @param optionalLayerParameter Network layer (optional)
	 * @return The {@code Set} of links that are down
	 */
	public Set<Link> getLinksDown (NetworkLayer ... optionalLayerParameter)
	{
		NetworkLayer layer = checkInThisNetPlanOptionalLayerParameter(optionalLayerParameter);
		return Collections.unmodifiableSet(layer.cache_linksDown);
	}

	/**
	 * <p>Returns the set of links that are down in all layers.</p>
	 * @return The {@code Set} of links down
	 */
	public Set<Link> getLinksDownAllLayers ()
	{
		Set<Link> res = new HashSet<Link> (); for (NetworkLayer layer : layers) res.addAll (layer.cache_linksDown); return res;
	}

	/**
	 * <p>Returns the set of links that are up in the given layer. If no layer is provided, the default layer is assumed.</p>
	 * @param optionalLayerParameter Network layer )optional)
	 * @return The {@code Set} of links that are up
	 */
	public Set<Link> getLinksUp (NetworkLayer ... optionalLayerParameter)
	{
		NetworkLayer layer = checkInThisNetPlanOptionalLayerParameter(optionalLayerParameter);
		Set<Link> res = new HashSet<Link> (layer.links); res.removeAll (layer.cache_linksDown); return res;
	}

	/**
	 * <p>Returns the set of links that are up in all layers.</p>
	 * @return The {@code Set} of links that are up
	 */
	public Set<Link> getLinksUpAllLayers ()
	{
		Set<Link> res = new HashSet<Link> (); for (NetworkLayer layer : layers) res.addAll (getLinksUp (layer)); return res;
	}

	/**
	 * <p>Returns the set of links oversuscribed: the total occupied capacity (including the traffic in the protection segments) exceeds the link capacity
	 * (including the reserved capacity by the protection segments). If no layer is provided, the default layer is assumed.</p>
	 * @param optionalLayerParameter Network layer (optional)
	 * @return The {@code Set} of oversubscribed links
	 */
	public Set<Link> getLinksOversubscribed (NetworkLayer ... optionalLayerParameter)
	{
		NetworkLayer layer = checkInThisNetPlanOptionalLayerParameter(optionalLayerParameter);
		Set<Link> res = new HashSet<Link> ();
<<<<<<< HEAD
		for (Link e : layer.links) if (e.capacity < e.cache_occupiedCapacitySummingRoutesAndCarriedTrafficByProtectionSegments) res.add (e);
		return res; 
=======
		for (Link e : layer.links) if (e.capacity < e.occupiedCapacitySummingRoutesAndCarriedTrafficByProtectionSegments) res.add (e);
		return res;
>>>>>>> 52b64bd7
	}

	/**
	 * <p>Returns the demand-link incidence matrix (a <i>D</i>x<i>E</i> matrix in
	 * which an element <i>&delta;<sub>de</sub></i> is equal to the number of
	 * times which traffic routes carrying traffic from demand <i>d</i> traverse
	 * link <i>e</i>). If no layer is provided, the default layer is assumed.</p>
	 *
	 * @param optionalLayerParameter Network layer (optional)
	 * @return The demand-link incidence matrix
	 */
	public DoubleMatrix2D getMatrixDemand2LinkAssignment(NetworkLayer ... optionalLayerParameter)
	{
		NetworkLayer layer = checkInThisNetPlanOptionalLayerParameter(optionalLayerParameter);
		DoubleMatrix2D delta_dr = getMatrixDemand2RouteAssignment(layer);
		DoubleMatrix2D delta_er = getMatrixLink2RouteAssignment(layer);

		return delta_dr.zMult(delta_er.viewDice(), null);
	}

	/**
	 * <p>Returns the route-srg incidence matrix (an <i>R</i>x<i>S</i> matrix in which an element <i>&delta;<sub>rs</sub></i> equals 1 if route <i>r</i>
	 * fails when SRG <i>s</i> is affected. If no layer is provided, the default layer is assumed.</p>
	 * @param optionalLayerParameter Network layer (optional)
	 * @return The route-srg incidence matrix
	 */
	public DoubleMatrix2D getMatrixRoute2SRGAffecting (NetworkLayer ... optionalLayerParameter)
	{
		NetworkLayer layer = checkInThisNetPlanOptionalLayerParameter(optionalLayerParameter);
		DoubleMatrix2D A_rs = DoubleFactory2D.sparse.make (layer.routes.size () , srgs.size ());
		for (Route r : layer.routes) for (Link e : r.cache_seqLinksRealPath) for (SharedRiskGroup srg : e.cache_srgs) A_rs.set (r.index , srg.index , 1.0);
		return A_rs;
	}

	/**
	 * <p>Returns the protection segment-srg incidence matrix (an <i>P</i>x<i>S</i> matrix in which an element <i>&delta;<sub>ps</sub></i> equals 1 if protection segment <i>p</i>
	 * fails when SRG <i>s</i> is affected. If no layer is provided, the default layer is assumed.</p>
	 * @param optionalLayerParameter Network layer (optional)
	 * @return The protection segment-srg incidence matrix
	 */
	public DoubleMatrix2D getMatrixProtectionSegment2SRGAffecting (NetworkLayer ... optionalLayerParameter)
	{
		NetworkLayer layer = checkInThisNetPlanOptionalLayerParameter(optionalLayerParameter);
		DoubleMatrix2D A_rs = DoubleFactory2D.sparse.make (layer.protectionSegments.size () , srgs.size ());
		for (ProtectionSegment r : layer.protectionSegments) for (Link e : r.seqLinks) for (SharedRiskGroup srg : e.cache_srgs) A_rs.set (r.index , srg.index , 1.0);
		return A_rs;
	}

	/**
	 * <p>Returns the multicast tree-srg incidence matrix (an <i>T</i>x<i>S</i> matrix in which an element <i>&delta;<sub>ts</sub></i> equals 1 when multicast tree <i>t</i>
	 * fails when SRG <i>s</i> is affected. If no layer is provided, the default layer is assumed.</p>
	 * @param optionalLayerParameter Network layer (optional)
	 * @return The multicast tree-srg incidence matrix
	 */
	public DoubleMatrix2D getMatrixMulticastTree2SRGAffecting (NetworkLayer ... optionalLayerParameter)
	{
		NetworkLayer layer = checkInThisNetPlanOptionalLayerParameter(optionalLayerParameter);
		DoubleMatrix2D A_rs = DoubleFactory2D.sparse.make (layer.multicastTrees.size () , srgs.size ());
		for (MulticastTree r : layer.multicastTrees) for (Link e : r.linkSet) for (SharedRiskGroup srg : e.cache_srgs) A_rs.set (r.index , srg.index , 1.0);
		return A_rs;
	}

	/**
	 * <p>Returns the multicast demand-link incidence matrix (a <i>D</i>x<i>E</i> matrix in
	 * which an element <i>&delta;<sub>de</sub></i> is equal to the number of
	 * times which multicast trees carrying traffic from demand <i>d</i> traverse
	 * link <i>e</i>). If no layer is provided, the default layer is assumed.</p>
	 * @param optionalLayerParameter Network layer (optional)
	 * @return The multicast demand-link incidence matrix
	 */
	public DoubleMatrix2D getMatrixMulticastDemand2LinkAssignment(NetworkLayer ... optionalLayerParameter)
	{
		NetworkLayer layer = checkInThisNetPlanOptionalLayerParameter(optionalLayerParameter);
		DoubleMatrix2D delta_dr = getMatrixMulticastDemand2MulticastTreeAssignment(layer);
		DoubleMatrix2D delta_er = getMatrixLink2MulticastTreeAssignment(layer);

		return delta_dr.zMult(delta_er.viewDice(), null);
	}

	/**
	 * <p>Returns the demand-link incidence matrix (<i>D</i>x<i>E</i> in which an element <i>&delta;<sub>de</sub></i> is equal to the amount of traffic of each demand carried in each link). Rows
	 * and columns are in increasing order of demand and link identifiers, respectively. If no layer is provided, the default layer is assumed</p>
	 *
	 * <p><b>Important</b>: Routing type must be {@link com.net2plan.utils.Constants.RoutingType#HOP_BY_HOP_ROUTING HOP_BY_HOP_ROUTING}.</p>
	 * @param optionalLayerParameter Network layer (optional)
	 * @return Splitting ratio matrix
	 */
	public DoubleMatrix2D getMatrixDemand2LinkTrafficCarried(NetworkLayer ... optionalLayerParameter)
	{
		NetworkLayer layer = checkInThisNetPlanOptionalLayerParameter(optionalLayerParameter);
		if (layer.routingType == RoutingType.HOP_BY_HOP_ROUTING) return layer.forwardingRules_x_de.copy();
		DoubleMatrix2D x_de = DoubleFactory2D.sparse.make (layer.demands.size () , layer.links.size ());
		for (Route r : layer.routes) for (Link e : r.cache_seqLinksRealPath) x_de.set (r.demand.index , e.index , x_de.get(r.demand.index , e.index) + r.getCarriedTraffic());
		return x_de;
	}


	public DoubleMatrix2D getMatrixDestination2LinkTrafficCarried(NetworkLayer ... optionalLayerParameter)
	{
		DoubleMatrix2D x_de = getMatrixDemand2LinkTrafficCarried(optionalLayerParameter);
		return this.getMatrixNodeDemandIncomingIncidence().zMult(x_de , null);
	}

	/**
	 * <p>Returns the demand-route incidence matrix (a <i>D</i>x<i>R</i> matrix in
	 * which an element <i>&delta;<sub>dr</sub></i> is equal to 1 if traffic
	 * route <i>r</i> is able to carry traffic from demand <i>d</i>). If no layer is provided, the default layer is assumed.</p>
	 * @param optionalLayerParameter Network layer (optional)
	 * @return The demand-route incidence matrix
	 */
	public DoubleMatrix2D getMatrixDemand2RouteAssignment (NetworkLayer ... optionalLayerParameter)
	{
		NetworkLayer layer = checkInThisNetPlanOptionalLayerParameter(optionalLayerParameter);
		layer.checkRoutingType(RoutingType.SOURCE_ROUTING);
		int D = layer.demands.size ();
		int R = layer.routes.size ();
		DoubleMatrix2D delta_dr = DoubleFactory2D.sparse.make(D, R);
		for (Route r : layer.routes) delta_dr.set (r.demand.index , r.index , 1);
		return delta_dr;
	}

	/**
	 * <p>Returns the multicast demand-multicast tree incidence matrix (a <i>D</i>x<i>T</i> matrix in
	 * which an element <i>&delta;<sub>dt</sub></i> is equal to 1 if multicast tree <i>t</i> is able to carry traffic from multicast demand <i>d</i>).
	 * If no layer is provided, the default layer is
	 * assumed.</p>
	 * @param optionalLayerParameter Network layer (optional)
	 * @return The multicast demand-multicast tree incidence matrix
	 */
	public DoubleMatrix2D getMatrixMulticastDemand2MulticastTreeAssignment (NetworkLayer ... optionalLayerParameter)
	{
		NetworkLayer layer = checkInThisNetPlanOptionalLayerParameter(optionalLayerParameter);
		int D = layer.multicastDemands.size ();
		int T = layer.multicastTrees.size ();
		DoubleMatrix2D delta_dt = DoubleFactory2D.sparse.make(D, T);
		for (MulticastTree t : layer.multicastTrees) delta_dt.set (t.demand.index , t.index , 1);
		return delta_dt;
	}

	/**
	 * <p>Returns the splitting ratio matrix (fractions of traffic entering a node from
	 * demand 'd', leaving that node through link 'e'). Rows and columns are in
	 * increasing order of demand and link identifiers, respectively.  If no layer is provided, the default layer is assumed</p>
	 *
	 * <p><b>Important</b>: Routing type must be {@link com.net2plan.utils.Constants.RoutingType#HOP_BY_HOP_ROUTING HOP_BY_HOP_ROUTING}.</p>
	 * @param optionalLayerParameter Network layer (optional)
	 * @return Splitting ratio matrix
	 */
	public DoubleMatrix2D getMatrixDemandBasedForwardingRules (NetworkLayer ... optionalLayerParameter)
	{
		NetworkLayer layer = checkInThisNetPlanOptionalLayerParameter(optionalLayerParameter);
		if (layer.routingType == RoutingType.HOP_BY_HOP_ROUTING) return layer.forwardingRules_f_de.copy ();
		else return GraphUtils.convert_xp2xde(layer.links , layer.demands , layer.routes);
	}

	/**
	 * <p>A destination-based routing in the form of fractions <i>f<sub>te</sub></i> (fraction of the traffic targeted to node <i>t</i> that arrives (or is generated in) node <i>a</i>(<i>e</i>)
	 * (the initial node of link <i>e</i>), that is forwarded through link <i>e</i>). If no layer is provided, the default layer is assumed.</p>
	 * @param optionalLayer Network layer (optional)
	 * @return A destination-based routing from a given network design
	 */
	public DoubleMatrix2D getMatrixDestinationBasedForwardingRules (NetworkLayer ... optionalLayer)
	{
		NetworkLayer layer = checkInThisNetPlanOptionalLayerParameter(optionalLayer);
		DoubleMatrix2D x_te = null;
		if (layer.routingType == RoutingType.HOP_BY_HOP_ROUTING)
			x_te = GraphUtils.convert_xde2xte(nodes ,layer.links , layer.demands , layer.forwardingRules_f_de);
		else
			x_te = GraphUtils.convert_xp2xte(nodes,layer.links,layer.demands,layer.routes);
		return GraphUtils.convert_xte2fte(nodes , layer.links , x_te);
	}

	/**
	 * Returns the link-protection segment assignment matrix (an <i>E</i>x<i>R</i> matrix in
	 * which an element <i>&delta;<sub>ep</sub></i> is equal to the number of
	 * times which protection segment <i>r</i> traverses link <i>e</i>).
	 * @param optionalLayerParameter Network layer (optional)
	 * @return The link-protection segment assignment matrix
	 */
	public DoubleMatrix2D getMatrixLink2ProtectionSegmentAssignment (NetworkLayer ... optionalLayerParameter)
	{
		NetworkLayer layer = checkInThisNetPlanOptionalLayerParameter(optionalLayerParameter);
		layer.checkRoutingType(RoutingType.SOURCE_ROUTING);
		DoubleMatrix2D delta_er = DoubleFactory2D.sparse.make(layer.links.size(), layer.protectionSegments.size());
		for (ProtectionSegment r : layer.protectionSegments) for (Link e : r.seqLinks) delta_er.set (e.index , r.index , delta_er.get (e.index , r.index) + 1);
		return delta_er;
	}

	/**
	 *<p>Returns the link-route incidence matrix (an <i>E</i>x<i>R</i> matrix in
	 * which an element <i>&delta;<sub>ep</sub></i> is equal to the number of
	 * times which traffic route <i>r</i> traverses link <i>e</i>). If no layer is provided, the default layer is assumed.</p>
	 * @param optionalLayerParameter Network layer (optional)
	 * @return The link-route incidene matrix
	 */
	public DoubleMatrix2D getMatrixLink2RouteAssignment (NetworkLayer ... optionalLayerParameter)
	{
		NetworkLayer layer = checkInThisNetPlanOptionalLayerParameter(optionalLayerParameter);
		layer.checkRoutingType(RoutingType.SOURCE_ROUTING);
		int E = layer.links.size();
		int R = layer.routes.size ();
		DoubleMatrix2D delta_er = DoubleFactory2D.sparse.make(E, R);
		for (Route r : layer.routes) for (Link e : r.cache_seqLinksRealPath) delta_er.set (e.index , r.index , delta_er.get (e.index , r.index) + 1);
		return delta_er;
	}

	/**
	 * <p>Returns the link-multicast incidence matrix (an <i>E</i>x<i>T</i> matrix in which an element <i>&delta;<sub>et</sub></i> is equal
	 * to the number of times a multicast tree <i>t</i> traverse link <i>e</i>. If no layer is provided, the default layer is assumed.</p>
	 * @param optionalLayerParameter Network layer (optional)
	 * @return The link-multicast tree incidence matrix
	 */
	public DoubleMatrix2D getMatrixLink2MulticastTreeAssignment (NetworkLayer ... optionalLayerParameter)
	{
		NetworkLayer layer = checkInThisNetPlanOptionalLayerParameter(optionalLayerParameter);
		int E = layer.links.size();
		int T = layer.multicastTrees.size ();
		DoubleMatrix2D delta_et = DoubleFactory2D.sparse.make(E, T);
		for (MulticastTree t : layer.multicastTrees) for (Link e : t.linkSet) delta_et.set (e.index , t.index , delta_et.get (e.index , t.index) + 1);
		return delta_et;
	}

	/**
	 * <p>Returns the link-srg assignment matrix (an <i>E</i>x<i>S</i> matrix in which an element <i>&delta;<sub>es</sub></i> equals 1 if link <i>e</i>
	 * fails when SRG <i>s</i> is affected. If no layer is provided, the default layer is assumed.</p>
	 * @param optionalLayerParameter Network layer (optional)
	 * @return The link-srg incidence matrix
	 */
	public DoubleMatrix2D getMatrixLink2SRGAssignment (NetworkLayer ... optionalLayerParameter)
	{
		NetworkLayer layer = checkInThisNetPlanOptionalLayerParameter(optionalLayerParameter);
		DoubleMatrix2D delta_es = DoubleFactory2D.sparse.make (layer.links.size() , srgs.size());
		for (SharedRiskGroup s : srgs)
		{
			for (Link e : s.links) if (e.layer.equals (layer)) delta_es.set (e.index , s.index , 1);
			for (Node n : s.nodes)
			{
				for (Link e : n.cache_nodeIncomingLinks) if (e.layer.equals(layer)) delta_es.set (e.index , s.index , 1);
				for (Link e : n.cache_nodeOutgoingLinks) if (e.layer.equals(layer)) delta_es.set (e.index , s.index , 1);
			}
		}
		return delta_es;
	}

	/**
	 * <p>Returns the multicast demand-link incidence matrix (<i>D</i>x<i>E</i> in which an element <i>&delta;<sub>de</sub></i> is equal to the amount of traffic of
	 * each multicast demand carried in each link). Rows
	 * and columns are in increasing order of demand and link identifiers, respectively. If no layer is provided, the default layer is assumed</p>
	 *
	 * <p><b>Important</b>: Routing type must be {@link com.net2plan.utils.Constants.RoutingType#HOP_BY_HOP_ROUTING HOP_BY_HOP_ROUTING}.</p>
	 * @param optionalLayerParameter Network layer (optional)
	 * @return Splitting ratio matrix
	 */
	public DoubleMatrix2D getMatrixMulticastDemand2LinkTrafficCarried(NetworkLayer ... optionalLayerParameter)
	{
		NetworkLayer layer = checkInThisNetPlanOptionalLayerParameter(optionalLayerParameter);
		DoubleMatrix2D x_de = DoubleFactory2D.sparse.make (layer.multicastDemands.size () , layer.links.size ());
		for (MulticastTree t : layer.multicastTrees) for (Link e : t.linkSet) x_de.set (t.demand.index , e.index , x_de.get(t.demand.index , e.index) + t.getCarriedTraffic());
		return x_de;
	}

	/**
	 * <p>Returns the <i>N</i>x<i>N</i> Euclidean distance matrix (derived
	 * from node coordinates), where <i>N</i> is the number of nodes within the network.</p>
	 * @return The Euclidean distance matrix
	 */
	public DoubleMatrix2D getMatrixNode2NodeEuclideanDistance ()
	{
		int N = nodes.size();
		DoubleMatrix2D out = DoubleFactory2D.dense.make(N, N);
		for(Node node_1 : nodes)
		{
			for (Node node_2 : nodes)
			{
				if (node_1.index >= node_2.index) continue;
				double physicalDistance = getNodePairEuclideanDistance(node_1, node_2);
				out.setQuick(node_1.index, node_2.index, physicalDistance);
				out.setQuick(node_2.index, node_1.index, physicalDistance);
			}
		}
		return out;
	}

	/**
	 * <p>Returns the link-link bidirectionality matrix (a <i>E</i>x<i>E</i> matrix where the element <i>&delta;<sub>ee'</sub></i> equals 1 when each position <i>e</i> and <i>e'</i> represent a bidirectional
	 * link at the given layer. If no layer is provided, default layer is assumed</p>
	 * @param optionalLayerParameter Network layer (optional)
	 * @return The link-link bidirectionality matrix
	 */
	public DoubleMatrix2D getMatrixLink2LinkBidirectionalityMatrix (NetworkLayer ... optionalLayerParameter)
	{
		NetworkLayer layer = checkInThisNetPlanOptionalLayerParameter(optionalLayerParameter);
		final int E = layer.links.size();
		DoubleMatrix2D out = DoubleFactory2D.dense.make(E, E);
		for(Link e_1 : layer.links)
		{
			final String idBidirPair_st = e_1.getAttribute(KEY_STRING_BIDIRECTIONALCOUPLE);
			if (idBidirPair_st == null) throw new Net2PlanException ("Some links are not bidirectional. Use this method for networks created using addLinkBidirectional");
			final long idBidirPair = Long.parseLong (idBidirPair_st);
			final Link linkPair = netPlan.getLinkFromId(idBidirPair);
			if (linkPair == null) throw new Net2PlanException ("Some links are not bidirectional.");
			if ((linkPair.getOriginNode() != e_1.getDestinationNode()) ||(linkPair.getDestinationNode() != e_1.getOriginNode())) throw new Net2PlanException ("Some links are not bidirectional.");
			out.set(e_1.getIndex () , linkPair.getIndex () , 1.0);
			out.set(linkPair.getIndex () , e_1.getIndex () , 1.0);
		}
		return out;
	}

	/**
	 * <p>Returns the <i>N</i>x<i>N</i> Haversine distance matrix (derived
	 * from node coordinates, where 'xCoord' is equal to longitude and 'yCoord'
	 * is equal to latitude), where <i>N</i> is the number of nodes within the network.</p>
	 *
	 * @return Haversine distance matrix
	 * @see <a href="http://www.movable-type.co.uk/scripts/latlong.html">Calculate distance, bearing and more between Latitude/Longitude points</a>
	 */
	public DoubleMatrix2D getMatrixNode2NodeHaversineDistanceInKm ()
	{
		int N = nodes.size();
		DoubleMatrix2D out = DoubleFactory2D.dense.make(N, N);
		for(Node node_1 : nodes)
		{
			for (Node node_2 : nodes)
			{
				if (node_1.index >= node_2.index) continue;
				double physicalDistance = getNodePairHaversineDistanceInKm(node_1, node_2);
				out.setQuick(node_1.index, node_2.index, physicalDistance);
				out.setQuick(node_2.index, node_1.index, physicalDistance);
			}
		}
		return out;
	}

	/**
	 * <p>Returns the traffic matrix, where rows and columns represent the ingress
	 * node and the egress node, respectively, in increasing order of identifier. If no layer is provided, the default layer is assumed.</p>
	 * @param optionalLayerParameter Network layer (optional)
	 * @return The traffic matrix
	 */
	public DoubleMatrix2D getMatrixNode2NodeOfferedTraffic(NetworkLayer ... optionalLayerParameter)
	{
		NetworkLayer layer = checkInThisNetPlanOptionalLayerParameter(optionalLayerParameter);
		int N = nodes.size();
		DoubleMatrix2D trafficMatrix = DoubleFactory2D.dense.make(N, N);
		for (Demand d : layer.demands)
			trafficMatrix.setQuick(d.ingressNode.index, d.egressNode.index, trafficMatrix.get(d.ingressNode.index, d.egressNode.index) + d.offeredTraffic);
		return trafficMatrix;
	}

	/**
	 * <p>Returns a <i>N</i>x<i>N</i> matrix where each position accounts from the humber of demands that node <i>i</i> (row) as ingress node and <i>j</i> (column) as egress node.
	 * If no layer is provided, the default layer is assumed.</p>
	 * @param optionalLayerParameter Network layer (optional)
	 * @return Adjacency matrix
	 */
	public DoubleMatrix2D getMatrixNodeDemandAdjacency (NetworkLayer ... optionalLayerParameter)
	{
		NetworkLayer layer = checkInThisNetPlanOptionalLayerParameter(optionalLayerParameter);
		int N = nodes.size ();
		DoubleMatrix2D delta_nn = DoubleFactory2D.sparse.make(N , N);
		for (Demand d : layer.demands) delta_nn.set (d.ingressNode.index , d.egressNode.index , delta_nn.get (d.ingressNode.index , d.egressNode.index) + 1);
		return delta_nn;
	}

	/**
	 * <p>Returns a <i>N</i>x<i>N</i> matrix where each position accounts from the humber of multicast demands that node <i>i</i> (row) as ingress node and <i>j</i> (column) as an egress node.
	 * If no layer is provided, the default layer is assumed.</p>
	 * @param optionalLayerParameter Network layer (optional)
	 * @return Adjacency matrix
	 */
	public DoubleMatrix2D getMatrixNodeMulticastDemandAdjacency (NetworkLayer ... optionalLayerParameter)
	{
		NetworkLayer layer = checkInThisNetPlanOptionalLayerParameter(optionalLayerParameter);
		int N = nodes.size ();
		DoubleMatrix2D delta_nn = DoubleFactory2D.sparse.make(N , N);
		for (MulticastDemand d : layer.multicastDemands) for (Node egressNode : d.egressNodes) delta_nn.set (d.ingressNode.index , egressNode.index , delta_nn.get (d.ingressNode.index , egressNode.index) + 1);
		return delta_nn;
	}

	/**
	 * <p>Returns the node-demand incidence matrix (a <i>N</i>x<i>D</i> in which an element <i>&delta;<sub>nd</sub></i> equals 1 if <i>n</i> is the ingress node of <i>d</i>,
	 * -1 if <i>n</i> is the egress node of <i>d</i> and 0 otherwise).
	 * If no layer is provided, the default layer is assumed.</p>
	 * @param optionalLayerParameter Network layer
	 * @return The node-demand incidence matrix
	 */
	public DoubleMatrix2D getMatrixNodeDemandIncidence (NetworkLayer ... optionalLayerParameter)
	{
		NetworkLayer layer = checkInThisNetPlanOptionalLayerParameter(optionalLayerParameter);
		int N = nodes.size ();
		int D = layer.demands.size ();
		DoubleMatrix2D delta_nd = DoubleFactory2D.sparse.make(N , D);
		for (Demand d : layer.demands)
		{
			delta_nd.set (d.ingressNode.index , d.index , 1);
			delta_nd.set (d.egressNode.index , d.index , -1);
		}
		return delta_nd;
	}

	/**
	 * <p>Returns the node-multicast demand incidence matrix (a <i>N</i>x<i>D</i> in which an element <i>&delta;<sub>nd</sub></i> equals 1 if <i>n</i> is the ingress node of <i>d</i>,
	 * -1 if <i>n</i> is an egress node of <i>d</i> and 0 otherwise).
	 * If no layer is provided, the default layer is assumed.</p>
	 * @param optionalLayerParameter Network layer
	 * @return The node-multicast demand incidence matrix
	 */
	public DoubleMatrix2D getMatrixNodeMulticastDemandIncidence (NetworkLayer ... optionalLayerParameter)
	{
		NetworkLayer layer = checkInThisNetPlanOptionalLayerParameter(optionalLayerParameter);
		int N = nodes.size ();
		int MD = layer.multicastDemands.size ();
		DoubleMatrix2D delta_nd = DoubleFactory2D.sparse.make(N , MD);
		for (MulticastDemand d : layer.multicastDemands)
		{
			delta_nd.set (d.ingressNode.index , d.index , 1);
			for (Node egressNode : d.egressNodes) delta_nd.set (egressNode.index , d.index , -1);
		}
		return delta_nd;
	}

	/**
	 * <p>Returns the node-demand incoming incidence matrix (a <i>N</i>x<i>D</i> matrix in which element <i>&delta;<sub>nd</sub></i> equals 1 if demand <i>d</i> is terminated
	 * in node <i>n</i> and 0 otherwise. If no layer is provided, the default layer is assumed.</p>
	 * @param optionalLayerParameter Network layer (optional)
	 * @return The node-demand incoming incidence matrix
	 */
	public DoubleMatrix2D getMatrixNodeDemandIncomingIncidence (NetworkLayer ... optionalLayerParameter)
	{
		NetworkLayer layer = checkInThisNetPlanOptionalLayerParameter(optionalLayerParameter);
		int N = nodes.size ();
		int D = layer.demands.size ();
		DoubleMatrix2D delta_nd = DoubleFactory2D.sparse.make(N , D);
		for (Demand d : layer.demands)
			delta_nd.set (d.egressNode.index , d.index , 1);
		return delta_nd;
	}

	/**
	 * <p>Returns the node-multicast demand incoming incidence matrix (a <i>N</i>x<i>D</i> matrix in which element <i>&delta;<sub>nd</sub></i> equals 1 if multicast demand <i>d</i> is terminated
	 * in node <i>n</i> and 0 otherwise. If no layer is provided, the default layer is assumed.</p>
	 * @param optionalLayerParameter Network layer (optional)
	 * @return The node-multicast demand incoming incidence matrix
	 */
	public DoubleMatrix2D getMatrixNodeMulticastDemandIncomingIncidence (NetworkLayer ... optionalLayerParameter)
	{
		NetworkLayer layer = checkInThisNetPlanOptionalLayerParameter(optionalLayerParameter);
		int N = nodes.size ();
		int MD = layer.multicastDemands.size ();
		DoubleMatrix2D delta_nd = DoubleFactory2D.sparse.make(N , MD);
		for (MulticastDemand d : layer.multicastDemands)
			for (Node egressNode : d.egressNodes) delta_nd.set (egressNode.index , d.index , 1);
		return delta_nd;
	}

	/**
	 * <p>Returns the node-demand outgoing incidence matrix (a <i>N</i>x<i>D</i> matrix in which element <i>&delta;<sub>nd</sub></i> equals 1 if demand <i>d</i> is initiated
	 * in node <i>n</i> and 0 otherwise. If no layer is provided, the default layer is assumed.</p>
	 * @param optionalLayerParameter Network layer (optional)
	 * @return The node-demand outgoing incidence matrix
	 */
	public DoubleMatrix2D getMatrixNodeDemandOutgoingIncidence (NetworkLayer ... optionalLayerParameter)
	{
		NetworkLayer layer = checkInThisNetPlanOptionalLayerParameter(optionalLayerParameter);
		int N = nodes.size ();
		int D = layer.demands.size ();
		DoubleMatrix2D delta_nd = DoubleFactory2D.sparse.make(N , D);
		for (Demand d : layer.demands)
			delta_nd.set (d.ingressNode.index , d.index , 1);
		return delta_nd;
	}

	/**
	 * <p>Returns the node-multicast demand outgoing incidence matrix (a <i>N</i>x<i>D</i> matrix in which element <i>&delta;<sub>nd</sub></i> equals 1 if demand <i>d</i> is initiated
	 * in node <i>n</i> and 0 otherwise. If no layer is provided, the default layer is assumed.</p>
	 * @param optionalLayerParameter Network layer (optional)
	 * @return The node-multicast demand outgoing incidence matrix
	 */
	public DoubleMatrix2D getMatrixNodeMulticastDemandOutgoingIncidence (NetworkLayer ... optionalLayerParameter)
	{
		NetworkLayer layer = checkInThisNetPlanOptionalLayerParameter(optionalLayerParameter);
		int N = nodes.size ();
		int MD = layer.multicastDemands.size ();
		DoubleMatrix2D delta_nd = DoubleFactory2D.sparse.make(N , MD);
		for (MulticastDemand d : layer.multicastDemands)
			delta_nd.set (d.ingressNode.index , d.index , 1);
		return delta_nd;
	}

	/**
	 * <p>Returns the node-link adjacency matrix (a <i>N</i>x<i>N</i> matrix in which element <i>&delta;<sub>ij</sub></i> is equals to the number of links from node <i>i</i> to node <i>j</i>.
	 *  If no layer is provided, the default layer is assumed.</p>
	 * @param optionalLayerParameter Network layer (optional)
	 * @return The node-link adjacency matrix
	 */
	public DoubleMatrix2D getMatrixNodeLinkAdjacency (NetworkLayer ... optionalLayerParameter)
	{
		NetworkLayer layer = checkInThisNetPlanOptionalLayerParameter(optionalLayerParameter);
		int N = nodes.size ();
		DoubleMatrix2D delta_nn = DoubleFactory2D.sparse.make(N , N);
		for (Link e : layer.links)
			delta_nn.set (e.originNode.index , e.destinationNode.index , delta_nn.get (e.originNode.index , e.destinationNode.index) + 1);
		return delta_nn;
	}

	/**
	 * <p>Returns the node-link incidence matrix (a <i>N</i>x<i>E</i> matrix in which element <i>&delta;<sub>ne</sub></i> equals 1 if link <i>e</i> is initiated in node <i>n</i>, -1
	 * if link <i>e</i> ends in node <i>n</i>, and 0 otherwise. If no layer is provided, the default layer is assumed.</p>
	 * @param optionalLayerParameter Network layer (optional)
	 * @return The node-link incidence matrix
	 */
	public DoubleMatrix2D getMatrixNodeLinkIncidence (NetworkLayer ... optionalLayerParameter)
	{
		NetworkLayer layer = checkInThisNetPlanOptionalLayerParameter(optionalLayerParameter);
		int N = nodes.size ();
		int E = layer.links.size ();
		DoubleMatrix2D delta_ne = DoubleFactory2D.sparse.make(N , E);
		for (Link e : layer.links)
		{
			delta_ne.set (e.originNode.index , e.index , 1);
			delta_ne.set (e.destinationNode.index , e.index , -1);
		}
		return delta_ne;
	}

	/**
	 * <p>Returns the node-link incoming incidence matrix (a <i>N</i>x<i>E</i> matrix in which element <i>&delta;<sub>ne</sub></i> equals 1 if link <i>e</i> is terminated in node <i>n</i>,
	 * and 0 otherwise. If no layer is provided, the default layer is assumed.</p>
	 * @param optionalLayerParameter Network layer (optional)
	 * @return The node-link incoming incidence matrix
	 */
	public DoubleMatrix2D getMatrixNodeLinkIncomingIncidence (NetworkLayer ... optionalLayerParameter)
	{
		NetworkLayer layer = checkInThisNetPlanOptionalLayerParameter(optionalLayerParameter);
		int N = nodes.size ();
		int E = layer.links.size ();
		DoubleMatrix2D delta_ne = DoubleFactory2D.sparse.make(N , E);
		for (Link e : layer.links)
			delta_ne.set (e.destinationNode.index , e.index , 1);
		return delta_ne;
	}

	/**
	 * <p>Returns the node-link outgoing incidence matrix (a <i>N</i>x<i>E</i> matrix in which element <i>&delta;<sub>ne</sub></i> equals 1 if link <i>e</i> is initiated in node <i>n</i>,
	 * and 0 otherwise. If no layer is provided, the default layer is assumed.</p>
	 * @param optionalLayerParameter Network layer (optional)
	 * @return The node-link outgoing incidence matrix
	 */
	public DoubleMatrix2D getMatrixNodeLinkOutgoingIncidence (NetworkLayer ... optionalLayerParameter)
	{
		NetworkLayer layer = checkInThisNetPlanOptionalLayerParameter(optionalLayerParameter);
		int N = nodes.size ();
		int E = layer.links.size ();
		DoubleMatrix2D delta_ne = DoubleFactory2D.sparse.make(N , E);
		for (Link e : layer.links)
			delta_ne.set (e.originNode.index , e.index , 1);
		return delta_ne;
	}

	/**
	 * <p>Returns the multicast demand with the given index in the given layer. If no layer is provided, default layer is assumed.</p>
	 * @param index Multicast demand index
	 * @param optionalLayerParameter Network layer (optional)
	 * @return The multicast demand ({@code null} if it does not exist, or index is lower than 0, or greater the number of elements minus one).
	 */
	public MulticastDemand getMulticastDemand  (int index , NetworkLayer ... optionalLayerParameter) { NetworkLayer layer = checkInThisNetPlanOptionalLayerParameter(optionalLayerParameter); if ((index < 0) || (index > layer.multicastDemands.size () -1)) return null; else return layer.multicastDemands.get(index); }

	/**
	 * <p>Returns the multicast demand with the given unique identifier.</p>
	 * @param uid Multicast demand unique id
	 * @return The multicast demand, or {@code null} if it does not exist
	 */
	public MulticastDemand getMulticastDemandFromId (long uid) { checkAttachedToNetPlanObject(); return cache_id2MulticastDemandMap.get(uid); }

	/**
	 * <p>Returns the array of multicast demand ids for the given layer (i-th position, corresponds to index i). If no layer is provided, the default layer is assumed.</p>
	 * @param optionalLayerParameter network layer (optional)
	 * @return The {@code ArrayList} of multicast demand unique ids
	 */
	public ArrayList<Long> getMulticastDemandIds (NetworkLayer ... optionalLayerParameter)
	{
		NetworkLayer layer = checkInThisNetPlanOptionalLayerParameter(optionalLayerParameter);
		ArrayList<Long> res = new ArrayList<Long> (); for (MulticastDemand e : layer.multicastDemands) res.add (e.id);
		return res;
	}

	/**
	 * <p>Returns the list of multicast demands for the given layer (i-th position, corresponds to multicast demand with index i). If no layer is provided, the default layer is used</p>
	 * @param optionalLayerParameter Network layer (optional)
	 * @return The list of multicast demands
	 */
	public List<MulticastDemand> getMulticastDemands (NetworkLayer ... optionalLayerParameter)
	{
		NetworkLayer layer = checkInThisNetPlanOptionalLayerParameter(optionalLayerParameter);
		return (List<MulticastDemand>) Collections.unmodifiableList(layer.multicastDemands);
	}

	/**
	 * <p>Returns the multicast demands that have blocked traffic in the given layer. If no layer is provided, the default layer is assumed</p>
	 * @param optionalLayerParameter Network layer (optional)
	 * @return The multicast demands with blocked traffic
	 */
	public List<MulticastDemand> getMulticastDemandsBlocked (NetworkLayer ... optionalLayerParameter)
	{
		NetworkLayer layer = checkInThisNetPlanOptionalLayerParameter(optionalLayerParameter);
		List<MulticastDemand> res = new LinkedList<MulticastDemand> (); for (MulticastDemand d : layer.multicastDemands) if (d.isBlocked()) res.add (d);
		return res;
	}

	/**
	 * <p>Returns the set of multicas demands that are coupled.</p>
	 * @param optionalLayerParameter Network layer (optional)
	 * @return the {@code Set} of multicast demands
	 */
	public Set<MulticastDemand> getMulticastDemandsCoupled (NetworkLayer ... optionalLayerParameter)
	{
		NetworkLayer layer = checkInThisNetPlanOptionalLayerParameter(optionalLayerParameter);
		Set<MulticastDemand> res = new HashSet<MulticastDemand> ();
		for (MulticastDemand demand : layer.multicastDemands) if (demand.coupledUpperLayerLinks != null) res.add (demand);
		return res;
	}

	/**
	 * <p>Returns the total blocked traffic, summing up for all the multicast demands, in the given layer. If no layer is provided, the default layer is assumed.</p>
	 * @param optionalLayerParameter Network layer (optional)
	 * @return The total blocked traffic for all multicast demands
	 */
	public double getMulticastDemandTotalBlockedTraffic(NetworkLayer ... optionalLayerParameter)
	{
		NetworkLayer layer = checkInThisNetPlanOptionalLayerParameter(optionalLayerParameter);
		double accum = 0; for (MulticastDemand d : layer.multicastDemands) accum += Math.max(0 , d.offeredTraffic - d.carriedTraffic);
		return accum;
	}

	/**
	 * <p>Returns the total carried traffic, summing up for all the multicast demands, in the given layer. If no layer is provided, the default layer is assumed.</p>
	 * @param optionalLayerParameter Network layer (optional)
	 * @return The total carried traffic for all multicast demands
	 */
	public double getMulticastDemandTotalCarriedTraffic(NetworkLayer ... optionalLayerParameter)
	{
		NetworkLayer layer = checkInThisNetPlanOptionalLayerParameter(optionalLayerParameter);
		double accum = 0; for (MulticastDemand d : layer.multicastDemands) accum += d.carriedTraffic;
		return accum;
	}

	/**
	 * <p>Returns the total offered traffic, summing up for all the multicast demands, in the given layer. If no layer is provided, the default layer is assumed</p>
	 * @param optionalLayerParameter Network layer (optional)
	 * @return the total offered traffic for all multicast demands
	 */
	public double getMulticastDemandTotalOfferedTraffic(NetworkLayer ... optionalLayerParameter)
	{
		NetworkLayer layer = checkInThisNetPlanOptionalLayerParameter(optionalLayerParameter);
		double accum = 0; for (MulticastDemand d : layer.multicastDemands) accum += d.offeredTraffic;
		return accum;
	}

	/**
	 * <p>Returns the multicast tree with the given index in the given layer. if no layer is provided, default layer is assumed.</p>
	 * @param index Multicast tree index
	 * @param optionalLayerParameter Network layer (optional)
	 * @return The multicast tree  ({@code null}if it does not exist, index islower than 0, or greater than the number of elements minus one)
	 */
	public MulticastTree getMulticastTree (int index , NetworkLayer ... optionalLayerParameter) { NetworkLayer layer = checkInThisNetPlanOptionalLayerParameter(optionalLayerParameter); if ((index < 0) || (index > layer.multicastTrees.size () -1)) return null; else return layer.multicastTrees.get(index); }

	/**
	 * <p>Returns the multicast tree with the given unique identifier.</p>
	 * @param uid Multicast tree unique id
	 * @return The multicast tree ({@code null} if it does not exist
	 */
	public MulticastTree getMulticastTreeFromId (long uid) { checkAttachedToNetPlanObject(); return cache_id2MulticastTreeMap.get(uid); }

	/**
	 * <p>Returns the array of multicast tree ids for the given layer (i-th position, corresponds to index i). If no layer is provided, the default layer is assumed.</p>
	 * @param optionalLayerParameter network layer (optional)
	 * @return the {@code ArrayList} of multicast trees unique ids
	 */
	public ArrayList<Long> getMulticastTreeIds (NetworkLayer ... optionalLayerParameter)
	{
		NetworkLayer layer = checkInThisNetPlanOptionalLayerParameter(optionalLayerParameter);
		ArrayList<Long> res = new ArrayList<Long> (); for (MulticastTree e : layer.multicastTrees) res.add (e.id);
		return res;
	}

	/**
	 * <p>Returns the array of multicast trees for the given layer (i-th position, corresponds to index i). If no layer is provided, the default layer is assumed.</p>
	 * @param optionalLayerParameter Network layer (optional)
	 * @return The {@code List} of multicast trees
	 */
	public List<MulticastTree> getMulticastTrees (NetworkLayer ... optionalLayerParameter)
	{
		NetworkLayer layer = checkInThisNetPlanOptionalLayerParameter(optionalLayerParameter);
		return (List<MulticastTree>) Collections.unmodifiableList(layer.multicastTrees);
	}

	/**
	 * <p>Returns the set of multicast trees that are down (i.e. that traverse a link or node that has failed).</p>
	 * @param optionalLayerParameter Network layer (optional)
	 * @return the {@code Set} of multicast trees that are down
	 */
	public Set<MulticastTree> getMulticastTreesDown (NetworkLayer ... optionalLayerParameter)
	{
		NetworkLayer layer = checkInThisNetPlanOptionalLayerParameter(optionalLayerParameter);
		Set<MulticastTree> res = new HashSet<MulticastTree> ();
		for (MulticastTree r : layer.multicastTrees) if (r.isDown()) res.add (r);
		return res;
	}

	/**
	 * <p>Returns the description associated to the {@code NetPlan} object</p>
	 * @return The network description as a {@code String}
	 */
	public String getNetworkDescription ()
	{
		return this.networkDescription;
	}

	/**
	 * <p>Return the network element with the given unique id.</p>
	 * @param id Unique id
	 * @return The network element ({@code null} if it does not exist)
	 * @see com.net2plan.interfaces.networkDesign.NetworkElement
	 */
	public NetworkElement getNetworkElement (long id)
	{
		NetworkElement e;
		e = cache_id2DemandMap.get(id); if (e != null) return e;
		e = cache_id2LayerMap.get(id); if (e != null) return e;
		e = cache_id2LinkMap.get(id); if (e != null) return e;
		e = cache_id2MulticastDemandMap.get(id); if (e != null) return e;
		e = cache_id2MulticastTreeMap.get(id); if (e != null) return e;
		e = cache_id2NodeMap.get(id); if (e != null) return e;
		e = cache_id2ProtectionSegmentMap.get(id); if (e != null) return e;
		e = cache_id2RouteMap.get(id); if (e != null) return e;
		e = cache_id2srgMap.get(id); if (e != null) return e;
		e = cache_id2ResourceMap.get(id); if (e != null) return e;
		return null;
	}

	/**
	 * <p>Returns the first network element among the ones passed as input parameters, that has the given key-value as attribute. </p>
	 *
	 * @param listOfElements Lit of network elements
	 * @param attribute Attribute name
	 * @param value Attribute value
	 * @return First network element encountered with the given key-value ({@code null}if no network element matches or the input {@code null} or empty
	 * @see com.net2plan.interfaces.networkDesign.NetworkElement
	 */
	public static NetworkElement getNetworkElementByAttribute(Collection<? extends NetworkElement> listOfElements , String attribute, String value)
	{
		if (listOfElements == null) return null;
		for (NetworkElement e : listOfElements)
		{
			String atValue = e.attributes.get (attribute);
			if (atValue != null)
				if (atValue.equals(value)) return e;
		}
		return null;
	}

	/**
	 * Returns the next identifier for a new network element (layer, node, link, demand...)
	 *
	 * @return Next identifier
	 */
	public long getNetworkElementNextId()
	{
		final long elementId = nextElementId.longValue();
		if (elementId < 0) throw new Net2PlanException(TEMPLATE_NO_MORE_NETWORK_ELEMENTS_ALLOWED);

		return elementId;
	}

	/**
	 * <p>Returns all the network elements among the ones passed as input parameters, that have the given key-value as attribute.
	 * Returns an empty list if no network element mathces this, the input list of elements is null or empty</p>
	 * @param listOfElements List of network elements
	 * @param attribute Attribute name
	 * @param value Attribute value
	 * @return List of all network elements with the attribute key-value
	 */
	public static Collection<? extends NetworkElement> getNetworkElementsByAttribute(Collection <? extends NetworkElement> listOfElements , String attribute, String value)
	{
		List<NetworkElement> res = new LinkedList<NetworkElement> ();
		if (listOfElements == null) return res;
		for (NetworkElement e : listOfElements)
		{
			String atValue = e.attributes.get (attribute);
			if (atValue != null)
				if (atValue.equals(value)) res.add (e);
		}
		return res;
	}

	/**
	 * <p>Returns the network layer with the given unique identifier.</p>
	 * @param uid Network layer unique id
	 * @return The network layer with the given id ({@code null} if it does not exist)
	 */
	public NetworkLayer getNetworkLayerFromId (long uid) { return cache_id2LayerMap.get(uid); }

	/**
	 * <p> Return the default network layer.</p>
	 * @return The default network layer
	 */
	public NetworkLayer getNetworkLayerDefault () { return defaultLayer; }

	/**
	 * <p>Returns the array of layer ids (i-th position, corresponds to index i).</p>
	 * @return The {@code ArraList} of network layers
	 */
	public ArrayList<Long> getNetworkLayerIds () { ArrayList<Long> res = new ArrayList<Long> (); for (NetworkLayer n : layers) res.add (n.id); return res; }

	/**
	 * <p>Returns network layers in bottom-up order, that is, starting from the
	 * lower layers to the upper layers following coupling relationships. For layers
	 * at the same hierarchical level, no order is guaranteed.</p>
	 *
	 * @return The {@code Set} of network layers in topological order
	 * @since 0.3.0
	 */
	public Set<NetworkLayer> getNetworkLayerInTopologicalOrder()
	{
		Set<NetworkLayer> layers_topologicalSort = new LinkedHashSet<NetworkLayer>();
		Iterator<NetworkLayer> it = interLayerCoupling.iterator();
		while(it.hasNext())	layers_topologicalSort.add(it.next());
		return layers_topologicalSort;
	}

	/**
	 * <p>Returns the array of network layers (i-th position, corresponds to index i).</p>
	 * @return The {@code List} of network layers
	 */
	public List<NetworkLayer> getNetworkLayers () { return (List<NetworkLayer>) Collections.unmodifiableList(layers); }

	/**
	 * <p>Returns the name associated to the netPlan object</p>
	 * @return The network name
	 */
	public String getNetworkName ()
	{
		return this.networkName;
	}

	/**
	 * <p>Returns the node with the given unique identifier.</p>
 	 * @param uid Node unique id
	 * @return The node with the given id ({@code null} if it does not exist)
	 */
	public Node getNodeFromId (long uid) { return cache_id2NodeMap.get(uid); }

	/**
	 * <p>Returns the first node with the given name.</p>
	 * @param name Node name
	 * @return The first node with the given name ({@code null} if it does not exist)
	 */
  public Node getNodeByName(String name)
  {
  	for (Node n : nodes) if (n.name.equals (name)) return n;
  	return null;
  }

	/**
	 * <p>Returns the array of node ids (i-th position, corresponds to index i)</p>
	 * @return The {@code ArrayList} of nodes
	 */
	public ArrayList<Long> getNodeIds () { ArrayList<Long> res = new ArrayList<Long> (); for (Node n : nodes) res.add (n.id); return res; }

	/**
	 * <p>Gets the set of demands at the given layer from the input nodes (if {@code returnDemandsInBothDirections} is {@code true}, also the reversed links are included). If no layer is provided, the default layer is assumed.</p>
	 * @param originNode Origin node
	 * @param destinationNode Destination node
	 * @param returnDemandsInBothDirections Assume both directions
	 * @param optionalLayerParameter network layer (optional)
	 * @return the {@code Set} of demands that have the origin and destination for the given input
	 */
	public Set<Demand> getNodePairDemands (Node originNode, Node destinationNode , boolean returnDemandsInBothDirections , NetworkLayer ... optionalLayerParameter)
	{
		NetworkLayer layer = checkInThisNetPlanOptionalLayerParameter(optionalLayerParameter);
		checkInThisNetPlan(originNode);
		checkInThisNetPlan(destinationNode);
		Set<Demand> res = new HashSet<Demand> ();
		for (Demand e : originNode.cache_nodeOutgoingDemands) if (e.layer.equals (layer) && e.egressNode.equals (destinationNode)) res.add (e);
		if (returnDemandsInBothDirections) for (Demand e : originNode.cache_nodeIncomingDemands) if (e.layer.equals (layer) && e.ingressNode.equals (destinationNode)) res.add (e);
		return res;
	}

	/**
	 * <p>Gets the Euclidean distance for a node pair.</p>
	 * @param originNode Origin node
	 * @param destinationNode Destination node
	 * @return The Euclidean distance between a node pair
	 */
	public double getNodePairEuclideanDistance(Node originNode, Node destinationNode)
	{
		checkInThisNetPlan(originNode);
		checkInThisNetPlan(destinationNode);
		return Math.sqrt (Math.pow (originNode.nodeXYPositionMap.getX()  - destinationNode.nodeXYPositionMap.getX(), 2) + Math.pow (originNode.nodeXYPositionMap.getY()  - destinationNode.nodeXYPositionMap.getY() , 2));
	}

	/**
	 * <p>Gets the Haversine distance for a node pair.</p>
	 * @param originNode Origin node
	 * @param destinationNode Destination node
	 * @return The Harvesine distance between a node pair
	 * @see <a href="http://www.movable-type.co.uk/scripts/latlong.html">Calculate distance, bearing and more between Latitude/Longitude points</a>
	 */
	public double getNodePairHaversineDistanceInKm(Node originNode, Node destinationNode)
	{
		checkInThisNetPlan(originNode);
		checkInThisNetPlan(destinationNode);
		return GraphUtils.computeHaversineDistanceInKm(originNode.nodeXYPositionMap, destinationNode.nodeXYPositionMap);
	}

	/**
	 * <p>Gets the set of links at the given layer from the given nodes (if {@code returnLinksInBothDirections} is {@code true}, also the reversed links are included). If no layer is provided, the default layer is assumed.</p>
	 * @param originNode Origin node
	 * @param destinationNode Destination node
	 * @param returnLinksInBothDirections Include links in both direction
	 * @param optionalLayerParameter Network layer (optional)
	 * @return the {@code Set} of links between a pair of nodes
	 */
	public Set<Link> getNodePairLinks (Node originNode, Node destinationNode , boolean returnLinksInBothDirections , NetworkLayer ... optionalLayerParameter)
	{
		NetworkLayer layer = checkInThisNetPlanOptionalLayerParameter(optionalLayerParameter);
		checkInThisNetPlan(originNode);
		checkInThisNetPlan(destinationNode);
		Set<Link> res = new HashSet<Link> ();
		for (Link e : originNode.cache_nodeOutgoingLinks) if (e.layer.equals (layer) && e.destinationNode.equals (destinationNode)) res.add (e);
		if (returnLinksInBothDirections) for (Link e : originNode.cache_nodeIncomingLinks) if (e.layer.equals (layer) && e.originNode.equals (destinationNode)) res.add (e);
		return res;
	}

	/**
	 * <p>Gets the set of routes at the given layer from the given nodes (if {@code returnRoutesInBothDirections} is {@code true}, also the reversed routes are included).
	 * If no layer is provided, the default layer is assumed.</p>
	 * @param originNode Origin node
	 * @param destinationNode Destination node
	 * @param returnRoutesInBothDirections Include routes in both directions
	 * @param optionalLayerParameter Network layer (optional)
	 * @return The {@code Set} of routes between a pair of nodes
	 */
	public Set<Route> getNodePairRoutes (Node originNode, Node destinationNode , boolean returnRoutesInBothDirections , NetworkLayer ... optionalLayerParameter)
	{
		NetworkLayer layer = checkInThisNetPlanOptionalLayerParameter(optionalLayerParameter);
		checkInThisNetPlan(originNode);
		checkInThisNetPlan(destinationNode);
		Set<Route> res = new HashSet<Route> ();
		for (Demand e : originNode.cache_nodeOutgoingDemands) if (e.layer.equals (layer) && e.egressNode.equals (destinationNode)) res.addAll (e.cache_routes);
		if (returnRoutesInBothDirections) for (Demand e : originNode.cache_nodeIncomingDemands) if (e.layer.equals (layer) && e.ingressNode.equals (destinationNode)) res.addAll (e.cache_routes);
		return res;
	}

	/**
	 * <p>Return the set of protection segments at the given layer for the given nodes (if {@code returnSegmentsInBothDirections} is {@code true}, also the reversed protection segments are included)
	 * If no layer is provided, default layer is assumed.</p>
	 * @param originNode Origin node
	 * @param destinationNode Destination node
	 * @param returnSegmentsInBothDirections Include protection segments in both directions
	 * @param optionalLayerParameter Network layer (optional)
	 * @return The {@code Set} of protection segments between a pair of nodes
	 */
	public Set<ProtectionSegment> getNodePairProtectionSegments (Node originNode, Node destinationNode , boolean returnSegmentsInBothDirections , NetworkLayer ... optionalLayerParameter)
	{
		NetworkLayer layer = checkInThisNetPlanOptionalLayerParameter(optionalLayerParameter);
		checkInThisNetPlan(originNode);
		checkInThisNetPlan(destinationNode);
		Set<ProtectionSegment> res = new HashSet<ProtectionSegment> ();
		for (ProtectionSegment s : originNode.cache_nodeAssociatedSegments)
		{
			if (s.layer != layer) continue;
			if ((s.originNode == originNode) && (s.destinationNode == destinationNode)) res.add (s);
			if (returnSegmentsInBothDirections) if ((s.originNode == destinationNode) && (s.destinationNode == originNode)) res.add (s);
		}
		return res;
	}

	/**
	 * <p>Returns the array of nodes (i-th position, corresponds to index i).</p>
 	 * @return The {@code List} of nodes
	 */
	public List<Node> getNodes () { return (List<Node>) Collections.unmodifiableList(nodes); }

//	/**
//	 * Computes the shortest path between the end nodes, using the given link costs (if null, the shortest path is in number of hops), for the
//	 * given layer. If no layer is provided, the default layer is assumed. An infinite cost makes the link unusable. Returns null if no path exists
//	 */
//	public List<Link> computeShortestPath (Node origin , Node destination , DoubleMatrix1D linkCosts , NetworkLayer ... optionalLayerParameter)
//	{
//		checkIsModifiable();
//		if (optionalLayerParameter.length >= 2) throw new Net2PlanException ("None or one layer parameter can be supplied");
//		NetworkLayer layer = (optionalLayerParameter.length == 1)? optionalLayerParameter [0] : defaultLayer;
//		if (linkCosts == null) linkCosts = DoubleFactory1D.dense.make (layer.links.size() , 1.0);
//		if (linkCosts.size () != layer.links.size()) throw new Net2PlanException ("Wrong cost vector");
//		final Map<Long,Pair<Long,Long>> netPlanLinkMap = getLinkIdMap (layer.links);
//		Map<Long,Double> linkCost = new HashMap<Long,Double> ();
//		for (Link link : layer.links)
//			linkCost.put(link.id, linkCosts.get(link.index));
//		final List<Long> seqLinkIds =  GraphUtils.getShortestPath(netPlanLinkMap, origin.id , destination.id , linkCost);
//		List<Link> seqLinks = new LinkedList<Link> ();  for (long id : seqLinkIds) seqLinks.add (cache_id2LinkMap.get(id));
//		return seqLinks;
//	}
//

	/**
	 * <p>Returns the set of nodes that are down (iteration order corresponds to ascending order of indexes).</p>
	 * @return The {@code Set} of nodes that are down
	 */
	public Set<Node> getNodesDown ()
	{
		return Collections.unmodifiableSet(cache_nodesDown);
	}

	/**
	 * <p>Returns the set of nodes that are up (iteration order correspond to ascending order of indexes).</p>
	 * @return The {@code Set} of nodes that are up
	 */
	public Set<Node> getNodesUp ()
	{
		Set<Node> res = new HashSet<Node> (nodes); res.removeAll(cache_nodesDown); return res;
	}

	/**
	 * <p>Returns the number of demands at the given layer. If no layer is provided, the default layer is assumed.</p>
	 * @param optionalLayerParameter network layer (optional)
	 * @return The number of demands
	 */
	public int getNumberOfDemands (NetworkLayer ... optionalLayerParameter)
	{
		NetworkLayer layer = checkInThisNetPlanOptionalLayerParameter(optionalLayerParameter);
		return layer.demands.size();
	}

	/**
	 * <p>Returns the number of non-zero forwarding rules at the given layer. If no layer is provided, the default layer is assumed.</p>
	 * @param optionalLayerParameter network layer (optional)
	 * @return The number of non-zero forwarding rules
	 */
	public int getNumberOfForwardingRules (NetworkLayer ... optionalLayerParameter)
	{
		NetworkLayer layer = checkInThisNetPlanOptionalLayerParameter(optionalLayerParameter);
		layer.checkRoutingType(RoutingType.HOP_BY_HOP_ROUTING);
		IntArrayList ds = new IntArrayList (); IntArrayList es = new IntArrayList (); DoubleArrayList vals = new DoubleArrayList ();
		layer.forwardingRules_f_de.getNonZeros(ds , es , vals);
		return ds.size ();
	}

	/**
	 * <p>Returns the number of layers defined.</p>
	 * @return The number of layers
	 */
	public int getNumberOfLayers () { return layers.size(); }

	/**
	 * <p>Returns the number of links at the given layer. If no layer is provided, the default layer is assumed.</p>
	 * @param optionalLayerParameter network layer
	 * @return The number of links
	 */
	public int getNumberOfLinks (NetworkLayer ... optionalLayerParameter)
	{
		NetworkLayer layer = checkInThisNetPlanOptionalLayerParameter(optionalLayerParameter);
		return layer.links.size();
	}

	/**
	 * <p>Returns the number of multicast demands at the given layer. If no layer is provided, the default layer is assumed.</p>
	 * @param optionalLayerParameter Network layer (optional)
	 * @return The number of multicast demands
	 */
	public int getNumberOfMulticastDemands (NetworkLayer ... optionalLayerParameter)
	{
		NetworkLayer layer = checkInThisNetPlanOptionalLayerParameter(optionalLayerParameter);
		return layer.multicastDemands.size();
	}

	/**
	 * <p>Returns the number of multicast trees at the given layer. If no layer is provided, the default layer is assumed.</p>
	 * @param optionalLayerParameter Network layer (optional)
	 * @return The number of multicast trees
	 */
	public int getNumberOfMulticastTrees (NetworkLayer ... optionalLayerParameter)
	{
		NetworkLayer layer = checkInThisNetPlanOptionalLayerParameter(optionalLayerParameter);
		return layer.multicastTrees.size();
	}

	/**
	 * <p>Returns the number of network nodes,</p>
	 * @return The number of nodes
	 */
	public int getNumberOfNodes () { return nodes.size(); }

	/**
	 * <p>Returns the number of node pairs.</p>
	 * @return The number of node pairs
	 */
	public int getNumberOfNodePairs () { return nodes.size() * (nodes.size()-1); }

	/**
	 * <p>Returns the number of protection segments at the given layer. If no layer is provided, the default layer is assumed.</p>
	 * @param optionalLayerParameter network layer (optional)
	 * @return The number of protection segments
	 */
	public int getNumberOfProtectionSegments (NetworkLayer ... optionalLayerParameter)
	{
		NetworkLayer layer = checkInThisNetPlanOptionalLayerParameter(optionalLayerParameter);
		layer.checkRoutingType(RoutingType.SOURCE_ROUTING);
		return layer.protectionSegments.size();
	}

	/**
	 * <p>Returns the number of routes at the given layer. If no layer is provided, the default layer is assumed.</p>
	 * @param optionalLayerParameter network layer (optional)
	 * @return The number of routes
	 */
	public int getNumberOfRoutes (NetworkLayer ... optionalLayerParameter)
	{
		NetworkLayer layer = checkInThisNetPlanOptionalLayerParameter(optionalLayerParameter);
		layer.checkRoutingType(RoutingType.SOURCE_ROUTING);
		return layer.routes.size();
	}

	/**
	 * <p>Returns the number of shared risk groups (SRGs) defined</p>
	 * @return The number of defined shared risk groups
	 */
	public int getNumberOfSRGs () { return srgs.size(); }

	/**
	 * <p>Returns the number of resources (Resource) defined</p>
	 * @return The number of defined resources
	 */
	public int getNumberOfResources () { return resources.size(); }

	/**
	 * <p>Returns the protection segment with the given index in the given layer. if no layer is provided, default layer is assumed.</p>
	 * @param index Protection segment index
	 * @param optionalLayerParameter network layer (optional)
	 * @return The protection segment with the given index ({@code null} if it does not exist, index is lesser thatn zero or greater that the number of elements minus one)
	 */
	public ProtectionSegment getProtectionSegment  (int index , NetworkLayer ... optionalLayerParameter) { NetworkLayer layer = checkInThisNetPlanOptionalLayerParameter(optionalLayerParameter); layer.checkRoutingType(RoutingType.SOURCE_ROUTING); if ((index < 0) || (index > layer.protectionSegments.size () -1)) return null; else return layer.protectionSegments.get(index); }

	/**
	 * <p>Returns the protection segment with the given unique identifier.</p>
	 * @param uid Protection segment unique id
	 * @return The protection segment with the given id ({@code null} if it does not exist)
	 */
	public ProtectionSegment getProtectionSegmentFromId (long uid) { return cache_id2ProtectionSegmentMap.get(uid); }

	/**
	 * <p>Returns the array of protection segment ids for the given layer (i-th position, corresponds to index i). If no layer is provided, the default layer is assumed</p>
	 * @param optionalLayerParameter Network layer (optional)
	 * @return The {@code ArrayList} of protection segments unique ids
	 */
	public ArrayList<Long> getProtectionSegmentIds (NetworkLayer ... optionalLayerParameter)
	{
		NetworkLayer layer = checkInThisNetPlanOptionalLayerParameter(optionalLayerParameter);
		layer.checkRoutingType(RoutingType.SOURCE_ROUTING);
		ArrayList<Long> res = new ArrayList<Long> (); for (ProtectionSegment e : layer.protectionSegments) res.add (e.id);
		return res;
	}

	/**
	 * <p>Returns the array of protection segmets for the given layer (i-th position, corresponds to index i). If no layer is provided, the default layer is assumed.</p>
	 * @param optionalLayerParameter Network layer (optional)
	 * @return The {@code List} of protection segments
	 */
	public List<ProtectionSegment> getProtectionSegments (NetworkLayer ... optionalLayerParameter)
	{
		NetworkLayer layer = checkInThisNetPlanOptionalLayerParameter(optionalLayerParameter);
		layer.checkRoutingType(RoutingType.SOURCE_ROUTING);
		return (List<ProtectionSegment>) Collections.unmodifiableList(layer.protectionSegments);
	}

	/**
	 * <p>Returns the set of protection segments that are down (traverse a link or node that is failed). If no layer is provided, default layer is assumed.</p>
	 * @param optionalLayerParameter network layer (optional)
	 * @return The {@code Set} of protection segments that are down
	 */
	public Set<ProtectionSegment> getProtectionSegmentsDown (NetworkLayer ... optionalLayerParameter)
	{
		NetworkLayer layer = checkInThisNetPlanOptionalLayerParameter(optionalLayerParameter);
		layer.checkRoutingType(RoutingType.SOURCE_ROUTING);
		Set<ProtectionSegment> res = new HashSet<ProtectionSegment> ();
		for (ProtectionSegment r : layer.protectionSegments) if (r.isDown()) res.add (r);
		return res;
	}

	/**
	 * <p>Returns the route with the given index in the given layer. if no layer is provided, default layer is assumed</p>
	 * @param index Route index
	 * @param optionalLayerParameter network layer (optional)
	 * @return The route with the given index ({@code null} if it does not exist, index is lesser than zero or greater than the number of elements minus one)
	 */
	public Route getRoute  (int index , NetworkLayer ... optionalLayerParameter) { NetworkLayer layer = checkInThisNetPlanOptionalLayerParameter(optionalLayerParameter); layer.checkRoutingType(RoutingType.SOURCE_ROUTING); layer.checkRoutingType(RoutingType.SOURCE_ROUTING); if ((index < 0) || (index > layer.routes.size () -1)) return null; else return layer.routes.get(index); }

	/**
	 * <p>Returns the route with the given unique identifier.</p>
	 * @param uid Rute unique id
	 * @return The route with the given id ({@code null} if it does not exist)
	 */
	public Route getRouteFromId (long uid) { return cache_id2RouteMap.get(uid); }

	/**
	 * <p>Returns the array of route ids for the given layer (i-th position, corresponds to index i). If no layer is provided, the default layer is assumed</p>
	 * @param optionalLayerParameter Network layer (optional)
	 * @return The {@code ArrayList} of route ides
	 */
	public ArrayList<Long> getRouteIds (NetworkLayer ... optionalLayerParameter)
	{
		NetworkLayer layer = checkInThisNetPlanOptionalLayerParameter(optionalLayerParameter);
		layer.checkRoutingType(RoutingType.SOURCE_ROUTING);
		ArrayList<Long> res = new ArrayList<Long> (); for (Route e : layer.routes) res.add (e.id);
		return res;
	}

	/**
	 * <p>Returns the array of route ids for the given layer (i-th position, corresponds to index i). If no layer is provided, the default layer is assumed</p>
	 * @param optionalLayerParameter network layer (optional)
	 * @return the {@code List} of routes
	 */
	public List<Route> getRoutes (NetworkLayer ... optionalLayerParameter)
	{
		NetworkLayer layer = checkInThisNetPlanOptionalLayerParameter(optionalLayerParameter);
		layer.checkRoutingType(RoutingType.SOURCE_ROUTING);
		return (List<Route>) Collections.unmodifiableList(layer.routes);
	}

	/**
	 * <p>Returns the set of routes that are down (traverse a link or node that is failed). If no layer is provided, default layer is assumed</p>
	 * @param optionalLayerParameter network layer (optional)
	 * @return The {@code Set} of routes that are down
	 */
	public Set<Route> getRoutesDown (NetworkLayer ... optionalLayerParameter)
	{
		NetworkLayer layer = checkInThisNetPlanOptionalLayerParameter(optionalLayerParameter);
		layer.checkRoutingType(RoutingType.SOURCE_ROUTING);
		Set<Route> res = new HashSet<Route> ();
		for (Route r : layer.routes) if (r.isDown()) res.add (r);
		return res;
	}

	/**
	 * <p>Returns the routing type of the given layer. If no layer is provided, the default layer is assumed.</p>
	 * @param optionalLayerParameter Network layer (optional)
	 * @return The routing type of the given layer
	 * @see com.net2plan.utils.Constants.RoutingType
	 */
	public RoutingType getRoutingType(NetworkLayer ... optionalLayerParameter)
	{
		NetworkLayer layer = checkInThisNetPlanOptionalLayerParameter(optionalLayerParameter);
		return layer.routingType;
	}

	/**
	 * <p>Returns the shared risk group with the given unique identifier.</p>
	 * @param uid SRG unique id
	 * @return The shared risk group with the given unique id (@code null if it does not exist)
	 */
	public SharedRiskGroup getSRGFromId (long uid) { return cache_id2srgMap.get(uid); }

	/**
	 * <p>Returns the resource with the given unique identifier.</p>
	 * @param uid Resource unique id
	 * @return The resource with the given unique id (@code null if it does not exist)
	 */
	public Resource getResourceFromId (long uid) { return cache_id2ResourceMap.get(uid); }

	/**
	 * <p>Returns the shared risk group with the given index</p>
	 * @param index SRG index
	 * @return The shared risk group with the given index ({@code null} if it does not exist, index is lesser than zero or greater than the number of elements minus one)
	 */
	public SharedRiskGroup getSRG (int index) { if ((index < 0) || (index > srgs.size () -1)) return null; else return srgs.get(index);  }

	/**
	 * <p>Returns the resource with the given index</p>
	 * @param index Resource index
	 * @return The Resource with the given index ({@code null} if it does not exist, index is lesser than zero or greater than the number of elements minus one)
	 */
	public Resource getResource (int index) { if ((index < 0) || (index > resources.size () -1)) return null; else return resources.get(index);  }

	/**
	 * <p>Returns the array of shared risk group ids (i-th position, corresponds to index i)</p>
	 * @return The {@code ArrayList} of Shared Risk Groups unique ids
	 */
	public ArrayList<Long> getSRGIds () { ArrayList<Long> res = new ArrayList<Long> (); for (SharedRiskGroup n : srgs) res.add (n.id); return res; }

	/**
	 * <p>Returns the array of resource ids (i-th position, corresponds to index i)</p>
	 * @return The {@code ArrayList} of Resource unique ids
	 */
	public ArrayList<Long> getResourceIds () { ArrayList<Long> res = new ArrayList<Long> (); for (Resource n : resources) res.add (n.id); return res; }

	/**
	 * <p>Returns the array of shared risk groups (i-th position, corresponds to index i).</p>
	 * @return The {@code List} of Shared Risk Groups
	 */
	public List<SharedRiskGroup> getSRGs () { return (List<SharedRiskGroup>) Collections.unmodifiableList(srgs); }

	/**
	 * <p>Returns the array of resources (i-th position, corresponds to index i).</p>
	 * @return The {@code List} of Resource obejects
	 */
	public List<Resource> getResources () { return (List<Resource>) Collections.unmodifiableList(resources); }

	/**
	 * <p>Returns a vector with the carried traffic per demand, at the given layer. i-th vector corresponds to i-th index of the element. If no layer is provided, the defaulf layer is assumed.</p>
	 * @param optionalLayerParameter Network layer (optional)
	 * @return The vector of carried traffic per demand
	 */
	public DoubleMatrix1D getVectorDemandCarriedTraffic(NetworkLayer ... optionalLayerParameter)
	{
		NetworkLayer layer = checkInThisNetPlanOptionalLayerParameter(optionalLayerParameter);
		DoubleMatrix1D res = DoubleFactory1D.dense.make(layer.demands.size());
		for (Demand e : layer.demands) res.set(e.index, e.carriedTraffic);
		return res;
	}

	/**
	 * <p>Retuns a vector with the values of all given network elements for the given attribute key.</p>
	 * <p><b>Important:</b> Each element must have the attribute set and value must be of type {@code double}</p>
	 * @param collection Network elements
	 * @param attributeKey Attribute name
	 * @return The vector of values for the given attribute name for all network elements
	 */
	public DoubleMatrix1D getVectorAttributeValues (Collection<? extends NetworkElement> collection , String attributeKey)
	{
		DoubleMatrix1D res = DoubleFactory1D.dense.make (collection.size());
		int counter = 0;
		for (NetworkElement e : collection) if (e.getAttribute(attributeKey) != null) res.set (counter ++ , Double.parseDouble(e.getAttribute(attributeKey))); else throw new Net2PlanException ("The element does not contain the attribute " + attributeKey);
		return res;
	}

	/**
	 * <p>Sets the given attributes values to all the given network elements.</p>
	 * @param collection Network elements
	 * @param attributeKey Attribute name
	 * @param values Attribute values (must have the same size as {@code collection}
	 */
	public void setVectorAttributeValues (Collection<? extends NetworkElement> collection , String attributeKey , DoubleMatrix1D values)
	{
		if (values.size () != collection.size()) throw new Net2PlanException ("The number of elements in the collection and the number of values to assign must be the same");
		int counter = 0;
		for (NetworkElement e : collection) e.setAttribute(attributeKey , Double.toString(values.get (counter ++)));
	}

	/**
	 * <p>Returns the vector with the worst propagation time (in ms) per demand at the given layer. i-th vector corresponds to i-th index of the element. If no layer is provided, default layer is assumed.</p>
	 * @param optionalLayerParameter Network layer (optional)
	 * @return The vector with the worst propagation time in ms per demand
	 */
	public DoubleMatrix1D getVectorDemandWorseCasePropagationTimeInMs (NetworkLayer ... optionalLayerParameter)
	{
		NetworkLayer layer = checkInThisNetPlanOptionalLayerParameter(optionalLayerParameter);
		DoubleMatrix1D res = DoubleFactory1D.dense.make(layer.demands.size());
		for (Demand e : layer.demands) res.set(e.index, e.getWorseCasePropagationTimeInMs());
		return res;
	}

	/**
	 * <p>Returns the vector with the worst propagation time (in ms) per multicast demand at the given layer. i-th vector corresponds to i-th index of the element.. If no layer is provided, default layer is assumed.</p>
	 * @param optionalLayerParameter Network layer (optional)
	 * @return The vector with the worst propagation time in ms per multicast demand
	 */
	public DoubleMatrix1D getVectorMulticastDemandWorseCasePropagationTimeInMs (NetworkLayer ... optionalLayerParameter)
	{
		NetworkLayer layer = checkInThisNetPlanOptionalLayerParameter(optionalLayerParameter);
		DoubleMatrix1D res = DoubleFactory1D.dense.make(layer.demands.size());
		for (MulticastDemand e : layer.multicastDemands) res.set(e.index, e.getWorseCasePropagationTimeInMs());
		return res;
	}

	/**
	 * <p>Returns a vector where each index equals the demand index and the value is 1 if said demand traverses oversubscrined links, 0 otherwise. If no layer is provided, default layer is assumed.</p>
	 * @param optionalLayerParameter network layer (optional)
	 * @return The vector indicating if each demand traverses oversubscribed links
	 */
	public DoubleMatrix1D getVectorDemandTraversesOversubscribedLink (NetworkLayer ... optionalLayerParameter)
	{
		NetworkLayer layer = checkInThisNetPlanOptionalLayerParameter(optionalLayerParameter);
		DoubleMatrix1D res = DoubleFactory1D.dense.make(layer.demands.size());
		for (Demand e : layer.demands) res.set(e.index, e.isTraversingOversubscribedLinks()? 1 : 0);
		return res;
	}

	/**
	 * <p>Returns the vector indicating wheter a multicast demnd traverses (1) or not (0) oversubscribes links at the given layer.
	 * i-th vector corresponds to i-th index of the element. If no layer is provided, the defaulf layer is assumed </p>
	 * @param optionalLayerParameter network layer (optional)
	 * @return The vector indicating if each multicast demand traverses oversubscribed links
	 */
	public DoubleMatrix1D getVectorMulticastDemandTraversesOversubscribedLink (NetworkLayer ... optionalLayerParameter)
	{
		NetworkLayer layer = checkInThisNetPlanOptionalLayerParameter(optionalLayerParameter);
		DoubleMatrix1D res = DoubleFactory1D.dense.make(layer.multicastDemands.size());
		for (MulticastDemand e : layer.multicastDemands) res.set(e.index, e.isTraversingOversubscribedLinks()? 1 : 0);
		return res;
	}

	/**
	 * <p>Returns a vector with the availability per Shared Risk Group (SRG).</p>
	 * @return The vector with the availability per Shared Risk group
	 */
	public DoubleMatrix1D getVectorSRGAvailability ()
	{
		DoubleMatrix1D res = DoubleFactory1D.dense.make(srgs.size());
		for (SharedRiskGroup e : srgs) res.set(e.index, e.getAvailability());
		return res;
	}

	/**
	 * <p>Returns a vector with the offered traffic per demand, at the given layer. i-th vector corresponds to i-th index of the element. If no layer is provided, the defaulf layer is assumed.</p>
	 * @param optionalLayerParameter network layer (optional)
	 * @return The vector with the offered traffic per demand
	 */
	public DoubleMatrix1D getVectorDemandOfferedTraffic(NetworkLayer ... optionalLayerParameter)
	{
		NetworkLayer layer = checkInThisNetPlanOptionalLayerParameter(optionalLayerParameter);
		DoubleMatrix1D res = DoubleFactory1D.dense.make(layer.demands.size());
		for (Demand e : layer.demands) res.set(e.index, e.offeredTraffic);
		return res;
	}

	/**
	 * <p>Returns a vector with the blocked traffic per demand, at the given layer. i-th vector corresponds to i-th index of the element. If no layer is provided, the defaulf layer is assumed.</p>
	 * @param optionalLayerParameter Network layer (optional)
	 * @return The vector with the blocked traffic per demand
	 */
	public DoubleMatrix1D getVectorDemandBlockedTraffic(NetworkLayer ... optionalLayerParameter)
	{
		NetworkLayer layer = checkInThisNetPlanOptionalLayerParameter(optionalLayerParameter);
		DoubleMatrix1D res = DoubleFactory1D.dense.make(layer.demands.size());
		for (Demand e : layer.demands) res.set(e.index, Math.max (0 , e.offeredTraffic - e.carriedTraffic));
		return res;
	}

	/**
	 * <p>Returns a vector with the capacity per link, at the given layer. i-th vector corresponds to i-th index of the element. If no layer is provided, the defaulf layer is assumed.</p>
	 * @param optionalLayerParameter network layer (optional)
	 * @return The vector with the capacity per link
	 */
	public DoubleMatrix1D getVectorLinkCapacity(NetworkLayer ... optionalLayerParameter)
	{
		NetworkLayer layer = checkInThisNetPlanOptionalLayerParameter(optionalLayerParameter);
		DoubleMatrix1D res = DoubleFactory1D.dense.make(layer.links.size());
		for (Link e : layer.links) res.set(e.index, e.capacity);
		return res;
	}

	/**
	 * <p>Returns a vector with the capacity per link, at the given layer. i-th vector corresponds to i-th index of the element. If no layer is provided, the defaulf layer is assumed.</p>
	 * @param optionalLayerParameter Network layer (optional)
	 * @return The vector with the spare capacity per link
	 */
	public DoubleMatrix1D getVectorLinkSpareCapacity(NetworkLayer ... optionalLayerParameter)
	{
		NetworkLayer layer = checkInThisNetPlanOptionalLayerParameter(optionalLayerParameter);
		DoubleMatrix1D res = DoubleFactory1D.dense.make(layer.links.size());
		for (Link e : layer.links) res.set(e.index, Math.max(0 , e.capacity - e.cache_carriedTrafficSummingRoutesAndCarriedTrafficByProtectionSegments));
		return res;
	}

	/**
	 * <p>Returns a vector with the capacity per link reserved for protection, at the given layer. i-th vector corresponds to i-th index of the element. If no layer is provided, the defaulf layer is assumed.</p>
	 * @param optionalLayerParameter Network layer (optional)
	 * @return The vector with the capacity per link reserver for protection
	 */
	public DoubleMatrix1D getVectorLinkCapacityReservedForProtection (NetworkLayer ... optionalLayerParameter)
	{
		NetworkLayer layer = checkInThisNetPlanOptionalLayerParameter(optionalLayerParameter);
		DoubleMatrix1D res = DoubleFactory1D.dense.make(layer.links.size());
		for (Link e : layer.links) res.set(e.index, e.getReservedCapacityForProtection());
		return res;
	}

	/**
	 * <p>Returns a vector with the length in km in the links, at the given layer. i-th vector corresponds to i-th index of the element. If no layer is provided, the defaulf layer is assumed.</p>
	 * @param optionalLayerParameter Network layer (optional)
	 * @return The vector with the length un km per link
	 */
	public DoubleMatrix1D getVectorLinkLengthInKm (NetworkLayer ... optionalLayerParameter)
	{
		NetworkLayer layer = checkInThisNetPlanOptionalLayerParameter(optionalLayerParameter);
		DoubleMatrix1D res = DoubleFactory1D.dense.make(layer.links.size());
		for (Link e : layer.links) res.set(e.index, e.lengthInKm);
		return res;
	}

	/**
	 * <p>Returns a vector with the propagation delay in milliseconds in the links, at the given layer. i-th vector corresponds to i-th index of the element. If no layer is provided, the defaulf layer is assumed.</p>
	 * @param optionalLayerParameter Network layer (optional)
	 * @return The vector with the propagation time per link
	 */
	public DoubleMatrix1D getVectorLinkPropagationDelayInMiliseconds (NetworkLayer ... optionalLayerParameter)
	{
		NetworkLayer layer = checkInThisNetPlanOptionalLayerParameter(optionalLayerParameter);
		DoubleMatrix1D res = DoubleFactory1D.dense.make(layer.links.size());
		for (Link e : layer.links) res.set(e.index, e.getPropagationDelayInMs());
		return res;
	}

	/**
	 * <p>Returns a vector with the propagation speed in km/s in the links, at the given layer. i-th vector corresponds to i-th index of the element. If no layer is provided, the defaulf layer is assumed.</p>
	 * @param optionalLayerParameter network layer (optional)
	 * @return The vector with the propagation speed in km/s per link
	 */
	public DoubleMatrix1D getVectorLinkPropagationSpeedInKmPerSecond (NetworkLayer ... optionalLayerParameter)
	{
		NetworkLayer layer = checkInThisNetPlanOptionalLayerParameter(optionalLayerParameter);
		DoubleMatrix1D res = DoubleFactory1D.dense.make(layer.links.size());
		for (Link e : layer.links) res.set(e.index, e.propagationSpeedInKmPerSecond);
		return res;
	}

	/**
	 * <p>Returns a vector with the total carried traffic per link (counting the traffic in the traversed protection segments), at the given layer. i-th vector corresponds to i-th index of the element.
	 * If no layer is provided, the defaulf layer is assumed.</p>
	 * @param optionalLayerParameter Network layer (optional)
	 * @return The vector with the total carried traffic per link
	 */
	public DoubleMatrix1D getVectorLinkTotalCarriedTraffic (NetworkLayer ... optionalLayerParameter)
	{
		NetworkLayer layer = checkInThisNetPlanOptionalLayerParameter(optionalLayerParameter);
		DoubleMatrix1D res = DoubleFactory1D.dense.make(layer.links.size());
		for (Link e : layer.links) res.set(e.index, e.cache_carriedTrafficSummingRoutesAndCarriedTrafficByProtectionSegments);
		return res;
	}

	/**
	 * <p>Returns a vector with the total occupied capacity in the links (counting the capacity occupied by the traffic in the traversed protection segments), at the given layer.
	 * i-th vector corresponds to i-th index of the element. If no layer is provided, the defaulf layer is assumed.</p>
	 * @param optionalLayerParameter Network layer (optional)
	 * @return The vector with the tootal occupied capacity per link
	 */
	public DoubleMatrix1D getVectorLinkTotalOccupiedCapacity (NetworkLayer ... optionalLayerParameter)
	{
		NetworkLayer layer = checkInThisNetPlanOptionalLayerParameter(optionalLayerParameter);
		DoubleMatrix1D res = DoubleFactory1D.dense.make(layer.links.size());
		for (Link e : layer.links) res.set(e.index, e.cache_occupiedCapacitySummingRoutesAndCarriedTrafficByProtectionSegments);
		return res;
	}

	/**
	 * <p>Returns a vector with the up/down state in the links (1 up, 0 down), at the given layer. i-th vector corresponds to i-th index of the element.
	 * If no layer is provided, the defaulf layer is assumed</p>
	 * @param optionalLayerParameter Network layer (optional)
	 * @return The vector with the up/down state in the links
	 */
	public DoubleMatrix1D getVectorLinkUpState (NetworkLayer ... optionalLayerParameter)
	{
		NetworkLayer layer = checkInThisNetPlanOptionalLayerParameter(optionalLayerParameter);
		DoubleMatrix1D res = DoubleFactory1D.dense.make(layer.links.size());
		for (Link e : layer.links) res.set(e.index, e.isUp? 1 : 0);
		return res;
	}

	/**
	 * <p>Returns a vector with the utilization per link, at the given layer. Utilization is measured as the total link occupied capacity by the link traffic
	 * including the one in the protection segments, divided by the total link capacity (accounting the reserved capacity by the protection segments).
	 * i-th vector corresponds to i-th index of the element. If no layer is provided, the defaulf layer is assumed.</p>
	 * @param optionalLayerParameter Network layer (optional)
	 * @return The vector with the utilization per link
	 */
	public DoubleMatrix1D getVectorLinkUtilizationIncludingProtectionSegments (NetworkLayer ... optionalLayerParameter)
	{
		NetworkLayer layer = checkInThisNetPlanOptionalLayerParameter(optionalLayerParameter);
		DoubleMatrix1D res = DoubleFactory1D.dense.make(layer.links.size());
		for (Link e : layer.links) res.set(e.index, e.getUtilizationIncludingProtectionSegments());
		return res;
	}

	/**
	 * <p>Returns a vector with the utilization per link, at the given layer. Utilization is measured as the total link occupied capacity by the link traffic
	 * <b>not</b> including the one in the protection segments, divided by the total link capacity, <b>not</b> including that reserved by the protection segments.
	 * i-th vector corresponds to i-th index of the element. If no layer is provided, the defaulf layer is assumed.</p>
	 * @param optionalLayerParameter Network layer (optional)
	 * @return The link utilization vector (not including protection segments)
	 */
	public DoubleMatrix1D getVectorLinkUtilizationNotIncludingProtectionSegments (NetworkLayer ... optionalLayerParameter)
	{
		NetworkLayer layer = checkInThisNetPlanOptionalLayerParameter(optionalLayerParameter);
		DoubleMatrix1D res = DoubleFactory1D.dense.make(layer.links.size());
		for (Link e : layer.links) res.set(e.index, e.getUtilizationNotIncludingProtectionSegments());
		return res;
	}

	/**
	 * <p>Returns a vector with the oversubscibed traffic (oversubscribed traffic being the sum of all carried traffic, including protection segments minus the capacity, or 0 if such substraction is negative) in each link at the given layer.
	 * i-th vector corresponds to i-th index of the element. If no layer is provided, default layer is assumed. </p>
	 * @param optionalLayerParameter network layer (optional)
	 * @return The vector with the oversubscribed traffic per link
	 */
	public DoubleMatrix1D getVectorLinkOversubscribedTraffic (NetworkLayer ... optionalLayerParameter)
	{
		NetworkLayer layer = checkInThisNetPlanOptionalLayerParameter(optionalLayerParameter);
		DoubleMatrix1D res = DoubleFactory1D.dense.make(layer.links.size());
		for (Link e : layer.links) res.set(e.index, Math.max(0 , e.cache_occupiedCapacitySummingRoutesAndCarriedTrafficByProtectionSegments - e.capacity));
		return res;
	}

	/**
	 * <p>Returns a vector with the carried traffic per multicast demand, at the given layer. i-th vector corresponds to i-th index of the element. If no layer is provided, the defaulf layer is assumed</p>
	 * @param optionalLayerParameter network layer (optional)
	 * @return The vector with the carried traffic per multicast demand
	 */
	public DoubleMatrix1D getVectorMulticastDemandCarriedTraffic(NetworkLayer ... optionalLayerParameter)
	{
		NetworkLayer layer = checkInThisNetPlanOptionalLayerParameter(optionalLayerParameter);
		DoubleMatrix1D res = DoubleFactory1D.dense.make(layer.multicastDemands.size());
		for (MulticastDemand e : layer.multicastDemands) res.set(e.index, e.carriedTraffic);
		return res;
	}

	/**
	 * <p>Returns a vector with the offered traffic per multicast demand, at the given layer. i-th vector corresponds to i-th index of the element. If no layer is provided, the defaulf layer is assumed.</p>
	 * @param optionalLayerParameter network layer (optional)
	 * @return The vector with the offered traffic per multicast demand
	 */
	public DoubleMatrix1D getVectorMulticastDemandOfferedTraffic(NetworkLayer ... optionalLayerParameter)
	{
		NetworkLayer layer = checkInThisNetPlanOptionalLayerParameter(optionalLayerParameter);
		DoubleMatrix1D res = DoubleFactory1D.dense.make(layer.multicastDemands.size());
		for (MulticastDemand e : layer.multicastDemands) res.set(e.index, e.offeredTraffic);
		return res;
	}

	/**
	 * <p>Returns a vector with the blocked traffic per multicast demand, at the given layer. i-th vector corresponds to i-th index of the element. If no layer is provided, the defaulf layer is assumed.</p>
	 * @param optionalLayerParameter network layer (optional)
	 * @return The vector with the blocked traffic per multicast demand
	 */
	public DoubleMatrix1D getVectorMulticastDemandBlockedTraffic(NetworkLayer ... optionalLayerParameter)
	{
		NetworkLayer layer = checkInThisNetPlanOptionalLayerParameter(optionalLayerParameter);
		DoubleMatrix1D res = DoubleFactory1D.dense.make(layer.multicastDemands.size());
		for (MulticastDemand e : layer.multicastDemands) res.set(e.index, Math.max(0 , e.offeredTraffic - e.carriedTraffic));
		return res;
	}

	/**
	 * <p>Returns a vector with the carried traffic per multicast tree, at the given layer. i-th vector corresponds to i-th index of the element. If no layer is provided, the defaulf layer is assumed.</p>
	 * @param optionalLayerParameter network layer (optional)
	 * @return The vector with the carried traffic per multicast tree
	 */
	public DoubleMatrix1D getVectorMulticastTreeCarriedTraffic (NetworkLayer ... optionalLayerParameter)
	{
		NetworkLayer layer = checkInThisNetPlanOptionalLayerParameter(optionalLayerParameter);
		DoubleMatrix1D res = DoubleFactory1D.dense.make(layer.multicastTrees.size());
		for (MulticastTree e : layer.multicastTrees) res.set(e.index, e.getCarriedTraffic());
		return res;
	}

	/**
	 * <p>Returns a vector with the number of links per multicast tree, at the given layer. i-th vector corresponds to i-th index of the element. If no layer is provided, the defaulf layer is assumed.</p>
	 * @param optionalLayerParameter network layer (optional)
	 * @return The vector with the number of links per multicast tree
	 */
	public DoubleMatrix1D getVectorMulticastTreeNumberOfLinks (NetworkLayer ... optionalLayerParameter)
	{
		NetworkLayer layer = checkInThisNetPlanOptionalLayerParameter(optionalLayerParameter);
		DoubleMatrix1D res = DoubleFactory1D.dense.make(layer.multicastTrees.size());
		for (MulticastTree e : layer.multicastTrees) res.set(e.index, e.linkSet.size ());
		return res;
	}

	/**
	 * <p>Returns a vector with the avergage number of hops per multicast tree at the given layer. i-th vector corresponds to i-th index of the element. If no layer is provided, the defaulf layer is assumed. </p>
	 * @param optionalLayerParameter network layer (optional)
	 * @return The average number of hops per multicast tree
	 */
	public DoubleMatrix1D getVectorMulticastTreeAverageNumberOfHops (NetworkLayer ... optionalLayerParameter)
	{
		NetworkLayer layer = checkInThisNetPlanOptionalLayerParameter(optionalLayerParameter);
		DoubleMatrix1D res = DoubleFactory1D.dense.make(layer.multicastTrees.size());
		for (MulticastTree e : layer.multicastTrees) res.set(e.index, e.getTreeAveragePathLengthInHops());
		return res;
	}

	/**
	 * <p>Returns a vector with the occupied capacity traffic per multicast tree, at the given layer. i-th vector corresponds to i-th index of the element. If no layer is provided, the defaulf layer is assumed.</p>
	 * @param optionalLayerParameter Network layer (optional)
	 * @return The vector with the occupied capacity per multicast tree
	 */
	public DoubleMatrix1D getVectorMulticastTreeOccupiedCapacity (NetworkLayer ... optionalLayerParameter)
	{
		NetworkLayer layer = checkInThisNetPlanOptionalLayerParameter(optionalLayerParameter);
		DoubleMatrix1D res = DoubleFactory1D.dense.make(layer.multicastTrees.size());
		for (MulticastTree e : layer.multicastTrees) res.set(e.index, e.getOccupiedLinkCapacity());
		return res;
	}

	/**
	 * <p>Returns a vector with the up/down state of the nodes (1 up, 0 down). i-th vector corresponds to i-th index of the element</p>
	 * @return The vector with the up/down state of the nodes.
	 */
	public DoubleMatrix1D getVectorNodeUpState ()
	{
		DoubleMatrix1D res = DoubleFactory1D.dense.make(nodes.size());
		for (Node e : nodes) res.set(e.index, e.isUp? 1 : 0);
		return res;
	}

	/**
	 * <p>Returns the vector with the total outgoing offered traffic per node at the given layer. i-th vector corresponds to i-th index of the element. if no layer is provided, default layer is assumed.</p>
	 * @param optionalLayerParameter Network layer (optional)
	 * @return The vector with the total outgoing offered traffic per node
	 */
	public DoubleMatrix1D getVectorNodeIngressUnicastTraffic (NetworkLayer ... optionalLayerParameter)
	{
		NetworkLayer layer = checkInThisNetPlanOptionalLayerParameter(optionalLayerParameter);
		DoubleMatrix1D res = DoubleFactory1D.dense.make(nodes.size());
		for (Node n : nodes) { double traf = 0; for (Demand d: n.cache_nodeOutgoingDemands) if (d.layer == layer) traf += d.offeredTraffic; res.set (n.index , traf); }
		return res;
	}

	/**
	 * <p>Returns the vector with the total incoming offered traffic per node at the given layer. i-th vector corresponds to i-th index of the element. if no layer is provided, default layer is assumed.</p>
	 * @param optionalLayerParameter Network layer (optional)
	 * @return The vector with the total incoming offered traffic per node
	 */
	public DoubleMatrix1D getVectorNodeEgressUnicastTraffic (NetworkLayer ... optionalLayerParameter)
	{
		NetworkLayer layer = checkInThisNetPlanOptionalLayerParameter(optionalLayerParameter);
		DoubleMatrix1D res = DoubleFactory1D.dense.make(nodes.size());
		for (Node n : nodes) { double traf = 0; for (Demand d: n.cache_nodeIncomingDemands) if (d.layer == layer) traf += d.offeredTraffic; res.set (n.index , traf); }
		return res;
	}

	/**
	 * <p>Returns a vector with the carried traffic per protection segment, at the given layer. i-th vector corresponds to i-th index of the element. If no layer is provided, the defaulf layer is assumed.</p>
	 * @param optionalLayerParameter Network layer (optional)
	 * @return The vector with the carried traffic per protection segment
	 */
	public DoubleMatrix1D getVectorProtectionSegmentCarriedTraffic (NetworkLayer ... optionalLayerParameter)
	{
		NetworkLayer layer = checkInThisNetPlanOptionalLayerParameter(optionalLayerParameter);
		layer.checkRoutingType(RoutingType.SOURCE_ROUTING);
		DoubleMatrix1D res = DoubleFactory1D.dense.make(layer.protectionSegments.size());
		for (ProtectionSegment e : layer.protectionSegments) res.set(e.index, e.cache_carriedTrafficSummingRoutesAndCarriedTrafficByProtectionSegments);
		return res;
	}

	/**
	 * <p>Returns a vector with the length in km per protection segment, at the given layer. i-th vector corresponds to i-th index of the element. If no layer is provided, the defaulf layer is assumed.</p>
	 * @param optionalLayerParameter network layer (optional)
	 * @return The vector with the length in km per protection segment
	 */
	public DoubleMatrix1D getVectorProtectionSegmentLengthInKm (NetworkLayer ... optionalLayerParameter)
	{
		NetworkLayer layer = checkInThisNetPlanOptionalLayerParameter(optionalLayerParameter);
		layer.checkRoutingType(RoutingType.SOURCE_ROUTING);
		DoubleMatrix1D res = DoubleFactory1D.dense.make(layer.protectionSegments.size());
		for (ProtectionSegment e : layer.protectionSegments) res.set(e.index, e.lengthInKm);
		return res;
	}

	/**
	 * <p>Returns a vector with the number of links per protection segment, at the given layer. i-th vector corresponds to i-th index of the element. If no layer is provided, the defaulf layer is assumed.</p>
	 * @param optionalLayerParameter Network layer (optional)
	 * @return The vector with the number of links per protection segment
	 */
	public DoubleMatrix1D getVectorProtectionSegmentNumberOfLinks (NetworkLayer ... optionalLayerParameter)
	{
		NetworkLayer layer = checkInThisNetPlanOptionalLayerParameter(optionalLayerParameter);
		layer.checkRoutingType(RoutingType.SOURCE_ROUTING);
		DoubleMatrix1D res = DoubleFactory1D.dense.make(layer.protectionSegments.size());
		for (ProtectionSegment e : layer.protectionSegments) res.set(e.index, e.seqLinks.size());
		return res;
	}

	/**
	 * <p>Returns a vector with the occupied capacity traffic per protection segment, at the given layer. i-th vector corresponds to i-th index of the element. If no layer is provided, the defaulf layer is assumed.</p>
	 * @param optionalLayerParameter Network layer (optional)
	 * @return The vector with the occupied capacity traffic per protection segment
	 */
	public DoubleMatrix1D getVectorProtectionSegmentOccupiedCapacity (NetworkLayer ... optionalLayerParameter)
	{
		NetworkLayer layer = checkInThisNetPlanOptionalLayerParameter(optionalLayerParameter);
		layer.checkRoutingType(RoutingType.SOURCE_ROUTING);
		DoubleMatrix1D res = DoubleFactory1D.dense.make(layer.protectionSegments.size());
		for (ProtectionSegment e : layer.protectionSegments) res.set(e.index, e.cache_occupiedCapacitySummingRoutesAndCarriedTrafficByProtectionSegments);
		return res;
	}

	/**
	 * <p>Returns a vector with the carried traffic per route, at the given layer. i-th vector corresponds to i-th index of the element. If no layer is provided, the defaulf layer is assumed</p>
	 * @param optionalLayerParameter Network layer (optional)
	 * @return The vector with the carried traffic per route
	 */
	public DoubleMatrix1D getVectorRouteCarriedTraffic (NetworkLayer ... optionalLayerParameter)
	{
		NetworkLayer layer = checkInThisNetPlanOptionalLayerParameter(optionalLayerParameter);
		layer.checkRoutingType(RoutingType.SOURCE_ROUTING);
		DoubleMatrix1D res = DoubleFactory1D.dense.make(layer.routes.size());
		for (Route e : layer.routes) res.set(e.index, e.getCarriedTraffic());
		return res;
	}

	/**
	 * <p>Returns a vector with the offered traffic (from its associated demand) per route at the given layer. i-th vector corresponds to i-th index of the element. If no layer is provided, the defaulf layer is assumed. </p>
	 * @param optionalLayerParameter Network layer (optional)
	 * @return The vector with the offered traffic per route (from is associated demand)
	 */
	public DoubleMatrix1D getVectorRouteOfferedTrafficOfAssociatedDemand (NetworkLayer ... optionalLayerParameter)
	{
		NetworkLayer layer = checkInThisNetPlanOptionalLayerParameter(optionalLayerParameter);
		layer.checkRoutingType(RoutingType.SOURCE_ROUTING);
		DoubleMatrix1D res = DoubleFactory1D.dense.make(layer.routes.size());
		for (Route e : layer.routes) res.set(e.index, e.demand.offeredTraffic);
		return res;
	}

	/**
	 * <p>Returns a vector with the offered traffic per multicast tree from its associated multicast demand, at the given layer. i-th vector corresponds to i-th index of the element. If no layer is provided, the defaulf layer is assumed.</p>
	 * @param optionalLayerParameter Network layer (optional)
	 * @return The vector with the offered traffic per multicast tree from its associated multicast demand
	 */
	public DoubleMatrix1D getVectorMulticastTreeOfferedTrafficOfAssociatedMulticastDemand (NetworkLayer ... optionalLayerParameter)
	{
		NetworkLayer layer = checkInThisNetPlanOptionalLayerParameter(optionalLayerParameter);
		DoubleMatrix1D res = DoubleFactory1D.dense.make(layer.multicastTrees.size());
		for (MulticastTree e : layer.multicastTrees) res.set(e.index, e.demand.offeredTraffic);
		return res;
	}

	/**
	 * <p>Returns a vector with the length in km per route, at the given layer. i-th vector corresponds to i-th index of the element. If no layer is provided, the defaulf layer is assumed.</p>
	 * @param optionalLayerParameter Network layer (optional)
	 * @return The vector with the length in km per route
	 */
	public DoubleMatrix1D getVectorRouteLengthInKm (NetworkLayer ... optionalLayerParameter)
	{
		NetworkLayer layer = checkInThisNetPlanOptionalLayerParameter(optionalLayerParameter);
		layer.checkRoutingType(RoutingType.SOURCE_ROUTING);
		DoubleMatrix1D res = DoubleFactory1D.dense.make(layer.routes.size());
		for (Route e : layer.routes) res.set(e.index, e.getLengthInKm());
		return res;
	}

	/**
	 * <p>Returns a vector with the propagation delay in seconds per route, at the given layer. i-th vector corresponds to i-th index of the element. If no layer is provided, the defaulf layer is assumed.</p>
	 * @param optionalLayerParameter network layer (optional)
	 * @return The vector with the propagation delay in seconds per route
	 */
	public DoubleMatrix1D getVectorRoutePropagationDelayInMiliseconds (NetworkLayer ... optionalLayerParameter)
	{
		NetworkLayer layer = checkInThisNetPlanOptionalLayerParameter(optionalLayerParameter);
		layer.checkRoutingType(RoutingType.SOURCE_ROUTING);
		DoubleMatrix1D res = DoubleFactory1D.dense.make(layer.routes.size());
		for (Route e : layer.routes) res.set(e.index, e.getPropagationDelayInMiliseconds());
		return res;
	}

	/**
	 * <p>Returns a vector with the number of links per route (including the links in the traversed protection segments if any), at the given layer. i-th vector corresponds to i-th index of the element.
	 * If no layer is provided, the defaulf layer is assumed.</p>
	 * @param optionalLayerParameter network layer (optional)
	 * @return The vector with the number of links per route
	 */
	public DoubleMatrix1D getVectorRouteNumberOfLinks (NetworkLayer ... optionalLayerParameter)
	{
		NetworkLayer layer = checkInThisNetPlanOptionalLayerParameter(optionalLayerParameter);
		layer.checkRoutingType(RoutingType.SOURCE_ROUTING);
		DoubleMatrix1D res = DoubleFactory1D.dense.make(layer.routes.size());
		for (Route e : layer.routes) res.set(e.index, e.cache_seqLinksRealPath.size());
		return res;
	}

	/**
	 * <p>Returns an array with the cost of each route in the layer. The cost of a route is given by the sum
	 * of the costs of its links, given by the provided cost vector. If the route traverses protection segments, the cost
	 * of its links is included. If the cost vector provided is {@code null},
	 * all links have cost one.</p>
	 * @param costs Costs array
	 * @param optionalLayerParameter Network layer (optional)
	 * @return The cost of each route in the network
	 * @see com.net2plan.interfaces.networkDesign.Route
	 */
	public DoubleMatrix1D computeRouteCostVector (double [] costs , NetworkLayer ... optionalLayerParameter)
	{
		NetworkLayer layer = checkInThisNetPlanOptionalLayerParameter(optionalLayerParameter);
		layer.checkRoutingType(RoutingType.SOURCE_ROUTING);
		if (costs == null) costs = DoubleUtils.ones(layer.links.size ()); else if (costs.length != layer.links.size()) throw new Net2PlanException ("The array of costs must have the same length as the number of links in the layer");
		DoubleMatrix1D res = DoubleFactory1D.dense.make (layer.routes.size());
		for (Route r : layer.routes) for (Link link : r.cache_seqLinksRealPath) res.set (r.index , res.get(r.index) + costs [link.index]);
		return res;
	}

	/**
	 * <p>Returns an array with the cost of each multicast tree in the layer. The cost of a multicast tree is given by the sum
	 * of the costs in its links, given by the provided cost vector. If the cost vector provided is {@code null},
	 * all links have cost one. </p>
	 * @param costs Costs array
	 * @param optionalLayerParameter Network layer (optional)
	 * @return The cost of each multicast tree
	 * @see com.net2plan.interfaces.networkDesign.MulticastTree
	 */
	public DoubleMatrix1D computeMulticastTreeCostVector (double [] costs , NetworkLayer ... optionalLayerParameter)
	{
		NetworkLayer layer = checkInThisNetPlanOptionalLayerParameter(optionalLayerParameter);
		if (costs.length != layer.links.size()) throw new Net2PlanException ("The array of costs must have the same length as the number of links in the layer");
		DoubleMatrix1D res = DoubleFactory1D.dense.make (layer.routes.size());
		for (MulticastTree t : layer.multicastTrees) for (Link link : t.linkSet) res.set (t.index , res.get(t.index) + costs [link.index]);
		return res;
	}

	/**
	 * <p>Returns a vector with the occupied capacity traffic per route, at the given layer. i-th vector corresponds to i-th index of the element. If no layer is provided, the defaulf layer is assumed.</p>
	 * @param optionalLayerParameter Network layer (optional)
	 * @return The vector with the occupied traffic per route
	 */
	public DoubleMatrix1D getVectorRouteOccupiedCapacity (NetworkLayer ... optionalLayerParameter)
	{
		NetworkLayer layer = checkInThisNetPlanOptionalLayerParameter(optionalLayerParameter);
		layer.checkRoutingType(RoutingType.SOURCE_ROUTING);
		DoubleMatrix1D res = DoubleFactory1D.dense.make(layer.routes.size());
		for (Route e : layer.routes) res.set(e.index, e.getOccupiedCapacity());
		return res;
	}

	/**
	 * <p>Returns {@code true} if the network has one or more demands at the given layer. If no layer is provided, the default layer is assumed.</p>
	 * @param optionalLayerParameter network layer (optional)
	 * @return {@code True} if the network has demands at the given layer, {@code false} otherwise
	 */
	public boolean hasDemands (NetworkLayer ... optionalLayerParameter)
	{
		NetworkLayer layer = checkInThisNetPlanOptionalLayerParameter(optionalLayerParameter);
		return layer.demands.size() > 0;
	}

	/**
	 * <p>Returns {@code true} if the network has at least one non-zero forwarding rule splitting ratio in any demand-link pair, in the given layer. If no layer is provided, the default layer is assumed.</p>
	 * @param optionalLayerParameter network layer (optional)
	 * @return {@code True} if the network has at least one forwarding rule, {@code false} otherwise
	 */
	public boolean hasForwardingRules (NetworkLayer ... optionalLayerParameter)
	{
		NetworkLayer layer = checkInThisNetPlanOptionalLayerParameter(optionalLayerParameter);
		layer.checkRoutingType(RoutingType.HOP_BY_HOP_ROUTING);
		IntArrayList rows = new IntArrayList (); IntArrayList cols = new IntArrayList (); DoubleArrayList vals = new DoubleArrayList ();
		layer.forwardingRules_f_de.getNonZeros(rows,cols,vals);
		return (rows.size () != 0);
	}

	/**
	 * <p>Returns {@code true} if the network has one or more links at the given layer. If no layer is provided, the default layer is assumed.</p>
	 * @param optionalLayerParameter Network layer (optional)
	 * @return {@code True} if the network has one or more links, {@code false} otherwise
	 */
	public boolean hasLinks (NetworkLayer ... optionalLayerParameter)
	{
		NetworkLayer layer = checkInThisNetPlanOptionalLayerParameter(optionalLayerParameter);
		return layer.links.size() > 0;
	}

	/**
	 * <p>Returns {@code true} if the network has one or more multicast demands at the given layer. If no layer is provided, the default layer is assumed.</p>
	 * @param optionalLayerParameter Network layer (optional)
	 * @return {@code True} if the network has one or more multicast demand, {@code false} otherwise
	 */
	public boolean hasMulticastDemands (NetworkLayer ... optionalLayerParameter)
	{
		NetworkLayer layer = checkInThisNetPlanOptionalLayerParameter(optionalLayerParameter);
		return layer.multicastDemands.size() > 0;
	}

	/**
	 * <p>Returns {@code true} if the network has one or more multicast trees at the given layer. If no layer is provided, the default layer is assumed.</p>
	 * @param optionalLayerParameter Network layer (optional)
	 * @return {@code True} if the network has one or more multicast trees, {@code false} otherwise
	 */
	public boolean hasMulticastTrees (NetworkLayer ... optionalLayerParameter)
	{
		NetworkLayer layer = checkInThisNetPlanOptionalLayerParameter(optionalLayerParameter);
		return layer.multicastTrees.size() > 0;
	}

	/**
	 * <p>Returns {@code true} if the network has nodes.</p>
	 * @return {@code True} if the network has nodes, {@code false} otherwise
	 */
	public boolean hasNodes () { return nodes.size() > 0; }

	/**
	 * <p>Returns {@code true} if the network has one or more protection segments at the given layer. If no layer is provided, the default layer is assumed.</p>
	 * @param optionalLayerParameter Network layer (optional)
	 * @return {@code True} if the network has one or more protection segments, {@code false} otherwise
	 */
	public boolean hasProtectionSegments (NetworkLayer ... optionalLayerParameter)
	{
		NetworkLayer layer = checkInThisNetPlanOptionalLayerParameter(optionalLayerParameter);
		layer.checkRoutingType(RoutingType.SOURCE_ROUTING);
		return layer.protectionSegments.size() > 0;
	}

	/**
	 * <p>Returns {@code true} if the network has one or moreroutes at the given layer. If no layer is provided, the default layer is assumed.</p>
	 * @param optionalLayerParameter Network layer (optional)
	 * @return {@code True} if the network has one or more routes, {@code false} otherwise
	 */
	public boolean hasRoutes (NetworkLayer ... optionalLayerParameter)
	{
		NetworkLayer layer = checkInThisNetPlanOptionalLayerParameter(optionalLayerParameter);
		layer.checkRoutingType(RoutingType.SOURCE_ROUTING);
		return layer.routes.size() > 0;
	}

	/**
	 * <p>Returns {@code true} if the network has one or more shared risk groups (SRGs) defined.</p>
	 * @return {@code True} if the network has SRGs defined, {@code false} otherwise
	 */
	public boolean hasSRGs () { return srgs.size() > 0; }

	/**
	 * <p>Returns {@code true} if the network has one or more resources (Resource) defined.</p>
	 * @return {@code True} if the network has resources defined, {@code false} otherwise
	 */
	public boolean hasResources () { return resources.size() > 0; }

	/**
	 * <p>Returns {@code true} if the network has at least one routing cycle at the given layer. If no layer is provided, default layer is assumed.</p>
	 * @param optionalLayerParameter Network layer (optional)
	 * @return {@code True} if there is at least one routing cycle, {@code false} otherwise
	 */
	public boolean hasUnicastRoutingLoops (NetworkLayer ... optionalLayerParameter)
	{
		NetworkLayer layer = checkInThisNetPlanOptionalLayerParameter(optionalLayerParameter);
		for (Demand d : layer.demands)
			if (d.getRoutingCycleType() != RoutingCycleType.LOOPLESS) return true;
		return false;
	}

	/**
	 * <p>Indicates whether or not a further coupling between two layers would be valid.
	 * This can be used to check if a new coupling would create cycles in the topology
	 * of layers, that is, if layer hierarchy is not broken.</p>
	 * @param lowerLayer Network lower layer
	 * @param upperLayer Network upper layer
	 * @return {@code True} if coupling between both input layers is valid, {@code false} otherwise
	 */
	public boolean isLayerCouplingValid(NetworkLayer lowerLayer , NetworkLayer upperLayer)
	{
		checkInThisNetPlan(lowerLayer);
		checkInThisNetPlan(upperLayer);
		if (lowerLayer.equals (upperLayer)) return false;
		DemandLinkMapping coupling_thisLayerPair = interLayerCoupling.getEdge(lowerLayer, upperLayer);
		if (coupling_thisLayerPair == null)
		{
			coupling_thisLayerPair = new DemandLinkMapping();
			boolean valid;
			try { valid = interLayerCoupling.addDagEdge(lowerLayer, upperLayer, coupling_thisLayerPair); }
			catch (DirectedAcyclicGraph.CycleFoundException ex) { valid = false; }
			if (valid) interLayerCoupling.removeEdge(lowerLayer, upperLayer);
			else return false;
		}

		return true;
	}

	/**
	 * <p>Returns {@code true} if in the given layer, the traffic of any multicast demand is carried by more than one multicast tree. If no layer is provided, the default layer is assumed.</p>
	 * @param optionalLayerParameter Network layer (optional)
	 * @return {@code True} if traffic from at least one multicast demand is carried trhough two or more multicast trees, {@code false} otherwise
	 */
	public boolean isMulticastRoutingBifurcated (NetworkLayer ... optionalLayerParameter)
	{
		NetworkLayer layer = checkInThisNetPlanOptionalLayerParameter(optionalLayerParameter);
		for (MulticastDemand d : layer.multicastDemands)
			if (d.isBifurcated ()) return true;
		return false;
	}

	/**
	 * <p>Returns {@code true} if the network has more than one layer.</p>
	 * @return {@code True} if the network has two or more layers, {@code false} otherwise
	 */
	public boolean isMultilayer () { return layers.size() > 1; }

	/**
	 * <p>Returns {@code true} if the network has just one layer</p>
	 * @return {@code True} if network has only one layer, {@code false} otherwise
	 */
	public boolean isSingleLayer () { return layers.size() == 1; }

	/**
	 * <p>Returns {@code true} if in the given layer, the traffic of any demand is carried by more than one route (in {@link com.net2plan.utils.Constants.RoutingType#SOURCE_ROUTING SOURCE_ROUTING}),
	 * or a node sends traffic of a demand to more than
	 * one link (in {@link com.net2plan.utils.Constants.RoutingType#HOP_BY_HOP_ROUTING HOP_BY_HOP_ROUTING}). If no layer is provided, the default layer is assumed</p>
	 * @param optionalLayerParameter Network layer (optional)
	 * @return {@code True} if unicast traffic is bifurcated (see description), {@code false} otherwise
	 */
	public boolean isUnicastRoutingBifurcated (NetworkLayer ... optionalLayerParameter)
	{
		NetworkLayer layer = checkInThisNetPlanOptionalLayerParameter(optionalLayerParameter);
		for (Demand d : layer.demands)
			if (d.isBifurcated ()) return true;
		return false;
	}

	/**
	 * <p>Indicates whether or not a path, multicast tree or arbitrary collection of links (and/or protection segments) is up.
	 * This means that all links are up, and all end nodes of the links are also up</p>
	 * @param linksAndOrProtectionSegments Sequence of links
	 * @return {@code True} if all links in the sequence are up, {@code false} otherwise
	 */
	public boolean isUp (Collection<Link> linksAndOrProtectionSegments)
	{
		checkInThisNetPlan(linksAndOrProtectionSegments);
		for (Link e : linksAndOrProtectionSegments)
		{
			e.checkAttachedToNetPlanObject(this);
			if (!e.isUp ()) return false;
			if (!e.originNode.isUp) return false;
			if (!e.destinationNode.isUp) return false;
		}
		return true;
	}

	/**
	 * <p>Removes a layer, and any associated link, demand, route, protection segment or forwarding rule. If this layer is the default, the new default layer is the one with index 0 (the smallest identifier) </p>
	 * @param optionalLayerParameter Network layer (optional)
	 */
	public void removeNetworkLayer (NetworkLayer ... optionalLayerParameter)
	{
		checkIsModifiable();
		NetworkLayer layer = checkInThisNetPlanOptionalLayerParameter(optionalLayerParameter);
		checkAttachedToNetPlanObject();
		netPlan.checkIsModifiable();
		if (netPlan.layers.size () == 1) throw new Net2PlanException("At least one layer must exist");

		for (ProtectionSegment segment : new LinkedList<ProtectionSegment> (layer.protectionSegments)) segment.remove ();
		for (Route route : new LinkedList<Route> (layer.routes)) route.remove ();
		for (MulticastTree tree : new LinkedList<MulticastTree> (layer.multicastTrees)) tree.remove ();
		for (Link link : new LinkedList<Link> (layer.links)) link.remove ();
		for (Demand demand : new LinkedList<Demand> (layer.demands)) demand.remove ();
		for (MulticastDemand demand : new LinkedList<MulticastDemand> (layer.multicastDemands)) demand.remove ();

		netPlan.interLayerCoupling.removeVertex(layer);
		netPlan.cache_id2LayerMap.remove(layer.id);
		NetPlan.removeNetworkElementAndShiftIndexes(netPlan.layers , layer.index);
		if (netPlan.defaultLayer.equals(layer)) netPlan.defaultLayer = netPlan.layers.get (0);
		if (ErrorHandling.isDebugEnabled()) netPlan.checkCachesConsistency();
		removeId ();
	}

	/**
	 * <p>Removes all the demands defined in the given layer. If no layer is provided, default layer is assumed.</p>
	 * @param optionalLayerParameter Network layer (optional)
	 */
	public void removeAllDemands(NetworkLayer ... optionalLayerParameter)
	{
		checkIsModifiable();
		NetworkLayer layer = checkInThisNetPlanOptionalLayerParameter(optionalLayerParameter);
		for (Demand d : new ArrayList<Demand> (layer.demands)) d.remove ();
		if (ErrorHandling.isDebugEnabled()) this.checkCachesConsistency();
	}

	/**
	 * <p>Removes all the forwarding rules in the given layer. If no layer is provided, default layer is assumed.</p>
	 * @param optionalLayerParameter Network layer (optional)
	 */
	public void removeAllForwardingRules(NetworkLayer ... optionalLayerParameter)
	{
		checkIsModifiable();
		NetworkLayer layer = checkInThisNetPlanOptionalLayerParameter(optionalLayerParameter);
		layer.checkRoutingType(RoutingType.HOP_BY_HOP_ROUTING);

		layer.forwardingRules_f_de = DoubleFactory2D.sparse.make (layer.demands.size() , layer.links.size());
		layer.forwardingRules_x_de = DoubleFactory2D.sparse.make (layer.demands.size() , layer.links.size());
		for (Demand d : layer.demands)
		{
			d.routingCycleType = RoutingCycleType.LOOPLESS;
			d.carriedTraffic = 0; if (d.coupledUpperLayerLink != null) d.coupledUpperLayerLink.capacity = d.carriedTraffic;
		}
		for (Link e : layer.links)
		{
			e.cache_carriedTrafficSummingRoutesAndCarriedTrafficByProtectionSegments = e.getMulticastCarriedTraffic();
			e.cache_occupiedCapacitySummingRoutesAndCarriedTrafficByProtectionSegments = e.getMulticastOccupiedLinkCapacity();
		}
		if (ErrorHandling.isDebugEnabled()) this.checkCachesConsistency();
	}

	/**
	 * <p>Removes all the links defined in the given layer. If no layer is provided, default layer is assumed.</p>
	 * @param optionalLayerParameter Network layer (optional)
	 */
	public void removeAllLinks(NetworkLayer ... optionalLayerParameter)
	{
		checkIsModifiable();
		NetworkLayer layer = checkInThisNetPlanOptionalLayerParameter(optionalLayerParameter);
		for (Link e : new ArrayList<Link> (layer.links)) e.remove ();
		if (ErrorHandling.isDebugEnabled()) this.checkCachesConsistency();
	}

	/**
	 * <p>Removes all the multicast demands defined in the given layer. If no layer is provided, default layer is assumed.</p>
	 * @param optionalLayerParameter Network layer (optional)
	 */
	public void removeAllMulticastDemands(NetworkLayer ... optionalLayerParameter)
	{
		checkIsModifiable();
		NetworkLayer layer = checkInThisNetPlanOptionalLayerParameter(optionalLayerParameter);
		for (MulticastDemand d : new ArrayList<MulticastDemand> (layer.multicastDemands)) d.remove ();
		if (ErrorHandling.isDebugEnabled()) this.checkCachesConsistency();
	}

	/**
	 * <p>Removes all the multicast trees  defined in the given layer. If no layer is provided, default layer is assumed.</p>
	 * @param optionalLayerParameter Network layer (optional)
	 */
	public void removeAllMulticastTrees (NetworkLayer ... optionalLayerParameter)
	{
		checkIsModifiable();
		NetworkLayer layer = checkInThisNetPlanOptionalLayerParameter(optionalLayerParameter);
		for (MulticastTree t : new ArrayList<MulticastTree> (layer.multicastTrees)) t.remove ();
		if (ErrorHandling.isDebugEnabled()) this.checkCachesConsistency();
	}

	/**
	 * <p>Removes all the multicast trees carrying no traffic and occupying no link capacity (even in the no failure state) defined in the given layer. If no layer is provided, default layer is used.</p>
	 *
	 * @param toleranceTrafficAndCapacityValueToConsiderUnusedTree Tolerance capacity to consider a link unsused
	 * @param optionalLayerParameter Network layer (optional)
	 */
	public void removeAllMulticastTreesUnused (double toleranceTrafficAndCapacityValueToConsiderUnusedTree , NetworkLayer ... optionalLayerParameter)
	{
		checkIsModifiable();
		NetworkLayer layer = checkInThisNetPlanOptionalLayerParameter(optionalLayerParameter);
		for (MulticastTree t : new ArrayList<MulticastTree> (layer.multicastTrees)) if ((t.carriedTrafficIfNotFailing < toleranceTrafficAndCapacityValueToConsiderUnusedTree) && (t.occupiedLinkCapacityIfNotFailing < toleranceTrafficAndCapacityValueToConsiderUnusedTree)) t.remove ();
		if (ErrorHandling.isDebugEnabled()) this.checkCachesConsistency();
	}

	/**
	 * <p>Removes all the network layers (everything but the nodes and the SRGs). Removes all the links, demands and multicast demands of the defualt layer, it does not remove it </p>
	 */
	public void removeAllNetworkLayers ()
	{
		checkIsModifiable();
		for (NetworkLayer layer : new ArrayList<NetworkLayer> (layers))
		{
			if (layer != defaultLayer) { removeNetworkLayer (layer); continue; }
			removeAllLinks(layer);
			removeAllDemands(layer);
			removeAllMulticastDemands(layer);
		}
		if (ErrorHandling.isDebugEnabled()) this.checkCachesConsistency();
	}

	/**
	 * <p>Removes all the network nodes.</p>
	 */
	public void removeAllNodes ()
	{
		checkIsModifiable();
		for (NetworkLayer layer : layers) if (layer.routingType == RoutingType.HOP_BY_HOP_ROUTING) removeAllForwardingRules(layer); // to speed up things
		for (Node n : new ArrayList<Node> (nodes)) n.remove ();
		if (ErrorHandling.isDebugEnabled()) this.checkCachesConsistency();
	}

	/**
	 * <p>Removes all the protection segments defined in the given layer. If no layer is provided, default layer is assumed.</p>
	 * @param optionalLayerParameter Network layer (optional)
	 */
	public void removeAllProtectionSegments(NetworkLayer ... optionalLayerParameter)
	{
		checkIsModifiable();
		NetworkLayer layer = checkInThisNetPlanOptionalLayerParameter(optionalLayerParameter);
		layer.checkRoutingType(RoutingType.SOURCE_ROUTING);
		for (ProtectionSegment s : new ArrayList<ProtectionSegment> (layer.protectionSegments)) s.remove ();
		if (ErrorHandling.isDebugEnabled()) this.checkCachesConsistency();
	}

	/**
	 * <p>Removes all the routes defined in the given layer. If no layer is provided, default layer is assumed.</p>
	 * @param optionalLayerParameter Network layer (optional)
	 */
	public void removeAllRoutes(NetworkLayer ... optionalLayerParameter)
	{
		checkIsModifiable();
		NetworkLayer layer = checkInThisNetPlanOptionalLayerParameter(optionalLayerParameter);
		layer.checkRoutingType(RoutingType.SOURCE_ROUTING);
		for (Route r : new ArrayList<Route> (layer.routes)) r.remove ();
		if (ErrorHandling.isDebugEnabled()) this.checkCachesConsistency();
	}

	/**
	 * <p>Removes all the routes defined in the given layer that do not carry traffic nor occupy link capacity in the given layer
	 *  (even in a no-failure state). If no layer is provided, default layer is assumed.</p>
	 * @param toleranceTrafficAndCapacityValueToConsiderUnusedRoute Tolerance traffic to consider a route unused
	 * @param optionalLayerParameter Network layer (optional)
	 */
	public void removeAllRoutesUnused (double toleranceTrafficAndCapacityValueToConsiderUnusedRoute , NetworkLayer ... optionalLayerParameter)
	{
		checkIsModifiable();
		NetworkLayer layer = checkInThisNetPlanOptionalLayerParameter(optionalLayerParameter);
		layer.checkRoutingType(RoutingType.SOURCE_ROUTING);
		for (Route r : new ArrayList<Route> (layer.routes)) if ((r.carriedTrafficIfNotFailing < toleranceTrafficAndCapacityValueToConsiderUnusedRoute) && (r.occupiedLinkCapacityIfNotFailing < toleranceTrafficAndCapacityValueToConsiderUnusedRoute)) r.remove ();
		if (ErrorHandling.isDebugEnabled()) this.checkCachesConsistency();
	}

	/**
	 * <p>Removes all the unsused links (those whith lesser capacity than {@code toleranceCapacityValueToConsiderUnusedLink}) defined in the given layer. If no layer is provided, default layer is assumed.</p>
	 * @param optionalLayerParameter Network layer (optional)
	 * @param toleranceCapacityValueToConsiderUnusedLink Tolerance capacity to consider a link unsused
	 */
	public void removeAllLinksUnused (double toleranceCapacityValueToConsiderUnusedLink , NetworkLayer ... optionalLayerParameter)
	{
		checkIsModifiable();
		NetworkLayer layer = checkInThisNetPlanOptionalLayerParameter(optionalLayerParameter);
		for (Link e : new ArrayList<Link> (layer.links)) if (e.capacity < toleranceCapacityValueToConsiderUnusedLink) e.remove ();
		if (ErrorHandling.isDebugEnabled()) this.checkCachesConsistency();
	}

	/**
	 * <p>Removes all the routing information (unicast and multicast) for the given layer, irrespective of the routing type
	 * setting. For source routing, all routes and protection segments are removed.
	 * For hop-by-hop routing, all forwarding rules are removed. If no layer is provided, the default layer is assumed.</p>
	 * @param optionalLayerParameter Network layer (optional)
	 */
	public void removeAllUnicastRoutingInformation(NetworkLayer ... optionalLayerParameter)
	{
		checkIsModifiable();
		NetworkLayer layer = checkInThisNetPlanOptionalLayerParameter(optionalLayerParameter);
		switch(layer.routingType)
		{
			case SOURCE_ROUTING:
				removeAllRoutes(layer);
				removeAllProtectionSegments(layer);
				break;

			case HOP_BY_HOP_ROUTING:
				removeAllForwardingRules(layer);
				break;
			default:
				throw new RuntimeException("Bad");
		}
		if (ErrorHandling.isDebugEnabled()) this.checkCachesConsistency();
	}

	/**
	 * <p>Removes all the shared risk groups.</p>
	 */
	public void removeAllSRGs ()
	{
		checkIsModifiable();
		for (SharedRiskGroup s : new ArrayList<SharedRiskGroup> (srgs)) s.remove ();
		if (ErrorHandling.isDebugEnabled()) this.checkCachesConsistency();
	}

	/**
	 * <p>Removes all the resources.</p>
	 */
	public void removeAllResources ()
	{
		checkIsModifiable();
		for (Resource r : new ArrayList<Resource> (resources)) r.remove ();
		if (ErrorHandling.isDebugEnabled()) this.checkCachesConsistency();
	}

	/**
	 * <p>Resets the state of the network to an empty {@code NetPlan}.</p>
	 */
	public void reset()
	{
		checkIsModifiable();
		assignFrom(new NetPlan());
		if (ErrorHandling.isDebugEnabled()) this.checkCachesConsistency();
	}

	/**
	 * <p>Saves the current network plan to a given file. If extension {@code .n2p}
	 * is not in the file name, it will be added automatically.</p>
	 * @param file Output file
	 */
	public void saveToFile(File file)
	{
		String filePath = file.getPath();
		if (!filePath.toLowerCase(Locale.getDefault()).endsWith(".n2p")) file = new File(filePath + ".n2p");

		FileOutputStream fos = null;
		try
		{
			fos = new FileOutputStream(file);
			saveToOutputStream(fos);

		}
		catch (FileNotFoundException e)
		{
			if (fos != null)
			{
				try { fos.close(); }
				catch (IOException ex) { }
			}

			throw new Net2PlanException(e.getMessage());
		}
	}

	/**
	 * <p>Saves the current network plan to a given output stream.</p>
	 * @param outputStream Output stream
	 */
	public void saveToOutputStream(OutputStream outputStream)
	{
		try
		{
			XMLOutputFactory2 output = (XMLOutputFactory2) XMLOutputFactory2.newFactory();
			XMLStreamWriter2 writer = (XMLStreamWriter2) output.createXMLStreamWriter(outputStream);

			writer.writeStartDocument("UTF-8", "1.0");

			XMLUtils.indent(writer, 0);
			writer.writeStartElement("network");
			writer.writeAttribute("description", getNetworkDescription());
			writer.writeAttribute("name", getNetworkName());
			writer.writeAttribute("version", Version.getFileFormatVersion());
			writer.writeAttribute("nextElementId", nextElementId.toString());

			//Set<Long> nodeIds_thisNetPlan = new HashSet<Long> (getNodeIds());
			for (Node node : nodes)
			{
				boolean emptyNode = node.attributes.isEmpty();

				XMLUtils.indent(writer, 1);
				if (emptyNode) writer.writeEmptyElement("node");
				else writer.writeStartElement("node");

				Point2D position = node.nodeXYPositionMap;
				writer.writeAttribute("id", Long.toString(node.id));
				writer.writeAttribute("xCoord", Double.toString(position.getX()));
				writer.writeAttribute("yCoord", Double.toString(position.getY()));
				writer.writeAttribute("name", node.name);
				writer.writeAttribute("isUp", Boolean.toString (node.isUp));

				for (Entry<String, String> entry : node.attributes.entrySet())
				{
					XMLUtils.indent(writer, 2);
					writer.writeEmptyElement("attribute");
					writer.writeAttribute("key", entry.getKey());
					writer.writeAttribute("value", entry.getValue());
				}

				if (!emptyNode)
				{
					XMLUtils.indent(writer, 1);
					writer.writeEndElement();
				}
			}

			for (Resource res : resources)
			{
				boolean emptyResource = res.attributes.isEmpty() && res.capacityIOccupyInBaseResource.isEmpty();

				XMLUtils.indent(writer, 1);
				if (emptyResource) writer.writeEmptyElement("resource");
				else writer.writeStartElement("resource");

				writer.writeAttribute("id", Long.toString(res.id));
				writer.writeAttribute("hostNodeId", Long.toString(res.hostNode.id));
				writer.writeAttribute("type", res.type);
				writer.writeAttribute("name", res.name);
				writer.writeAttribute("capacityMeasurementUnits", res.capacityMeasurementUnits);
				writer.writeAttribute("processingTimeToTraversingTrafficInMs", Double.toString(res.processingTimeToTraversingTrafficInMs));
				writer.writeAttribute("capacity", Double.toString(res.capacity));

				for (Entry<Resource,Double> baseResource : res.capacityIOccupyInBaseResource.entrySet())
				{
					XMLUtils.indent(writer, 3);
					writer.writeEmptyElement("baseResource");
					writer.writeAttribute("id", Long.toString(baseResource.getKey().id));
					writer.writeAttribute("occupiedCapacity", Double.toString(baseResource.getValue()));
				}

				for (Entry<String, String> entry : res.attributes.entrySet())
				{
					XMLUtils.indent(writer, 2);
					writer.writeEmptyElement("attribute");
					writer.writeAttribute("key", entry.getKey());
					writer.writeAttribute("value", entry.getValue());
				}

				if (!emptyResource)
				{
					XMLUtils.indent(writer, 1);
					writer.writeEndElement();
				}
			}

			for(NetworkLayer layer : layers)
			{
				XMLUtils.indent(writer, 1);
				writer.writeStartElement("layer");

				writer.writeAttribute("id", Long.toString(layer.id));
				writer.writeAttribute("name", layer.name);
				writer.writeAttribute("description", layer.description);
				writer.writeAttribute("isDefaultLayer", Boolean.toString(defaultLayer == layer));
				writer.writeAttribute("linkCapacityUnitsName", layer.linkCapacityUnitsName);
				writer.writeAttribute("demandTrafficUnitsName", layer.demandTrafficUnitsName);

				for(Link link : layer.links)
				{
					boolean emptyLink = link.attributes.isEmpty();

					XMLUtils.indent(writer, 2);
					if (emptyLink) writer.writeEmptyElement("link");
					else writer.writeStartElement("link");

					writer.writeAttribute("id", Long.toString(link.id));
					writer.writeAttribute("originNodeId", Long.toString(link.originNode.id));
					writer.writeAttribute("destinationNodeId", Long.toString(link.destinationNode.id));
					writer.writeAttribute("capacity", Double.toString(link.capacity));
					writer.writeAttribute("lengthInKm", Double.toString(link.lengthInKm));
					writer.writeAttribute("propagationSpeedInKmPerSecond", Double.toString(link.propagationSpeedInKmPerSecond));
					writer.writeAttribute("isUp", Boolean.toString(link.isUp));

					for (Entry<String, String> entry : link.attributes.entrySet())
					{
						XMLUtils.indent(writer, 3);
						writer.writeEmptyElement("attribute");
						writer.writeAttribute("key", entry.getKey());
						writer.writeAttribute("value", entry.getValue());
					}

					if (!emptyLink)
					{
						XMLUtils.indent(writer, 2);
						writer.writeEndElement();
					}
				}

				for(Demand demand : layer.demands)
				{
					boolean emptyDemand = demand.attributes.isEmpty() && demand.mandatorySequenceOfTraversedResourceTypes.isEmpty();

					XMLUtils.indent(writer, 2);
					if (emptyDemand) writer.writeEmptyElement("demand");
					else writer.writeStartElement("demand");

					writer.writeAttribute("id", Long.toString(demand.id));
					writer.writeAttribute("ingressNodeId", Long.toString(demand.ingressNode.id));
					writer.writeAttribute("egressNodeId", Long.toString(demand.egressNode.id));
					writer.writeAttribute("offeredTraffic", Double.toString(demand.offeredTraffic));

					for (String type : demand.mandatorySequenceOfTraversedResourceTypes)
					{
						XMLUtils.indent(writer, 2);
						writer.writeEmptyElement("serviceChainResourceTypeOfSequence");
						writer.writeAttribute("type", type);
					}

					for (Entry<String, String> entry : demand.attributes.entrySet())
					{
						XMLUtils.indent(writer, 3);
						writer.writeEmptyElement("attribute");
						writer.writeAttribute("key", entry.getKey());
						writer.writeAttribute("value", entry.getValue());
					}

					if (!emptyDemand)
					{
						XMLUtils.indent(writer, 2);
						writer.writeEndElement();
					}
				}

				for(MulticastDemand demand : layer.multicastDemands)
				{
					boolean emptyDemand = demand.attributes.isEmpty();

					XMLUtils.indent(writer, 2);
					if (emptyDemand) writer.writeEmptyElement("multicastDemand");
					else writer.writeStartElement("multicastDemand");

					writer.writeAttribute("id", Long.toString(demand.id));
					writer.writeAttribute("ingressNodeId", Long.toString(demand.ingressNode.id));
					List<Long> egressNodeIds = new LinkedList<Long> (); for (Node n : demand.egressNodes) egressNodeIds.add (n.id);
					writer.writeAttribute("egressNodeIds", CollectionUtils.join(egressNodeIds, " "));
					writer.writeAttribute("offeredTraffic", Double.toString(demand.offeredTraffic));

					for (Entry<String, String> entry : demand.attributes.entrySet())
					{
						XMLUtils.indent(writer, 3);
						writer.writeEmptyElement("attribute");
						writer.writeAttribute("key", entry.getKey());
						writer.writeAttribute("value", entry.getValue());
					}

					if (!emptyDemand)
					{
						XMLUtils.indent(writer, 2);
						writer.writeEndElement();
					}
				}

				for(MulticastTree tree : layer.multicastTrees)
				{
					boolean emptyTree = tree.attributes.isEmpty();

					XMLUtils.indent(writer, 3);
					if (emptyTree) writer.writeEmptyElement("multicastTree");
					else writer.writeStartElement("multicastTree");

					writer.writeAttribute("id", Long.toString(tree.id));
					writer.writeAttribute("demandId", Long.toString(tree.demand.id));
					writer.writeAttribute("carriedTrafficIfNotFailing", Double.toString(tree.carriedTrafficIfNotFailing));
					writer.writeAttribute("occupiedLinkCapacityIfNotFailing", Double.toString(tree.occupiedLinkCapacityIfNotFailing));
					List<Long> linkIds = new LinkedList<Long> (); for (Link e : tree.linkSet) linkIds.add (e.id);
					writer.writeAttribute("currentSetLinks", CollectionUtils.join(linkIds , " "));
					/* If the original link set was removed, it is replaced by the current link set */
					boolean initialLinkSetNotRemoved = true; for (Link e : tree.initialSetLinksWhenWasCreated) if (e.netPlan == null) { initialLinkSetNotRemoved = false; break; }
					linkIds = new LinkedList<Long> (); for (Link e : initialLinkSetNotRemoved? tree.initialSetLinksWhenWasCreated : tree.linkSet) linkIds.add (e.id);
					writer.writeAttribute("linkIds", CollectionUtils.join(linkIds , " "));

					for (Entry<String, String> entry : tree.attributes.entrySet())
					{
						XMLUtils.indent(writer, 4);
						writer.writeEmptyElement("attribute");
						writer.writeAttribute("key", entry.getKey());
						writer.writeAttribute("value", entry.getValue());
					}

					if (!emptyTree)
					{
						XMLUtils.indent(writer, 3);
						writer.writeEndElement();
					}
				}


				if (layer.routingType == RoutingType.SOURCE_ROUTING)
				{
					boolean emptySourceRouting = !hasProtectionSegments(layer) && !hasRoutes(layer);
					XMLUtils.indent(writer, 2);
					if (emptySourceRouting) writer.writeEmptyElement("sourceRouting");
					else writer.writeStartElement("sourceRouting");

					for(ProtectionSegment segment : layer.protectionSegments)
					{
						boolean emptySegment = segment.attributes.isEmpty();

						XMLUtils.indent(writer, 3);
						if (emptySegment) writer.writeEmptyElement("protectionSegment");
						else writer.writeStartElement("protectionSegment");

						writer.writeAttribute("id", Long.toString(segment.id));
						writer.writeAttribute("reservedCapacity", Double.toString(segment.capacity));

						List<Long> seqLinks = new LinkedList<Long> (); for (Link e : segment.seqLinks) seqLinks.add (e.id);
						writer.writeAttribute("seqLinks", CollectionUtils.join(seqLinks, " "));

						for (Entry<String, String> entry : segment.attributes.entrySet())
						{
							XMLUtils.indent(writer, 4);
							writer.writeEmptyElement("attribute");
							writer.writeAttribute("key", entry.getKey());
							writer.writeAttribute("value", entry.getValue());
						}

						if (!emptySegment)
						{
							XMLUtils.indent(writer, 3);
							writer.writeEndElement();
						}
					}

					for(Route route : layer.routes)
					{
						boolean emptyRoute = route.attributes.isEmpty();

						XMLUtils.indent(writer, 3);
						if (emptyRoute) writer.writeEmptyElement("route");
						else writer.writeStartElement("route");

						writer.writeAttribute("id", Long.toString(route.id));
						writer.writeAttribute("demandId", Long.toString(route.demand.id));
						writer.writeAttribute("carriedTrafficIfNotFailing", Double.toString(route.carriedTrafficIfNotFailing));
						writer.writeAttribute("occupiedLinkCapacityIfNotFailing", Double.toString(route.occupiedLinkCapacityIfNotFailing));
						/* If the initial seq links (when the route was created) contains removed links: we use the current sequence */
						boolean initialSeqLinksAndResourcesNotRemoved = true;
						for (NetworkElement e : route.initialSeqLinksAndResourcesTraversedWhenCreated) if (e.netPlan == null) { initialSeqLinksAndResourcesNotRemoved = false; break; }
						/* Initial sequence, but if link/resources where removed, then use the current sequence */
						List<Long> initialSeqLinksAndResourcesWhenCreated = new LinkedList<Long> ();
						for (NetworkElement e : initialSeqLinksAndResourcesNotRemoved? route.initialSeqLinksAndResourcesTraversedWhenCreated : route.getSeqLinksRealPathAndResources())
							initialSeqLinksAndResourcesWhenCreated.add (e.id);
						/* Initial resource occupation map, but if link/resources where removed, then use the current resource occupation map */
						List<Double> initialResourceOccupationMapIdCap = new LinkedList<Double> ();
						for (Entry<Resource,Double> e : initialSeqLinksAndResourcesNotRemoved? route.initialResourcesTraversedMap.entrySet(): route.resourcesTraversedAndOccupiedCapIfnotFailMap.entrySet())
							{ initialResourceOccupationMapIdCap.add ((double) e.getKey().id); initialResourceOccupationMapIdCap.add (e.getValue()); }
						/* Current sequence */
						List<Long> seqLinksAndProtectionSegmentsAndResources = new LinkedList<Long> ();
						for (NetworkElement e : route.seqLinksSegmentsAndResourcesTraversed) seqLinksAndProtectionSegmentsAndResources.add (e.id);
						/* Current resource occupation map */
						List<Double> currentResourceOccupationMapIdCap = new LinkedList<Double> ();
						for (Entry<Resource,Double> e : route.resourcesTraversedAndOccupiedCapIfnotFailMap.entrySet())
							{ currentResourceOccupationMapIdCap.add ((double) e.getKey().id); currentResourceOccupationMapIdCap.add (e.getValue()); }
						/* Backup segment list */
						List<Long> backupSegmentList = new LinkedList<Long> (); for (ProtectionSegment e : route.potentialBackupSegments) backupSegmentList.add (e.id);
						writer.writeAttribute("initialSeqLinksAndResources", CollectionUtils.join(initialSeqLinksAndResourcesWhenCreated, " "));
						writer.writeAttribute("initialResourceOccupationMap", CollectionUtils.join(initialResourceOccupationMapIdCap, " "));
						writer.writeAttribute("currentSeqLinksSegmentsAndResources", CollectionUtils.join(seqLinksAndProtectionSegmentsAndResources, " "));
						writer.writeAttribute("currentResourceOccupationMap", CollectionUtils.join(currentResourceOccupationMapIdCap, " "));
						writer.writeAttribute("backupSegmentList", CollectionUtils.join(backupSegmentList, " "));

						for (Entry<String, String> entry : route.attributes.entrySet())
						{
							XMLUtils.indent(writer, 4);
							writer.writeEmptyElement("attribute");
							writer.writeAttribute("key", entry.getKey());
							writer.writeAttribute("value", entry.getValue());
						}

						if (!emptyRoute)
						{
							XMLUtils.indent(writer, 3);
							writer.writeEndElement();
						}
					}

					if (!emptySourceRouting)
					{
						XMLUtils.indent(writer, 2);
						writer.writeEndElement();
					}
				}
				else
				{
					boolean emptyHopByHopRouting = !hasForwardingRules(layer);
					XMLUtils.indent(writer, 2);
					if (emptyHopByHopRouting) writer.writeEmptyElement("hopByHopRouting");
					else writer.writeStartElement("hopByHopRouting");
					IntArrayList rows = new IntArrayList (); IntArrayList cols = new IntArrayList (); DoubleArrayList vals = new DoubleArrayList ();
					layer.forwardingRules_f_de.getNonZeros(rows,cols,vals);
					for(int cont = 0 ; cont < rows.size () ; cont ++)
					{
						final int indexDemand = rows.get (cont);
						final int indexLink = cols.get (cont);
						final double splittingRatio = vals.get (cont);
						XMLUtils.indent(writer, 3);
						writer.writeEmptyElement("forwardingRule");
						writer.writeAttribute("demandId", Long.toString(layer.demands.get(indexDemand).id));
						writer.writeAttribute("linkId", Long.toString(layer.links.get(indexLink).id));
						writer.writeAttribute("splittingRatio", Double.toString(splittingRatio));
					}

					if (!emptyHopByHopRouting)
					{
						XMLUtils.indent(writer, 2);
						writer.writeEndElement();
					}
				}

				for (Entry<String, String> entry : layer.attributes.entrySet())
				{
					XMLUtils.indent(writer, 2);
					writer.writeEmptyElement("attribute");
					writer.writeAttribute("key", entry.getKey());
					writer.writeAttribute("value", entry.getValue());
				}

				XMLUtils.indent(writer, 1);
				writer.writeEndElement();
			}

			for (SharedRiskGroup srg : srgs)
			{
				boolean emptySRG = srg.attributes.isEmpty() && srg.nodes.isEmpty() && srg.links.isEmpty();

				XMLUtils.indent(writer, 1);
				if (emptySRG) writer.writeEmptyElement("srg");
				else writer.writeStartElement("srg");

				writer.writeAttribute("id", Long.toString(srg.id));
				writer.writeAttribute("meanTimeToFailInHours", Double.toString(srg.meanTimeToFailInHours));
				writer.writeAttribute("meanTimeToRepairInHours", Double.toString(srg.meanTimeToRepairInHours));

				for (Node node : srg.nodes)
				{
					XMLUtils.indent(writer, 2);
					writer.writeEmptyElement("node");
					writer.writeAttribute("id", Long.toString(node.id));
				}

				for (Link link : srg.links)
				{
					XMLUtils.indent(writer, 2);
					writer.writeEmptyElement("link");
					writer.writeAttribute("linkId", Long.toString(link.id));
				}

				for (Entry<String, String> entry : srg.attributes.entrySet())
				{
					XMLUtils.indent(writer, 2);
					writer.writeEmptyElement("attribute");
					writer.writeAttribute("key", entry.getKey());
					writer.writeAttribute("value", entry.getValue());
				}

				if (!emptySRG)
				{
					XMLUtils.indent(writer, 1);
					writer.writeEndElement();
				}
			}


			for (DemandLinkMapping d_e : interLayerCoupling.edgeSet())
			{
				for (Entry<Demand,Link> coupling : d_e.demandLinkMapping.entrySet())
				{
					XMLUtils.indent(writer, 1);
					writer.writeEmptyElement("layerCouplingDemand");
					writer.writeAttribute("lowerLayerDemandId", "" + coupling.getKey().id);
					writer.writeAttribute("upperLayerLinkId", "" + coupling.getValue().id);
				}
				for (Entry<MulticastDemand,Set<Link>> coupling : d_e.multicastDemandLinkMapping.entrySet())
				{
					XMLUtils.indent(writer, 1);
					writer.writeEmptyElement("layerCouplingMulticastDemand");
					List<Long> linkIds = new LinkedList<Long> (); for (Link e : coupling.getValue()) linkIds.add (e.id);
					writer.writeAttribute("lowerLayerDemandId", "" + coupling.getKey().id);
					writer.writeAttribute("upperLayerLinkIds", CollectionUtils.join(linkIds , " "));
				}
			}

			for (Entry<String, String> entry : this.attributes.entrySet())
			{
				XMLUtils.indent(writer, 1);
				writer.writeEmptyElement("attribute");
				writer.writeAttribute("key", entry.getKey());
				writer.writeAttribute("value", entry.getValue());
			}

			XMLUtils.indent(writer, 0);
			writer.writeEndElement();
			writer.writeEndDocument();
			writer.flush();
			writer.close();
		}
		catch (XMLStreamException e)
		{
			throw new RuntimeException(e);
		}
	}

	/**
	 * <p>Sets the failure state (up or down) for all the links in the given layer. If no layer is provided, the default layer is assumed.</p>
	 * @param setAsUp {@code true} up, {@code false} down
	 * @param optionalLayerParameter Network layer (optional)
	 */
	public void setAllLinksFailureState (boolean setAsUp , NetworkLayer ... optionalLayerParameter)
	{
		checkIsModifiable();
		NetworkLayer layer = checkInThisNetPlanOptionalLayerParameter(optionalLayerParameter);
		if (setAsUp)
			setLinksAndNodesFailureState (layer.links , null , null , null);
		else
			setLinksAndNodesFailureState (null , layer.links , null , null);
	}

	/**
	 * <p>Sets the failure state (up or down) for all the nodes.</p>
	 * @param setAsUp {@code true} up, {@code false} down
	 */
	public void setAllNodesFailureState (boolean setAsUp)
	{
		checkIsModifiable();
		if (setAsUp)
			setLinksAndNodesFailureState (null , null , nodes , null);
		else
			setLinksAndNodesFailureState (null , null , null , nodes);
	}

	/**
	 * <p>Changes the failure state of the links and updates the routes/trees/segments (they do not carry traffic nor occupy capacity), and hop-by-hop routing
	 * (no traffic is forwarded in links down)</p>
	 * @param linksToSetAsUp Links to set as up
	 * @param linksToSetAsDown Links to set as down
	 * @param nodesToSetAsUp Nodes to set as up
	 * @param nodesToSetAsDown Nodes to set as down
	 */
	public void setLinksAndNodesFailureState (Collection<Link> linksToSetAsUp , Collection<Link> linksToSetAsDown , Collection<Node> nodesToSetAsUp , Collection<Node> nodesToSetAsDown)
	{
		checkIsModifiable();
		if (linksToSetAsUp != null) checkInThisNetPlan(linksToSetAsUp);
		if (linksToSetAsDown != null) checkInThisNetPlan(linksToSetAsDown);
		if (nodesToSetAsUp != null) checkInThisNetPlan(nodesToSetAsUp);
		if (nodesToSetAsDown != null) checkInThisNetPlan(nodesToSetAsDown);
		Set<Link> affectedLinks = new HashSet<Link> ();

//		System.out.println ("setLinksAndNodesFailureState : links to up: " + linksToSetAsUp + ", links to down: " + linksToSetAsDown + ", nodes up: " + nodesToSetAsUp + ", nodes down: " + nodesToSetAsDown);

		/* Take all the affected links, including the in/out links of nodes. Update their state up/down and the cache of links and nodes up down, but not the routes, trees etc. */
		if (linksToSetAsUp != null) for (Link e : linksToSetAsUp) if (!e.isUp) { e.isUp = true; e.layer.cache_linksDown.remove (e); affectedLinks.add (e); }
		if (linksToSetAsDown != null) for (Link e : linksToSetAsDown) if (e.isUp) { e.isUp = false; e.layer.cache_linksDown.add (e); affectedLinks.add (e); }
		if (nodesToSetAsUp != null)
			for (Node node : nodesToSetAsUp)
				if (!node.isUp)
				{
					node.isUp = true;
					cache_nodesDown.remove (node);
					affectedLinks.addAll (node.cache_nodeOutgoingLinks);
					affectedLinks.addAll (node.cache_nodeIncomingLinks);
				}
		if (nodesToSetAsDown != null)
			for (Node node : nodesToSetAsDown)
				if (node.isUp)
				{
					node.isUp = false;
					cache_nodesDown.add (node);
					affectedLinks.addAll (node.cache_nodeOutgoingLinks);
					affectedLinks.addAll (node.cache_nodeIncomingLinks);
				}

		Set<NetworkLayer> affectedLayersHopByHopRouting = new HashSet<NetworkLayer> ();
		Set<Route> affectedRoutesSourceRouting = new HashSet<Route> ();
		Set<ProtectionSegment> affectedSegmentsSourceRouting = new HashSet<ProtectionSegment> ();
		Set<MulticastTree> affectedTrees = new HashSet<MulticastTree> ();

		for (Link link : affectedLinks)
		{
			if (link.layer.routingType == RoutingType.HOP_BY_HOP_ROUTING)
			{
				if (affectedLayersHopByHopRouting.contains(link.layer)) continue;
				affectedLayersHopByHopRouting.add (link.layer);
			}
			else
			{
				affectedRoutesSourceRouting.addAll (link.cache_traversingRoutes.keySet());
				affectedSegmentsSourceRouting.addAll (link.cache_traversingSegments);
			}
			affectedTrees.addAll (link.cache_traversingTrees);
		}

//		System.out.println ("affected routes: " + affectedRoutesSourceRouting);
		for (NetworkLayer affectedLayer : affectedLayersHopByHopRouting) for (Demand d : affectedLayer.demands) d.layer.updateHopByHopRoutingDemand(d);
		netPlan.updateFailureStateRoutesTreesSegments(affectedRoutesSourceRouting);
		netPlan.updateFailureStateRoutesTreesSegments(affectedSegmentsSourceRouting);
		netPlan.updateFailureStateRoutesTreesSegments(affectedTrees);

		if (ErrorHandling.isDebugEnabled()) this.checkCachesConsistency();
	}

	/**
	 * <p>Sets the name of the units in which the offered traffic is measured (e.g. "Gbps") at the given layer. If no layer is provided, default layer is assumed.</p>
	 * @param demandTrafficUnitsName Traffic units name
	 * @param optionalLayerParameter Network layer (optional)
	 */
	public void setDemandTrafficUnitsName(String demandTrafficUnitsName , NetworkLayer ... optionalLayerParameter)
	{
		checkIsModifiable();
		NetworkLayer layer = checkInThisNetPlanOptionalLayerParameter(optionalLayerParameter);
		try{
		for(Demand d : layer.demands)
			if (d.coupledUpperLayerLink != null)
				if (!demandTrafficUnitsName.equals(layer.demandTrafficUnitsName))
					throw new Net2PlanException("Demand traffic units name cannot be modified since there is some coupling with other layers");
		} catch (Exception e) { e.printStackTrace(); throw e; }
		layer.demandTrafficUnitsName = demandTrafficUnitsName;
	}

	/**
	 * <p>Sets the layer description. If no layer is provided, default layer is used.</p>
	 * @param description Layer description
	 * @param optionalLayerParameter Network layer (optional)
	 */
	public void setDescription (String description , NetworkLayer ... optionalLayerParameter)
	{
		checkIsModifiable();
		NetworkLayer layer = checkInThisNetPlanOptionalLayerParameter(optionalLayerParameter);
		layer.description = description;
	}

	/**
	 * <p>Adds a new forwarding rule (or override an existing one), to the layer of the demand and link (must be in the same layer).</p>
	 *
	 * <p><b>Important</b>: Routing type must be {@link com.net2plan.utils.Constants.RoutingType#HOP_BY_HOP_ROUTING HOP_BY_HOP_ROUTING}.</p>
	 * @param demand Demand
	 * @param link Link
	 * @param splittingRatio Splitting ratio (fraction of traffic from demand 'd' entering to the origin node of link 'e', going through link 'e').
	 *                          Must be equal or greater than 0 and equal or lesser than 1.
	 * @return The previous value of the forwarding rule
	 */
	public double setForwardingRule(Demand demand , Link link , double splittingRatio)
	{
		checkIsModifiable();
		checkInThisNetPlan(demand);
		final NetworkLayer layer = demand.layer;
		final double PRECISION_FACTOR = Double.parseDouble(Configuration.getOption("precisionFactor"));
		checkInThisNetPlanAndLayer(link , demand.layer);
		layer.checkRoutingType(RoutingType.HOP_BY_HOP_ROUTING);
		if (splittingRatio < 0) throw new Net2PlanException("Splitting ratio must be greater or equal than zero");
		if (splittingRatio > 1) throw new Net2PlanException("Splitting ratio must be lower or equal than one");
		double sumOutFde = 0; for (Link e : link.originNode.getOutgoingLinks(layer)) sumOutFde += layer.forwardingRules_f_de.get(demand.index, e.index);
		final double previousValueFr = layer.forwardingRules_f_de.get(demand.index , link.index);
		if (sumOutFde + splittingRatio - previousValueFr > 1 + PRECISION_FACTOR) throw new Net2PlanException("The sum of splitting factors for outgoing links cannot exceed one");

		layer.forwardingRules_f_de.set(demand.index , link.index , splittingRatio);
		layer.updateHopByHopRoutingDemand (demand);

		if (ErrorHandling.isDebugEnabled()) this.checkCachesConsistency();
		return previousValueFr;
	}

	/**
	 * <p>Adds a set of forwarding rules (or override existing ones). Demands, links and ratio are processed sequentially. All the elements must be in the same layer.</p>
	 *
	 * <p><b>Important</b>: Routing type must be {@link com.net2plan.utils.Constants.RoutingType#HOP_BY_HOP_ROUTING HOP_BY_HOP_ROUTING}.</p>
	 * @param demands Demands
	 * @param links Links
	 * @param splittingFactors Splitting ratios (fraction of traffic from demand 'd' entering to the origin node of link 'e', going through link 'e').
	 *                          Each value must be equal or greater than 0 and equal or lesser than 1.
	 * @param includeUnusedRules Inclue {@code true} or not {@code false} unused rules
	 */
	public void setForwardingRules(Collection<Demand> demands , Collection<Link> links , Collection<Double> splittingFactors , boolean includeUnusedRules)
	{
		checkIsModifiable();
		if ((demands.size () != links.size ()) || (demands.size () != splittingFactors.size ())) throw new Net2PlanException ("The number of demands, links and aplitting factors must be the same");
		if (demands.isEmpty()) return;
		NetworkLayer layer = demands.iterator().next().layer;
		checkInThisNetPlanAndLayer(demands , layer);
		checkInThisNetPlanAndLayer(links , layer);
		for (double sf : splittingFactors) if ((sf < 0) || (sf > 1)) throw new Net2PlanException("Splitting ratio must be greater or equal than zero and lower or equal than one");
		layer.checkRoutingType(RoutingType.HOP_BY_HOP_ROUTING);

		final double PRECISION_FACTOR = Double.parseDouble(Configuration.getOption("precisionFactor"));
		DoubleMatrix2D original_fde = layer.forwardingRules_f_de.copy();

		Iterator<Demand> it_d = demands.iterator();
		Iterator<Link> it_e = links.iterator();
		Iterator<Double> it_sf = splittingFactors.iterator();
		Set<Demand> modifiedDemands = new HashSet<Demand> ();
		while (it_d.hasNext())
		{
			final Demand demand = it_d.next ();
			final Link link = it_e.next ();
			final double splittingFactor = it_sf.next();
			if (includeUnusedRules || (splittingFactor > 1E-5))
			{
				if (splittingFactor != layer.forwardingRules_f_de.get(demand.index , link.index))
				{
					layer.forwardingRules_f_de.set(demand.index , link.index , splittingFactor);
					modifiedDemands.add (demand);
				}
			}
		}

		DoubleMatrix2D A_dn = layer.forwardingRules_f_de.zMult(layer.forwardingRules_Aout_ne , null , 1 , 0 , false , true); // traffic of demand d that leaves node n
		if (A_dn.size() > 0) if (A_dn.getMaxLocation() [0] > 1 + PRECISION_FACTOR)
		{
			layer.forwardingRules_f_de = original_fde;
			throw new Net2PlanException ("The sum of the splitting factors of the output links of a node cannot exceed one");
		}

		for (Demand demand : modifiedDemands)
			layer.updateHopByHopRoutingDemand (demand);
		if (ErrorHandling.isDebugEnabled()) this.checkCachesConsistency();
	}

	/**
	 * <p>Sets the forwarding rules for the given design. Any previous routing
	 * information (either source routing or hop-by-hop routing) will be removed.</p>
	 * @param f_de For each demand <i>d</i> (<i>d = 0</i> refers to the first demand in {@code demandIds}, <i>d = 1</i>
	 *                refers to the second one, and so on), and each link <i>e</i> (<i>e = 0</i> refers to the first link in {@code NetPlan} object, <i>e = 1</i>
	 *                refers to the second one, and so on), {@code f_de[d][e]} sets the fraction of the traffic from demand <i>d</i> that arrives (or is generated in) node <i>a(e)</i> (the origin node of link <i>e</i>), that is forwarded through link <i>e</i>. It must hold that for every node <i>n</i> different of <i>b(d)</i>, the sum of the fractions <i>f<sub>te</sub></i> along its outgoing links must be lower or equal than 1
	 * @param optionalLayerParameter Network layer (optional)
	 */
	public void setForwardingRules(DoubleMatrix2D f_de , NetworkLayer ... optionalLayerParameter)
	{
		checkIsModifiable();
		NetworkLayer layer = checkInThisNetPlanOptionalLayerParameter(optionalLayerParameter);
		layer.checkRoutingType(RoutingType.HOP_BY_HOP_ROUTING);
		int D = layer.demands.size ();
		int E = layer.links.size ();
		if (f_de.rows() != D || f_de.columns() != E) throw new Net2PlanException("'f_de' should be a " + D + " x" + E + " matrix (demands x links)");
		if ((D == 0) || (E == 0)) { layer.forwardingRules_f_de = f_de; return; }
		if ((D > 0) && (E > 0))
			if ((f_de.getMinLocation() [0] < -1e-3) || (f_de.getMaxLocation() [0] > 1 + 1e-3)) throw new Net2PlanException("Splitting ratios must be greater or equal than zero and lower or equal than one");
		final double PRECISION_FACTOR = Double.parseDouble(Configuration.getOption("precisionFactor"));
		DoubleMatrix2D A_dn = layer.forwardingRules_f_de.zMult(layer.forwardingRules_Aout_ne , null , 1 , 0 , false , true); // traffic of demand d that leaves node n
		if (A_dn.size () > 0) if (A_dn.getMaxLocation() [0] > 1 + PRECISION_FACTOR)
			throw new Net2PlanException ("The sum of the splitting factors of the output links of a node cannot exceed one");

		layer.forwardingRules_f_de = f_de;
		for (Demand d : layer.demands) layer.updateHopByHopRoutingDemand(d);
		if (ErrorHandling.isDebugEnabled()) this.checkCachesConsistency();
	}

	/**
	 * <p>Sets the name of the units in which the link capacity is measured (e.g. "Gbps") at the given layer. If no ayer is provided, the default layer is assumed.</p>
	 * @param name Capacity units name
	 * @param optionalLayerParameter Network layer (optional)
	 */
	public void setLinkCapacityUnitsName(String name , NetworkLayer ... optionalLayerParameter)
	{
		checkIsModifiable();
		NetworkLayer layer = checkInThisNetPlanOptionalLayerParameter(optionalLayerParameter);
		try{
		for(Link e : layer.links)
			if ((e.coupledLowerLayerDemand != null) || (e.coupledLowerLayerMulticastDemand != null))
				if (!name.equals(layer.linkCapacityUnitsName))
				{
					throw new Net2PlanException("Link capacity units name cannot be modified since there is some coupling with other layers");
				}
		} catch (Exception e) { e.printStackTrace(); throw e; }
		layer.linkCapacityUnitsName = name;
	}

	/**
	 * <p>Sets the network description.</p>
	 *
	 * @param description Description (when {@code null}, it will be set to empty)
	 * @since 0.2.3
	 */
	public void setNetworkDescription(String description)
	{
		checkIsModifiable();
		networkDescription = description == null ? "" : description;
	}

	/**
	 * <p>Sets the default network layer.</p>
	 * @param layer The default network layer
	 */
	public void setNetworkLayerDefault (NetworkLayer layer) { checkInThisNetPlan(layer); this.defaultLayer = layer; }

	/**
	 * <p>Sets the network name.</p>
	 *
	 * @param name Name
	 * @since 0.2.3
	 */
	public void setNetworkName(String name)
	{
		checkIsModifiable();
		networkName = name == null ? "" : name;
	}

	/**
	 * <p>Checks the flow conservation constraints, and returns the traffic carried per demand.</p>
	 * @param x_de Amount of traffic from demand {@code d} (i-th row) transmitted through link e (j-th column) in traffic units
	 * @param xdeValueAsFractionsRespectToDemandOfferedTraffic If {@code true}, {@code x_de} values are measured as fractions [0,1] instead of traffic units
	 * @param optionalLayerParameter Network layer (optional)
	 * @return Carried traffic per demand (i-th position is the demand index and the value is the carried traffic)
	 */
	public DoubleMatrix1D checkMatrixDemandLinkCarriedTrafficFlowConservationConstraints (DoubleMatrix2D x_de , boolean xdeValueAsFractionsRespectToDemandOfferedTraffic , NetworkLayer ... optionalLayerParameter)
	{
		NetworkLayer layer = checkInThisNetPlanOptionalLayerParameter(optionalLayerParameter);
		final double PRECISION_FACTOR = Double.parseDouble(Configuration.getOption("precisionFactor"));
		if ((x_de.rows() != layer.demands.size()) || (x_de.columns() != layer.links.size ())) throw new Net2PlanException ("Wrong size of x_de matrix");
		if (x_de.size ()  > 0) if (x_de.getMinLocation() [0] < -PRECISION_FACTOR) throw new Net2PlanException ("Carried traffics cannot be negative");
		final DoubleMatrix2D trafficBased_xde = xdeValueAsFractionsRespectToDemandOfferedTraffic? DoubleFactory2D.sparse.diagonal(getVectorDemandOfferedTraffic(layer)).zMult (x_de , null) : x_de;
		final DoubleMatrix2D A_ne = netPlan.getMatrixNodeLinkIncidence(layer);
		final DoubleMatrix2D Div_dn = trafficBased_xde.zMult (A_ne.viewDice () , null); // out traffic minus in traffic of demand d in node n

		DoubleMatrix1D r_d = DoubleFactory1D.dense.make (layer.demands.size ());
		for (Demand d : layer.demands)
		{
			final double outTrafficOfIngress = Div_dn.get(d.index , d.ingressNode.index);
			final double outTrafficOfEgress = Div_dn.get(d.index , d.egressNode.index);
			if (outTrafficOfIngress < -PRECISION_FACTOR) throw new Net2PlanException ("Flow conservation constraints are not met for this matrix (demand index " + d.index + ")");
			if (outTrafficOfEgress > PRECISION_FACTOR) throw new Net2PlanException ("Flow conservation constraints are not met for this matrix (demand index " + d.index + ")");
			if (Math.abs(outTrafficOfIngress + outTrafficOfEgress) > PRECISION_FACTOR) throw new Net2PlanException ("Flow conservation constraints are not met for this matrix (demand index " + d.index + ")");
			IntArrayList ns = new IntArrayList (); DoubleArrayList vals = new DoubleArrayList ();
			Div_dn.viewRow (d.index).getNonZeros(ns , vals);
			for (int cont = 0; cont < ns.size () ; cont ++)
			{
				final double divergence = vals.get(cont);
				final int n = ns.get (cont);
				if ((divergence > PRECISION_FACTOR) && (n != d.ingressNode.index)) throw new Net2PlanException ("Flow conservation constraints are not met for this matrix (demand index " + d.index + ")");
				if ((divergence < -PRECISION_FACTOR) && (n != d.egressNode.index)) throw new Net2PlanException ("Flow conservation constraints are not met for this matrix (demand index " + d.index + ")");
			}
			r_d.set(d.index , outTrafficOfIngress);
		}
		return r_d;
	}

	/**
	 * <p>Checks the flow conservation constraints, and returns the traffic carried per input output node pair.</p>
	 * @param x_te Amount of traffic targeted to node {@code t} (i-th row) transmitted through link e (j-th column) in traffi units
	 * @param optionalLayerParameter Network layer (optional)
	 * @return Carried traffic per input (i-th row) output (j-th column) node pair
	 */
	public DoubleMatrix2D checkMatrixDestinationLinkCarriedTrafficFlowConservationConstraints (DoubleMatrix2D x_te , NetworkLayer ... optionalLayerParameter)
	{
		NetworkLayer layer = checkInThisNetPlanOptionalLayerParameter(optionalLayerParameter);
		final double PRECISION_FACTOR = Double.parseDouble(Configuration.getOption("precisionFactor"));
		if ((x_te.rows() != nodes.size()) || (x_te.columns() != layer.links.size ())) throw new Net2PlanException ("Wrong size of x_te matrix");
		if (x_te.size ()  > 0) if (x_te.getMinLocation() [0] < -PRECISION_FACTOR) throw new Net2PlanException ("Carried traffics cannot be negative");
		final DoubleMatrix2D A_ne = netPlan.getMatrixNodeLinkIncidence(layer);
		DoubleMatrix2D h_st = DoubleFactory2D.dense.make (nodes.size () , nodes.size ());

		final DoubleMatrix2D Div_tn = x_te.zMult (A_ne.viewDice () , null); // out traffic minus in traffic of demand d in node n
		for (Node t : nodes)
			for (Node n : nodes)
			{
				final double h_nt = Div_tn.get(t.index,n.index);
				if ((t == n) && (h_nt > PRECISION_FACTOR)) throw new Net2PlanException ("Flow conservation constraints are not met for this matrix (destination index " + t.index + ", node index " + n.index + ")");
				else if ((t != n) && (h_nt < -PRECISION_FACTOR)) throw new Net2PlanException ("Flow conservation constraints are not met for this matrix (destination index " + t.index + ", node index " + n.index + ")");
				h_st.set (n.index , t.index , h_nt);
			}
		return h_st;
	}

	/**
	 * <p>Adds traffic routes (or forwarding rules, depending on the routing type) from demand-link routing at the given layer.
	 * If no layer is provided, default layer is assumed. If the routing is SOURCE-ROUTING, the new routing will have no closed nor open loops. If the routing is
	 * HOP-BY-HOP routing, the new routing can have open loops. However, if the routing has closed loops (which were not removed), a {@code ClosedCycleRoutingException}
	 * will be thrown.</p>
	 * @param x_de Matrix containing the amount of traffic from demand <i>d</i> (rows) which traverses link <i>e</i> (columns)
	 * @param xdeValueAsFractionsRespectToDemandOfferedTraffic If {@code true}, {code x_de} contains the fraction of the carried traffic (between 0 and 1)
	 * @param removeCycles  If true, the open and closed loops are eliminated from the routing before any processing is done. The form in which this is done guarantees that the resulting
	 * routing uses the same or less traffic in the links for each destination than the original routing. For removing the cycles,
	 * the method calls to {@code removeCyclesFrom_xte} using the default ILP solver defined in Net2Plan, and no limit in the maximum solver running time.
	 * @param optionalLayerParameter Network layer (optional)
	 */
	public void setRoutingFromDemandLinkCarriedTraffic(DoubleMatrix2D x_de , boolean xdeValueAsFractionsRespectToDemandOfferedTraffic , boolean removeCycles , NetworkLayer ... optionalLayerParameter)
	{
		checkIsModifiable();
		NetworkLayer layer = checkInThisNetPlanOptionalLayerParameter(optionalLayerParameter);
		final DoubleMatrix2D trafficBased_xde = xdeValueAsFractionsRespectToDemandOfferedTraffic? DoubleFactory2D.sparse.diagonal(getVectorDemandOfferedTraffic(layer)).zMult (x_de , null) : x_de;
		checkMatrixDemandLinkCarriedTrafficFlowConservationConstraints (trafficBased_xde , false , layer);

		if (removeCycles) x_de = GraphUtils.removeCyclesFrom_xde(nodes, layer.links, layer.demands, x_de, xdeValueAsFractionsRespectToDemandOfferedTraffic , Configuration.getOption("defaultILPSolver") , null, -1);

		if (layer.routingType == RoutingType.SOURCE_ROUTING)
		{
			removeAllRoutes(layer);
			removeAllProtectionSegments(layer);

			/* Convert the x_de variables into a set of routes for each demand */
			List<Demand> demands = new LinkedList<Demand>();
			List<Double> x_p = new LinkedList<Double>();
			List<List<Link>> seqLinks = new LinkedList<List<Link>>();
			GraphUtils.convert_xde2xp(nodes , layer.links , layer.demands , trafficBased_xde , demands, x_p, seqLinks);

			/* Update netPlan object adding the calculated routes */
			Iterator<Demand> demands_it = demands.iterator();
			Iterator<List<Link>> seqLinks_it = seqLinks.iterator();
			Iterator<Double> x_p_it = x_p.iterator();
			while(x_p_it.hasNext())
			{
				Demand demand = demands_it.next();
				List<Link> seqLinks_thisPath = seqLinks_it.next();
				double x_p_thisPath = x_p_it.next();
				addRoute(demand , x_p_thisPath , x_p_thisPath , seqLinks_thisPath, null);
			}
		}
		else if (layer.routingType == RoutingType.HOP_BY_HOP_ROUTING)
		{
			DoubleMatrix2D f_de = GraphUtils.convert_xde2fde(nodes , layer.links , layer.demands , trafficBased_xde);
			setForwardingRules(f_de,  layer);
		}
		else throw new RuntimeException ("Bad");

		if (ErrorHandling.isDebugEnabled()) this.checkCachesConsistency();
	}

	/**
	 * <p>Adds traffic routes (or forwarding rules, depending on the routing type) from destination-link routing at the given layer.
	 * If no layer is provided, default layer is assumed. If the routing is SOURCE-ROUTING, the new routing will have no closed nor open loops. If the routing is
	 * HOP-BY-HOP routing, the new routing can have open loops. However, if the routing has closed loops (which were not removed), a {@code ClosedCycleRoutingException}
	 * will be thrown </p>
	 * @param x_te  For each destination node <i>t</i> (rows), and each link <i>e</i> (columns), {@code f_te[t][e]} represents the traffic targeted to node <i>t</i> that arrives (or is generated
	 *                 in) node a(e) (the origin node of link e), that is forwarded through link e
	 * @param removeCycles  If true, the open and closed loops are eliminated from the routing before any processing is done. The form in which this is done guarantees that the resulting
	 * routing uses the same or less traffic in the links for each destination than the original routing. For removing the cycles,
	 * the method calls to {@code removeCyclesFrom_xte} using the default ILP solver defined in Net2Plan, and no limit in the maximum solver running time.
	 * @param optionalLayerParameter Network layer (optional)
	 */
	public void setRoutingFromDestinationLinkCarriedTraffic(DoubleMatrix2D x_te , boolean removeCycles , NetworkLayer ... optionalLayerParameter)
	{
		checkIsModifiable();
		NetworkLayer layer = checkInThisNetPlanOptionalLayerParameter(optionalLayerParameter);
		checkMatrixDestinationLinkCarriedTrafficFlowConservationConstraints(x_te , layer);

		if (removeCycles) x_te = GraphUtils.removeCyclesFrom_xte(nodes, layer.links, getMatrixNode2NodeOfferedTraffic(layer), x_te, Configuration.getOption("defaultILPSolver") , null , -1);

		if (layer.routingType == RoutingType.SOURCE_ROUTING)
		{
			removeAllRoutes(layer);
			removeAllProtectionSegments(layer);

			/* Convert the x_te variables into a set of routes for each demand */
			DoubleMatrix2D f_te = GraphUtils.convert_xte2fte(nodes , layer.links , x_te);
			List<Demand> demands_p = new LinkedList<Demand>();
			List<Double> x_p = new LinkedList<Double>();
			List<List<Link>> seqLinks_p = new LinkedList<List<Link>>();
			GraphUtils.convert_fte2xp(nodes , layer.links , layer.demands , getVectorDemandOfferedTraffic(layer) , f_te, demands_p, x_p, seqLinks_p);

			/* Update netPlan object adding the calculated routes */
			Iterator<Demand> demands_it = demands_p.iterator();
			Iterator<Double> x_p_it = x_p.iterator();
			Iterator<List<Link>> seqLinks_it = seqLinks_p.iterator();
			while(x_p_it.hasNext())
			{
				Demand demand = demands_it.next();
				List<Link> seqLinks_thisPath = seqLinks_it.next();
				double x_p_thisPath = x_p_it.next();
				addRoute(demand , x_p_thisPath , x_p_thisPath , seqLinks_thisPath, null);
			}
		}
		else if (layer.routingType == RoutingType.HOP_BY_HOP_ROUTING)
		{
			DoubleMatrix2D f_te = GraphUtils.convert_xte2fte(nodes , layer.links , x_te);
			DoubleMatrix2D f_de = GraphUtils.convert_fte2fde(layer.demands , f_te);
			setForwardingRules(f_de,  layer);
		}
		else throw new RuntimeException ("Bad");

		if (ErrorHandling.isDebugEnabled()) this.checkCachesConsistency();
	}

	/**
	 * <p>Sets the routing type at the given layer. If there is some previous routing information, it
	 * will be converted to the new type. If no layer is provided, default layer is assumed. In the conversion from
	 * HOP-BY-HOP to SOURCE-ROUTING: (i) the demands with open loops are routed so these loops are removed, and the resulting
	 * routing consumes the same or less bandwidth in the demand traversed links, (ii) the demands with closed loops are
	 * routed so that the traffic that enters the closed loops is not carried. These modifications are done since open or close
	 * loops would require routes with an infinite number of links to be fairly represented.</p>
	 *
	 * @param optionalLayerParameter Network layer (optional)
	 * @param newRoutingType {@link com.net2plan.utils.Constants.RoutingType RoutingType}
	 */
	public void setRoutingType(RoutingType newRoutingType , NetworkLayer ... optionalLayerParameter)
	{
		checkIsModifiable();
		NetworkLayer layer = checkInThisNetPlanOptionalLayerParameter(optionalLayerParameter);
		if (layer.routingType == newRoutingType) return;

		switch(newRoutingType)
		{
			case HOP_BY_HOP_ROUTING:
			{
				layer.forwardingRules_x_de = GraphUtils.convert_xp2xde(layer.links, layer.demands, layer.routes);
				layer.forwardingRules_Aout_ne = this.getMatrixNodeLinkOutgoingIncidence(layer);
				layer.forwardingRules_Ain_ne = this.getMatrixNodeLinkIncomingIncidence(layer);
				layer.forwardingRules_f_de = DoubleFactory2D.sparse.make (layer.demands.size(),layer.links.size ());
				DoubleMatrix2D A_dn = layer.forwardingRules_x_de.zMult(layer.forwardingRules_Aout_ne , null , 1 , 0 , false , true); // traffic of demand d that leaves node n
				removeAllProtectionSegments(layer);
				removeAllRoutes(layer);
				layer.routingType = RoutingType.HOP_BY_HOP_ROUTING;

				IntArrayList ds = new IntArrayList();
				IntArrayList es = new IntArrayList();
				DoubleArrayList trafs = new DoubleArrayList();
				layer.forwardingRules_x_de.getNonZeros(ds , es , trafs);
				for (int cont = 0 ; cont < ds.size() ; cont ++)
				{
					final int d = ds.get(cont); final int e = es.get(cont);
					double outTraf = A_dn.get (d , layer.links.get(e).originNode.index);
					layer.forwardingRules_f_de.set (d , e , outTraf == 0? 0 : trafs.get(cont) / outTraf );
				}
				/* update link and demand carried traffics, and demand routing cycle type */
				layer.forwardingRules_x_de.assign(0); // this is recomputed inside next call
				for (Demand d : layer.demands) layer.updateHopByHopRoutingDemand(d);

				break;
			}

			case SOURCE_ROUTING:
			{
				layer.routingType = RoutingType.SOURCE_ROUTING;
				removeAllRoutes(layer);
				removeAllProtectionSegments(layer);
				for (Link e : layer.links)
				{
					e.cache_carriedTrafficSummingRoutesAndCarriedTrafficByProtectionSegments = e.getMulticastCarriedTraffic();
					e.cache_occupiedCapacitySummingRoutesAndCarriedTrafficByProtectionSegments = e.getMulticastOccupiedLinkCapacity();
				}
				for (Demand d : layer.demands) d.carriedTraffic = 0;

				List<Demand> d_p = new LinkedList<Demand> ();
				List<Double> x_p = new LinkedList<Double> ();
				List<List<Link>> pathList = new LinkedList<List<Link>> ();
				GraphUtils.convert_xde2xp(nodes, layer.links , layer.demands , layer.forwardingRules_x_de , d_p, x_p, pathList);
				Iterator<Demand> it_demand = d_p.iterator();
				Iterator<Double> it_xp = x_p.iterator();
				Iterator<List<Link>> it_pathList = pathList.iterator();
				while (it_demand.hasNext())
				{
					final Demand d = it_demand.next();
					final double trafficInPath = it_xp.next();
					final List<Link> seqLinks = it_pathList.next();
					addRoute(d, trafficInPath , trafficInPath , seqLinks , null);
				}
//				final double PRECISION_FACTOR = Double.parseDouble(Configuration.getOption("precisionFactor"));
//				final int E = layer.links.size ();
//				Graph<Node, Link> graph = JUNGUtils.getGraphFromLinkMap(nodes , layer.links);
//				Transformer<Link, Double> nev = JUNGUtils.getEdgeWeightTransformer(null);
//				for (Demand demand : layer.demands)
//				{
//					Node ingressNode = demand.getIngressNode();
//					Node egressNode = demand.getEgressNode();
//					DoubleMatrix1D x_e = layer.forwardingRules_x_de.viewRow(demand.getIndex()).copy();
//
//					Collection<Link> incomingLinksToIngressNode = graph.getInEdges(ingressNode);
//					Collection<Link> outgoingLinksFromIngressNode = graph.getOutEdges(ingressNode);
//					if (incomingLinksToIngressNode == null) incomingLinksToIngressNode = new LinkedHashSet<Link>();
//					if (outgoingLinksFromIngressNode == null) outgoingLinksFromIngressNode = new LinkedHashSet<Link>();
//
//					double divAtIngressNode = 0;
//					for(Link link : outgoingLinksFromIngressNode)
//						divAtIngressNode += x_e.get(link.getIndex());
//
//					for(Link link : incomingLinksToIngressNode)
//						divAtIngressNode -= x_e.get(link.getIndex());
//
//					while (divAtIngressNode > PRECISION_FACTOR)
//					{
//						List<Link> candidateLinks = new LinkedList<Link>(); for (int e = 0; e < E ; e ++) if (x_e.get(e) > 0)candidateLinks.add(layer.links.get(e));
//						if (candidateLinks.isEmpty()) break;
//
//						Graph<Node, Link> auxGraph = JUNGUtils.filterGraph(graph, null, null, candidateLinks, null);
//						List<Link> seqLinks = JUNGUtils.getShortestPath(auxGraph, nev, ingressNode, egressNode);
//						if (seqLinks.isEmpty()) break;
//
//						double trafficInPath = Double.MAX_VALUE;
//						for(Link link : seqLinks) trafficInPath = Math.min(trafficInPath, x_e.get(link.getIndex()));
//
//						trafficInPath = Math.min(trafficInPath, divAtIngressNode);
//						divAtIngressNode -= trafficInPath;
//
//						addRoute(demand, trafficInPath , trafficInPath , seqLinks , null);
//
//						for (Link link  : seqLinks)
//						{
//							double newTrafficValue_thisLink = x_e.get(link.getIndex()) - trafficInPath;
//							if (newTrafficValue_thisLink < PRECISION_FACTOR) x_e.set(link.getIndex() , 0);
//							else x_e.set(link.getIndex(), newTrafficValue_thisLink);
//						}
//
//						if (divAtIngressNode <= PRECISION_FACTOR) break;
//					}
//				}

				/* Remove previous 'hop-by-hop' routing information */
				layer.forwardingRules_f_de = null;
				layer.forwardingRules_x_de = null;
				layer.forwardingRules_Ain_ne = null;
				layer.forwardingRules_Aout_ne = null;
				break;
			}

			default:
				throw new RuntimeException("Bad - Unknown routing type " + newRoutingType);
		}
		if (ErrorHandling.isDebugEnabled()) this.checkCachesConsistency();
	}

	/**
	 * <p>Sets the traffic demands at the given layer from a given traffic matrix, removing any previous
	 * demand. If no layer is provided, default layer is assumed.</p>
	 *
	 * <p><b>Important</b>: Matrix values must be strictly non-negative and matrix size have to be <i>N</i>x<i>N</i> (where <i>N</i> is the number of nodes)
	 *
	 * @param optionalLayerParameter Network layer (optional
	 * @param trafficMatrix Traffic matrix
	 * @since 0.3.1
	 */
	public void setTrafficMatrix(DoubleMatrix2D trafficMatrix, NetworkLayer ... optionalLayerParameter)
	{
		trafficMatrix = NetPlan.adjustToTolerance(trafficMatrix);
		checkIsModifiable();
		NetworkLayer layer = checkInThisNetPlanOptionalLayerParameter(optionalLayerParameter);
		removeAllDemands(layer);
		int N = nodes.size ();
		if ((trafficMatrix.rows () != N) || (trafficMatrix.columns() != N)) throw new Net2PlanException ("Bad number of rows-columns in the traffic matrix");
		if (trafficMatrix.size () > 0) if (trafficMatrix.getMinLocation() [0] < 0) throw new Net2PlanException ("Offered traffic must be a non-negative");
		for (int n1 = 0 ; n1 < N ; n1 ++)
			for (int n2 = 0 ; n2 < N ; n2 ++)
			{
				if (n1 == n2) continue;
				addDemand(nodes.get(n1) , nodes.get(n2) , trafficMatrix.getQuick(n1, n2), null , layer);
			}
		if (ErrorHandling.isDebugEnabled()) this.checkCachesConsistency();
	}

	/**
	 * <p>Sets the vector of the offered traffic per demand, at the given layer. i-th vector corresponds to i-th index of the element. If no layer is provided,
	 * the defaulf layer is assumed.</p>
	 * @param offeredTrafficVector Offered traffic vector
	 * @param optionalLayerParameter Network layer (optional)
	 */
	public void setVectorDemandOfferedTraffic(DoubleMatrix1D offeredTrafficVector , NetworkLayer ... optionalLayerParameter)
	{
		offeredTrafficVector = NetPlan.adjustToTolerance(offeredTrafficVector);
		checkIsModifiable();
		NetworkLayer layer = checkInThisNetPlanOptionalLayerParameter(optionalLayerParameter);
		if (offeredTrafficVector.size() != layer.demands.size()) throw new Net2PlanException ("Wrong veector size");
		if (offeredTrafficVector.size () > 0) if (offeredTrafficVector.getMinLocation() [0] < 0) throw new Net2PlanException("Offered traffic must be greater or equal than zero");
		for (Demand d : layer.demands)
		{
			d.offeredTraffic = offeredTrafficVector.get (d.index);
			if (layer.routingType == RoutingType.HOP_BY_HOP_ROUTING) layer.updateHopByHopRoutingDemand(d);
		}
		if (ErrorHandling.isDebugEnabled()) this.checkCachesConsistency();
	}

	/**
	 * <p>Sets the vector of the link capacities, at the given layer. i-th vector corresponds to i-th index of the element. If no layer is provided, the defaulf layer is assumed.</p>
	 * @param linkCapacities Link capacities
	 * @param optionalLayerParameter Network layer (optional)
	 */
	public void setVectorLinkCapacity (DoubleMatrix1D linkCapacities , NetworkLayer ... optionalLayerParameter)
	{
		linkCapacities = NetPlan.adjustToTolerance(linkCapacities);
		checkIsModifiable();
		NetworkLayer layer = checkInThisNetPlanOptionalLayerParameter(optionalLayerParameter);
		if (linkCapacities.size() != layer.links.size()) throw new Net2PlanException ("Wrong veector size");
		if (linkCapacities.size () > 0) if (linkCapacities.getMinLocation() [0] < 0) throw new Net2PlanException("Link capacities must be greater or equal than zero");
		for (Link e : layer.links) if ((e.coupledLowerLayerDemand != null) || (e.coupledLowerLayerMulticastDemand != null)) throw new Net2PlanException ("Coupled links cannot change its capacity");
		for (Link e : layer.links)
			e.capacity = linkCapacities.get (e.index);
		if (ErrorHandling.isDebugEnabled()) this.checkCachesConsistency();
	}

	/**
	 * <p>Sets the vector of the offered traffic per multicast demand, at the given layer. i-th vector corresponds to i-th index of the element. If no layer is provided, the defaulf layer is
	 * assumed.</p>
	 * @param offeredTrafficVector Offered traffic vector
	 * @param optionalLayerParameter Network layer (optional)
	 */
	public void setVectorMulticastDemandOfferedTraffic(DoubleMatrix1D offeredTrafficVector , NetworkLayer ... optionalLayerParameter)
	{
		offeredTrafficVector = NetPlan.adjustToTolerance(offeredTrafficVector);
		checkIsModifiable();
		NetworkLayer layer = checkInThisNetPlanOptionalLayerParameter(optionalLayerParameter);
		if (offeredTrafficVector.size() != layer.multicastDemands.size()) throw new Net2PlanException ("Wrong veector size");
		if (offeredTrafficVector.size () > 0) if (offeredTrafficVector.getMinLocation() [0] < 0) throw new Net2PlanException("Offered traffic must be greater or equal than zero");
		for (MulticastDemand d : layer.multicastDemands)
			d.offeredTraffic = offeredTrafficVector.get (d.index);
		if (ErrorHandling.isDebugEnabled()) this.checkCachesConsistency();
	}

	/**
	 * <p>Sets the vector of the multicast trees carried traffics and occupied link capacities, at the given layer. i-th vector corresponds to i-th index of the element.
	 * If occupied link capacities are {@code null}, the same amount as the carried traffic is assumed. If no layer is provided, the defaulf layer is assumed.</p>
	 * @param carriedTraffic Carried traffic vector
	 * @param occupiedLinkCapacity Occupied link capacity vector
	 * @param optionalLayerParameter Network layer (optional)
	 */
	public void setVectorMulticastTreeCarriedTrafficAndOccupiedLinkCapacities (DoubleMatrix1D carriedTraffic , DoubleMatrix1D occupiedLinkCapacity , NetworkLayer ... optionalLayerParameter)
	{
		carriedTraffic = NetPlan.adjustToTolerance(carriedTraffic);
		occupiedLinkCapacity = NetPlan.adjustToTolerance(occupiedLinkCapacity);
		checkIsModifiable();
		NetworkLayer layer = checkInThisNetPlanOptionalLayerParameter(optionalLayerParameter);
		if (occupiedLinkCapacity == null) occupiedLinkCapacity = carriedTraffic;
		if (carriedTraffic.size() != layer.multicastTrees.size()) throw new Net2PlanException ("Wrong veector size");
		if (carriedTraffic.size() != occupiedLinkCapacity.size()) throw new Net2PlanException ("Wrong veector size");
		if (carriedTraffic.size () > 0) if (carriedTraffic.getMinLocation() [0] < 0) throw new Net2PlanException("Carried traffics must be greater or equal than zero");
		if (occupiedLinkCapacity.size () > 0) if (occupiedLinkCapacity.getMinLocation() [0] < 0) throw new Net2PlanException("Occupied link capacities must be greater or equal than zero");
		for (MulticastTree t : layer.multicastTrees)
			t.setCarriedTraffic(carriedTraffic.get (t.index) , occupiedLinkCapacity.get(t.index));
		if (ErrorHandling.isDebugEnabled()) this.checkCachesConsistency();
	}

	/**
	 * <p>Sets the vector of the reserved capacity for protection segments, at the given layer. i-th vector corresponds to i-th index of the element. If no layer is provided, the defaulf layer is
	 * assumed.</p>
	 * @param segmentCapacities Protection segment reserved capacities vector
	 * @param optionalLayerParameter Network layer (optional)
	 */
	public void setVectorProtectionSegmentReservedCapacity (DoubleMatrix1D segmentCapacities , NetworkLayer ... optionalLayerParameter)
	{
		segmentCapacities = NetPlan.adjustToTolerance(segmentCapacities);
		checkIsModifiable();
		NetworkLayer layer = checkInThisNetPlanOptionalLayerParameter(optionalLayerParameter);
		if (segmentCapacities.size() != layer.protectionSegments.size()) throw new Net2PlanException ("Wrong veector size");
		if (segmentCapacities.size () > 0) if (segmentCapacities.getMinLocation() [0] < 0) throw new Net2PlanException("Protection segment reserved capacities must be greater or equal than zero");
		layer.checkRoutingType(RoutingType.SOURCE_ROUTING);
		for (ProtectionSegment s : layer.protectionSegments)
			s.capacity = segmentCapacities.get (s.index);
		if (ErrorHandling.isDebugEnabled()) this.checkCachesConsistency();
	}

	/**
	 * <p>Sets the vector of the route carried traffics and occupied link capacities, at the given layer. i-th vector corresponds to i-th index of the element.
	 * If occupied link capacities are {@code null}, the same amount as the carried traffic is assumed. If no layer is provided, the defaulf layer is assumed,</p>
	 * @param carriedTraffic Carried traffic vector
	 * @param occupiedLinkCapacity Occupied link capacity vector
	 * @param optionalLayerParameter Network layer (optional)
	 */
	public void setVectorRouteCarriedTrafficAndOccupiedLinkCapacities (DoubleMatrix1D carriedTraffic , DoubleMatrix1D occupiedLinkCapacity , NetworkLayer ... optionalLayerParameter)
	{
		carriedTraffic = NetPlan.adjustToTolerance(carriedTraffic);
		occupiedLinkCapacity = NetPlan.adjustToTolerance(occupiedLinkCapacity);
		checkIsModifiable();
		NetworkLayer layer = checkInThisNetPlanOptionalLayerParameter(optionalLayerParameter);
		if (occupiedLinkCapacity == null) occupiedLinkCapacity = carriedTraffic;
		if (carriedTraffic.size() != layer.routes.size()) throw new Net2PlanException ("Wrong veector size");
		if (carriedTraffic.size() != occupiedLinkCapacity.size()) throw new Net2PlanException ("Wrong veector size");
		if (carriedTraffic.size () > 0) if (carriedTraffic.getMinLocation() [0] < 0) throw new Net2PlanException("Carried traffics must be greater or equal than zero");
		if (occupiedLinkCapacity.size () > 0) if (occupiedLinkCapacity.getMinLocation() [0] < 0) throw new Net2PlanException("Occupied link capacities must be greater or equal than zero");
		layer.checkRoutingType(RoutingType.SOURCE_ROUTING);
		for (Route r : layer.routes)
			r.setCarriedTraffic(carriedTraffic.get (r.index) , occupiedLinkCapacity.get(r.index));
		if (ErrorHandling.isDebugEnabled()) this.checkCachesConsistency();
	}

	/**
	 * Returns a {@code String} representation of the network design.
	 *
	 * @return String representation of the network design
	 * @since 0.2.0
	 */
	@Override
	public String toString()
	{
		return toString(layers);
	}

	/**
	 * Returns a {@code String} representation of the network design only for the
	 * given layers.
	 *
	 * @param layers Network layers
	 * @return String representation of the network design
	 */
	public String toString(Collection<NetworkLayer> layers)
	{
		StringBuilder netPlanInformation = new StringBuilder();
		String NEWLINE = StringUtils.getLineSeparator();

		final int N = nodes.size ();
		final int RS = resources.size();
		if (N == 0)
		{
			netPlanInformation.append("Empty network");
//			return netPlanInformation.toString();
		}

		int L = getNumberOfLayers();
		int numSRGs = getNumberOfSRGs();
		netPlanInformation.append("Network information");
		netPlanInformation.append(NEWLINE);
		netPlanInformation.append("--------------------------------");
		netPlanInformation.append(NEWLINE).append(NEWLINE);
		netPlanInformation.append("Name: ").append(this.networkName).append(NEWLINE);
		netPlanInformation.append("Description: ").append(networkDescription).append(NEWLINE);
		Map<String, String> networkAttributes_thisNetPlan = this.attributes;
		netPlanInformation.append("Attributes: ");
		netPlanInformation.append(networkAttributes_thisNetPlan.isEmpty() ? "none" : StringUtils.mapToString(networkAttributes_thisNetPlan, "=", ", "));
		netPlanInformation.append(NEWLINE);
		netPlanInformation.append("Number of layers: ").append(L).append(NEWLINE);
		netPlanInformation.append("Default layer: ").append(defaultLayer.id).append(NEWLINE);
		netPlanInformation.append("Number of nodes: ").append(N).append(NEWLINE);
		netPlanInformation.append("Number of resources: ").append(RS).append(NEWLINE);
		netPlanInformation.append("Number of SRGs: ").append(numSRGs).append(NEWLINE);

		netPlanInformation.append(NEWLINE);
		netPlanInformation.append("Nodes information");
		netPlanInformation.append(NEWLINE);
		netPlanInformation.append("--------------------------------");
		netPlanInformation.append(NEWLINE).append(NEWLINE);

		for (Node node : nodes)
		{
			String nodeInformation = String.format("n%d (id %d), state: %s, position: (%.3g, %.3g), name: %s, attributes: %s", node.index , node.id , !node.isUp ? "down" : "up", node.nodeXYPositionMap.getX(), node.nodeXYPositionMap.getY(), node.name , node.attributes.isEmpty() ? "none" : node.attributes);
			netPlanInformation.append(nodeInformation);
			netPlanInformation.append(NEWLINE);
		}

		netPlanInformation.append(NEWLINE);
		netPlanInformation.append("Resources information");
		netPlanInformation.append(NEWLINE);
		netPlanInformation.append("--------------------------------");
		netPlanInformation.append(NEWLINE).append(NEWLINE);
		for (Resource res : resources)
		{
			String resInformation = String.format("n%d (id %d), type: %s, name: %s, capacity %f (units: %s), attributes: %s", res.index , res.id ,
					res.type, res.name , res.capacity , res.capacityMeasurementUnits, res.attributes.isEmpty() ? "none" : res.attributes);
			netPlanInformation.append(resInformation);
			netPlanInformation.append(NEWLINE);
		}

		for (NetworkLayer layer : layers)
		{
			netPlanInformation.append(NEWLINE);
			netPlanInformation.append("Layer ").append(layer.index + " (id: " + layer.id + ")").append(" information");
			netPlanInformation.append(NEWLINE);
			netPlanInformation.append("--------------------------------");
			netPlanInformation.append(NEWLINE).append(NEWLINE);
			netPlanInformation.append("Name: ").append(layer.name).append(NEWLINE);
			netPlanInformation.append("Description: ").append(layer.description).append(NEWLINE);
			netPlanInformation.append("Link capacity units: ").append(layer.linkCapacityUnitsName).append(NEWLINE);
			netPlanInformation.append("Demand traffic units: ").append(layer.demandTrafficUnitsName).append(NEWLINE);
			netPlanInformation.append("Routing type: ").append(layer.routingType).append(NEWLINE);

			if (!layer.attributes.isEmpty())
			{
				netPlanInformation.append("Attributes: ");
				netPlanInformation.append(StringUtils.mapToString(layer.attributes , "=", ", "));
				netPlanInformation.append(NEWLINE);
			}

			netPlanInformation.append("Number of links: ").append(layer.links.size ()).append(NEWLINE);
			netPlanInformation.append("Number of demands: ").append(layer.demands.size ()).append(NEWLINE);
			netPlanInformation.append("Number of multicast demands: ").append(layer.multicastDemands.size ()).append(NEWLINE);
			netPlanInformation.append("Number of multicast trees: ").append(layer.multicastTrees.size ()).append(NEWLINE);
			if (layer.routingType == RoutingType.SOURCE_ROUTING)
			{
				netPlanInformation.append("Number of routes: ").append(layer.routes.size ()).append(NEWLINE);
				netPlanInformation.append("Number of protection segments: ").append(layer.protectionSegments.size ()).append(NEWLINE);
			}

			if (!layer.links.isEmpty())
			{
				netPlanInformation.append(NEWLINE);
				netPlanInformation.append("Link information");
				netPlanInformation.append(NEWLINE);
				netPlanInformation.append("--------------------------------");
				netPlanInformation.append(NEWLINE).append(NEWLINE);

				for (Link link : layer.links)
				{
					String linkInformation = String.format("e%d (id %d), n%d (%s) -> n%d (%s), state: %s, capacity: %.3g, length: %.3g km, propagation speed: %.3g km/s, carried traffic (incl. segments): %.3g , occupied capacity (incl. traffic in segments): %.3g, attributes: %s", link.index,  link.id , link.originNode.id, link.originNode.name, link.destinationNode.id, link.destinationNode.name , !link.isUp? "down" : "up", link.capacity , link.lengthInKm , link.propagationSpeedInKmPerSecond, link.cache_carriedTrafficSummingRoutesAndCarriedTrafficByProtectionSegments , link.cache_occupiedCapacitySummingRoutesAndCarriedTrafficByProtectionSegments , link.attributes.isEmpty() ? "none" : link.attributes);
					netPlanInformation.append(linkInformation);

					if (link.coupledLowerLayerDemand != null)
						netPlanInformation.append(String.format(", associated to demand %d (id %d) at layer %d (id %d)", link.coupledLowerLayerDemand.index , link.coupledLowerLayerDemand.id , link.coupledLowerLayerDemand.layer.index , link.coupledLowerLayerDemand.layer.id));
					if (link.coupledLowerLayerMulticastDemand != null)
						netPlanInformation.append(String.format(", associated to multicast demand %d (id %d) at layer %d (id %d)", link.coupledLowerLayerMulticastDemand.index , link.coupledLowerLayerMulticastDemand.id , link.coupledLowerLayerMulticastDemand.layer.index , link.coupledLowerLayerMulticastDemand.layer.id));

					netPlanInformation.append(NEWLINE);
				}
			}

			if (!layer.demands.isEmpty())
			{
				netPlanInformation.append(NEWLINE);
				netPlanInformation.append("Demand information");
				netPlanInformation.append(NEWLINE);
				netPlanInformation.append("--------------------------------");
				netPlanInformation.append(NEWLINE).append(NEWLINE);

				for (Demand demand : layer.demands)
				{
					String demandInformation = String.format("d%d (id %d), n%d (%s) -> n%d (%s), offered traffic: %.3g, carried: %.3g, attributes: %s", demand.index , demand.id,  demand.ingressNode.id, demand.ingressNode.name , demand.egressNode.id, demand.egressNode.name , demand.offeredTraffic , demand.carriedTraffic , demand.attributes.isEmpty() ? "none" : demand.attributes);
					netPlanInformation.append(demandInformation);

					if (demand.coupledUpperLayerLink != null)
						netPlanInformation.append(String.format(", associated to link %d (id %d) in layer %d (id %d)", demand.coupledUpperLayerLink.index, demand.coupledUpperLayerLink.id , demand.coupledUpperLayerLink.layer.index , demand.coupledUpperLayerLink.layer.id));

					netPlanInformation.append(NEWLINE);
				}
			}

			if (!layer.multicastDemands.isEmpty())
			{
				netPlanInformation.append(NEWLINE);
				netPlanInformation.append("Multicast demand information");
				netPlanInformation.append(NEWLINE);
				netPlanInformation.append("--------------------------------");
				netPlanInformation.append(NEWLINE).append(NEWLINE);

				for (MulticastDemand demand : layer.multicastDemands)
				{
					String demandInformation = String.format("d%d (id %d, n%d (%s) -> " , demand.index , demand.id , demand.ingressNode.id, demand.ingressNode.name);
					for (Node n : demand.egressNodes) demandInformation += " " + n + " (" + n.name  + ")";
					demandInformation += String.format (", offered traffic: %.3g, carried:  %.3g, attributes: %s", demand.offeredTraffic, demand.carriedTraffic , demand.attributes.isEmpty() ? "none" : demand.attributes);
					netPlanInformation.append(demandInformation);

					if (demand.coupledUpperLayerLinks != null)
					{
						netPlanInformation.append(", associated to links ");
						for (Link e : demand.coupledUpperLayerLinks.values ()) netPlanInformation.append (" " + e.index + " (id " + e.id + "), ");
						netPlanInformation.append(" of layer: " + demand.coupledUpperLayerLinks.values ().iterator().next().index + " (id " + demand.coupledUpperLayerLinks.values ().iterator().next().id + ")");
					}

					netPlanInformation.append(NEWLINE);
				}
			}

			if (layer.routingType == RoutingType.SOURCE_ROUTING)
			{
				if (!layer.routes.isEmpty())
				{
					netPlanInformation.append(NEWLINE);
					netPlanInformation.append("Routing information");
					netPlanInformation.append(NEWLINE);
					netPlanInformation.append("--------------------------------");
					netPlanInformation.append(NEWLINE).append(NEWLINE);

					for (Route route : layer.routes)
					{
						String str_seqNodes = CollectionUtils.join(route.cache_seqNodesRealPath , " => ");
						String str_seqLinks = CollectionUtils.join(route.cache_seqLinksRealPath , " => ");
						String backupSegments = route.potentialBackupSegments.isEmpty() ? "none" : CollectionUtils.join(route.potentialBackupSegments, ", ");

						String routeInformation = String.format("r%d (id %d), demand: d%d (id %d), carried traffic: %.3g, occupied capacity: %.3g, seq. links: %s, seq. nodes: %s, backup segments: %s, attributes: %s", route.index , route.id , route.demand.index , route.demand.id, route.getCarriedTraffic(), route.getOccupiedCapacity(), str_seqLinks, str_seqNodes, backupSegments, route.attributes.isEmpty() ? "none" : route.attributes);
						netPlanInformation.append(routeInformation);
						netPlanInformation.append(NEWLINE);
					}
				}

				if (!layer.protectionSegments.isEmpty())
				{
					netPlanInformation.append(NEWLINE);
					netPlanInformation.append("Protection segment information");
					netPlanInformation.append(NEWLINE);
					netPlanInformation.append("--------------------------------");
					netPlanInformation.append(NEWLINE).append(NEWLINE);

					for (ProtectionSegment segment : layer.protectionSegments)
					{
						String str_seqLinks = CollectionUtils.join(segment.seqLinks, " => ");
						String str_seqNodes = CollectionUtils.join(segment.seqNodes, " => ");

						String segmentInformation = String.format("s%d (id %d), reserved bandwidth: %.3g, seq. links: %s, seq. nodes: %s, attributes: %s", segment.index , segment.id , segment.capacity , str_seqLinks, str_seqNodes, segment.attributes.isEmpty() ? "none" : segment.attributes);
						netPlanInformation.append(segmentInformation);
						netPlanInformation.append(NEWLINE);
					}
				}

				if (!layer.multicastTrees.isEmpty())
				{
					netPlanInformation.append(NEWLINE);
					netPlanInformation.append("Multicast trees information");
					netPlanInformation.append(NEWLINE);
					netPlanInformation.append("--------------------------------");
					netPlanInformation.append(NEWLINE).append(NEWLINE);

					for (MulticastTree tree : layer.multicastTrees)
					{
						String str_seqNodes = CollectionUtils.join(tree.cache_traversedNodes , " , ");
						String str_seqLinks = CollectionUtils.join(tree.linkSet , " , ");

						String treeInformation = String.format("mt%d (id %d), multicast demand: md%d (id %d), carried traffic: %.3g, occupied capacity: %.3g, links: %s, nodes: %s, attributes: %s", tree.index , tree.id , tree.demand.index , tree.demand.id , tree.getCarriedTraffic(), tree.getOccupiedLinkCapacity(), str_seqLinks, str_seqNodes, tree.attributes.isEmpty() ? "none" : tree.attributes);
						netPlanInformation.append(treeInformation);
						netPlanInformation.append(NEWLINE);
					}
				}
			}
			else
			{
				netPlanInformation.append(NEWLINE);
				netPlanInformation.append("Forwarding information");
				netPlanInformation.append(NEWLINE);
				netPlanInformation.append("--------------------------------");
				netPlanInformation.append(NEWLINE).append(NEWLINE);
				netPlanInformation.append("f_de: ").append(NEWLINE);
				netPlanInformation.append(DoubleFactory2D.dense.make (layer.forwardingRules_f_de.toArray())).append(NEWLINE);
				netPlanInformation.append("x_de: ").append(NEWLINE);
				netPlanInformation.append(layer.forwardingRules_x_de).append(NEWLINE);
			}
		}

		if (!srgs.isEmpty())
		{
			netPlanInformation.append(NEWLINE);
			netPlanInformation.append("Shared-risk group information");
			netPlanInformation.append(NEWLINE);
			netPlanInformation.append("--------------------------------");
			netPlanInformation.append(NEWLINE).append(NEWLINE);

			for (SharedRiskGroup srg : srgs)
			{
				String aux_nodes = srg.nodes.isEmpty() ? "none" : CollectionUtils.join(srg.nodes, " ");
				String aux_links = srg.links.isEmpty() ? "none" : CollectionUtils.join(srg.links, " ");

				String aux_mttf = StringUtils.secondsToYearsDaysHoursMinutesSeconds(srg.meanTimeToFailInHours * 3600);
				String aux_mttr = StringUtils.secondsToYearsDaysHoursMinutesSeconds(srg.meanTimeToRepairInHours * 3600);

				String srgInformation = String.format("srg%d (id %d), nodes: %s, links: %s, mttf: %s, mttr: %s, attributes: %s", srg.index , srg.id , aux_nodes, aux_links.toString(), aux_mttf, aux_mttr, srg.attributes.isEmpty() ? "none" : srg.attributes);
				netPlanInformation.append(srgInformation);
				netPlanInformation.append(NEWLINE);
			}
		}

		return netPlanInformation.toString();
	}
//	/**
//	 * Returns an unmodifiable view of the network.
//	 *
//	 * @return An unmodifiable view of the network
//	 * @since 0.2.3
//	 */
//	public NetPlan unmodifiableView()
//	{
//		NetPlan netPlan = new NetPlan();
//		netPlan.assignFrom(this);
//		netPlan.isModifiable = false;
//		return netPlan;
//	}

	/**
	 * <p>Sets the {@code NetPlan} so it cannot be modified</p>
	 * @param isModifiable }If {@code true}, the object can be modified, {@code false} otherwise
	 * @return The previous modifiable state
	 */
	public boolean setModifiableState (boolean isModifiable)
	{
		final boolean oldState = this.isModifiable;
		this.isModifiable = isModifiable;
		return oldState;
	}

	/**
	 * <p>Checks if the given layer is valid and belongs to this {@code NetPlan} design. Throws and exception if the input is invalid.</p>
	 * @param optionalLayer Network layer (optional)
	 * @return The given layer (or the defaukt layer if no input was given)
	 */
	public NetworkLayer checkInThisNetPlanOptionalLayerParameter (NetworkLayer ... optionalLayer)
	{
		if (optionalLayer.length >= 2) throw new Net2PlanException ("None or one layer parameter can be supplied");
		if (optionalLayer.length == 1) { checkInThisNetPlan(optionalLayer [0]); return optionalLayer [0]; }
		return defaultLayer;
	}
	NetworkElement getPeerElementInThisNetPlan (NetworkElement e)
	{
		NetworkElement res;
		if (e instanceof NetPlan) throw new RuntimeException ("Bad");
		if (e.netPlan == null) throw new RuntimeException ("Bad");
		if (e.netPlan == this) throw new RuntimeException ("Bad");
		if (e instanceof Node) res = this.cache_id2NodeMap.get (e.id);
		else if (e instanceof Demand) res = this.cache_id2DemandMap.get (e.id);
		else if (e instanceof ProtectionSegment) res = this.cache_id2ProtectionSegmentMap.get (e.id);
		else if (e instanceof Link) res = this.cache_id2LinkMap.get (e.id);
		else if (e instanceof MulticastDemand) res = this.cache_id2MulticastDemandMap.get (e.id);
		else if (e instanceof MulticastTree) res = this.cache_id2MulticastTreeMap.get (e.id);
		else if (e instanceof Node) res = this.cache_id2NodeMap.get (e.id);
		else if (e instanceof Route) res = this.cache_id2RouteMap.get (e.id);
		else if (e instanceof SharedRiskGroup) res = this.cache_id2srgMap.get (e.id);
		else if (e instanceof Resource) res = this.cache_id2ResourceMap.get (e.id);
		else  throw new RuntimeException ("Bad");
		if (res.index != e.index) throw new RuntimeException ("Bad");
		return res;
	}
	/* Receives a collection of routes, segments or multicast trees, and updates its failure state according to the traversing links and nodes */
	void updateFailureStateRoutesTreesSegments (Collection<? extends NetworkElement> set)
	{
		for (NetworkElement thisElement : set)
			updateFailureStateRoutesTreesSegments (thisElement);
	}
	/* Receives a route, segment or multicast tree, and updates its failure state according to the traversing links and nodes */
	void updateFailureStateRoutesTreesSegments (NetworkElement thisElement)
	{
		if (thisElement instanceof Route)
		{
			Route route = (Route) thisElement;
			boolean previouslyUp = !route.layer.cache_routesDown.contains (route);
			boolean isUp = true;
			for (Link e : route.cache_seqLinksRealPath) if (!e.isUp) { isUp = false; break; }
			if (isUp) for (Node e : route.cache_seqNodesRealPath) if (!e.isUp) { isUp = false; break; }
//			System.out.println ("Route :" + route + ", previously up:" + previouslyUp + ", isUp: " + isUp);
//			for (Link e : route.seqLinksRealPath)
//				System.out.println ("Link " + e + ", isUp: " + e.isUp);
//			for (Node n : route.seqNodesRealPath)
//				System.out.println ("Node " + n + ", isUp: " + n.isUp);
			if (isUp == previouslyUp) return;
			if (isUp) // from down to up
			{
<<<<<<< HEAD
				route.layer.cache_routesDown.remove (route); 
=======
				if (route.occupiedLinkCapacity != 0) throw new RuntimeException ("Bad");
				if (route.carriedTraffic != 0) throw new RuntimeException ("Bad");
				route.layer.cache_routesDown.remove (route);
>>>>>>> 52b64bd7
				final boolean previousDebug = ErrorHandling.isDebugEnabled(); ErrorHandling.setDebug(false);
	 			route.setCarriedTrafficAndResourcesOccupationInformation(route.carriedTrafficIfNotFailing , route.occupiedLinkCapacityIfNotFailing , route.resourcesTraversedAndOccupiedCapIfnotFailMap);
				ErrorHandling.setDebug(previousDebug);
//				System.out.println ("down to up: route.layer.cache_routesDown: " + route.layer.cache_routesDown);
			}
			else
			{
<<<<<<< HEAD
				route.layer.cache_routesDown.add (route); 
=======
				if (route.occupiedLinkCapacity != route.occupiedLinkCapacityIfNotFailing) throw new RuntimeException ("Bad");
				if (route.carriedTraffic != route.carriedTrafficIfNotFailing) throw new RuntimeException ("Bad");
				route.layer.cache_routesDown.add (route);
>>>>>>> 52b64bd7
//				System.out.println ("up to down : route.layer.cache_routesDown: " + route.layer.cache_routesDown);
				final boolean previousDebug = ErrorHandling.isDebugEnabled(); ErrorHandling.setDebug(false);
	 			route.setCarriedTrafficAndResourcesOccupationInformation(route.carriedTrafficIfNotFailing , route.occupiedLinkCapacityIfNotFailing , null);
				ErrorHandling.setDebug(previousDebug);
			}
		}
		else if (thisElement instanceof MulticastTree)
		{
			MulticastTree tree = (MulticastTree) thisElement;
			boolean previouslyUp = !tree.layer.cache_multicastTreesDown.contains (tree);
			boolean isUp = true;
			for (Link e : tree.linkSet) if (!e.isUp) { isUp = false; break; }
			for (Node e : tree.cache_traversedNodes) if (!e.isUp) { isUp = false; break; }
			if (isUp == previouslyUp) return;
			if (isUp) // from down to up
			{
<<<<<<< HEAD
				if (tree.getOccupiedLinkCapacity()!= 0) throw new RuntimeException ("Bad");
				if (tree.getCarriedTraffic() != 0) throw new RuntimeException ("Bad");
				tree.layer.cache_multicastTreesDown.remove (tree); 
=======
				if (tree.occupiedLinkCapacity != 0) throw new RuntimeException ("Bad");
				if (tree.carriedTraffic != 0) throw new RuntimeException ("Bad");
				tree.layer.cache_multicastTreesDown.remove (tree);
>>>>>>> 52b64bd7
			}
			else
			{
<<<<<<< HEAD
				if (tree.getOccupiedLinkCapacity() != tree.occupiedLinkCapacityIfNotFailing) throw new RuntimeException ("Bad");
				if (tree.getCarriedTraffic() != tree.carriedTrafficIfNotFailing) throw new RuntimeException ("Bad");
				tree.layer.cache_multicastTreesDown.add (tree); 
=======
				if (tree.occupiedLinkCapacity != tree.occupiedLinkCapacityIfNotFailing) throw new RuntimeException ("Bad");
				if (tree.carriedTraffic != tree.carriedTrafficIfNotFailing) throw new RuntimeException ("Bad");
				tree.layer.cache_multicastTreesDown.add (tree);
>>>>>>> 52b64bd7
			}
			final boolean previousDebug = ErrorHandling.isDebugEnabled(); ErrorHandling.setDebug(false);
			tree.setCarriedTraffic(tree.carriedTrafficIfNotFailing , tree.occupiedLinkCapacityIfNotFailing); // updates links since all are up
			ErrorHandling.setDebug(previousDebug);
		}
		else if (thisElement instanceof ProtectionSegment)
		{
			ProtectionSegment segment = (ProtectionSegment) thisElement;
			boolean previouslyUp = !segment.layer.cache_segmentsDown.contains (segment);
			boolean isUp = true;
			for (Link e : segment.seqLinks) if (!e.isUp) { isUp = false; break; }
			for (Node e : segment.seqNodes) if (!e.isUp) { isUp = false; break; }
			if (isUp == previouslyUp) return;
			if (isUp) // from down to up
			{
				segment.layer.cache_segmentsDown.remove (segment);
			}
			else
			{
				segment.layer.cache_segmentsDown.add (segment);
			}
		}
		else throw new RuntimeException ("Bad");
	}

//
//	private Map<String,String> copyAttributeMap (Map<String,String> map)
//	{
//		Map<String,String> m = new HashMap<String,String> ();
//		for (Entry<String,String> e : map.entrySet ()) m.put(e.getKey(),e.getValue());
//		return m;
//	}

	void checkCachesConsistency (List<? extends NetworkElement> list , Map<Long,? extends NetworkElement> cache , boolean mustBeSameSize)
	{
		if (mustBeSameSize) if (cache.size () != list.size ()) throw new RuntimeException ("Bad: cache: " + cache+  ", list: " + list);
		for (int cont = 0 ; cont < list.size () ; cont ++)
		{
			NetworkElement e = list.get(cont);
			if (e.index != cont)  throw new RuntimeException ("Bad");
			if (cache.get(e.id) == null) throw new RuntimeException ("Bad");
			if (!e.equals (cache.get(e.id))) throw new RuntimeException ("Bad: list: " + list + ", cache: " + cache + ", e: " + e + ", cache.get(e.id): " + cache.get(e.id));
			if (e != cache.get(e.id)) throw new RuntimeException ("Bad");
		}
	}

	/**
	 * <p>For debug purposes: Checks the consistency of the internal cache (nodes, srgs, resources, layers, links, demands, multicast demands, multicast trees, routes, protection segments). If any
	 * inconsistency is found an exception is thrown.</p>
	 */
	public void checkCachesConsistency ()
	{
//		System.out.println ("Check caches consistency of object: " + hashCode());
		checkCachesConsistency (nodes , cache_id2NodeMap , true);
		checkCachesConsistency (srgs , cache_id2srgMap , true);
		checkCachesConsistency (resources , cache_id2ResourceMap , true);
		checkCachesConsistency (layers , cache_id2LayerMap , true);
		for (NetworkLayer layer : layers)
		{
			checkCachesConsistency (layer.links , cache_id2LinkMap , false);
			checkCachesConsistency (layer.demands , cache_id2DemandMap , false);
			checkCachesConsistency (layer.multicastDemands , cache_id2MulticastDemandMap , false);
			checkCachesConsistency (layer.multicastTrees , cache_id2MulticastTreeMap , false);
			checkCachesConsistency (layer.protectionSegments , cache_id2ProtectionSegmentMap, false);
			checkCachesConsistency (layer.routes , cache_id2RouteMap , false);
		}

		this.checkInThisNetPlan (nodes);
		this.checkInThisNetPlan (resources);
		this.checkInThisNetPlan (srgs);
		this.checkInThisNetPlan (layers);
		this.checkInThisNetPlan (defaultLayer);

		for (Node node : nodes) node.checkCachesConsistency();
		for (Resource res : resources) res.checkCachesConsistency();
		for (SharedRiskGroup srg : srgs) srg.checkCachesConsistency();
		for (NetworkLayer layer : layers)
		{
			this.checkInThisNetPlanAndLayer (layer.links , layer);
			this.checkInThisNetPlanAndLayer (layer.demands , layer);
			this.checkInThisNetPlanAndLayer (layer.multicastDemands , layer);
			this.checkInThisNetPlanAndLayer (layer.multicastTrees , layer);
			this.checkInThisNetPlanAndLayer (layer.routes , layer);
			this.checkInThisNetPlanAndLayer (layer.protectionSegments , layer);
			layer.checkCachesConsistency();
			for (Link link : layer.links) link.checkCachesConsistency();
			for (Demand demand : layer.demands) demand.checkCachesConsistency();
			for (MulticastDemand demand : layer.multicastDemands) demand.checkCachesConsistency();
			for (Route route : layer.routes) route.checkCachesConsistency();
			for (MulticastTree tree : layer.multicastTrees) tree.checkCachesConsistency();
			for (ProtectionSegment segment : layer.protectionSegments) segment.checkCachesConsistency();

			if (layer.routingType == RoutingType.HOP_BY_HOP_ROUTING)
			{
				for (int d = 0 ; d < layer.demands.size() ; d ++)
				{
					final Demand demand = layer.demands.get (d);
					for (int e = 0 ; e < layer.links.size () ; e ++)
					{
						final Link link = layer.links.get(e);
						final double f_de = layer.forwardingRules_f_de.get(d, e);
						final double x_de = layer.forwardingRules_x_de.get(d, e);
						if (f_de < 0) throw new RuntimeException ("Bad");
						if (f_de > 1) throw new RuntimeException ("Bad");
						final Node a_e = layer.links.get(e).originNode;
						double linkInitialNodeOutTraffic = 0; double linkInitialNodeOutRules = 0;
						for (Link outLink : a_e.getOutgoingLinks(layer))
						{
							final int out_a_e = outLink.index;
							linkInitialNodeOutTraffic += layer.forwardingRules_x_de.get(d, out_a_e);
							linkInitialNodeOutRules += layer.forwardingRules_f_de.get(d, out_a_e);
						}
						final boolean linkUp = link.isUp && link.originNode.isUp && link.destinationNode.isUp;
						double linkInitialNodeInTraffic = (link.originNode == demand.ingressNode)? demand.offeredTraffic : 0;
						for (Link inLink : a_e.getIncomingLinks(layer)) linkInitialNodeInTraffic += layer.forwardingRules_x_de.get(d, inLink.index);
						if (linkInitialNodeOutRules > 1 + 1E-3) throw new RuntimeException ("Bad");
						if (!linkUp && (x_de > 1E-3))throw new RuntimeException ("Bad. outTraffic: " + linkInitialNodeOutTraffic + " and link " + link + " is down. NetPlan: " + this);
						if (linkUp && (linkInitialNodeInTraffic > 1e-3)) if (Math.abs(f_de - x_de/linkInitialNodeInTraffic) > 1e-4) throw new RuntimeException ("Bad. demand index: " + d + ", link : " + link + " (isUp? )" + link.isUp + ", nodeInTraffic: " + linkInitialNodeInTraffic + ", x_de: " + x_de + ", f_de: " + f_de + ", f_de - x_de/nodeInTraffic: " + (f_de - x_de/linkInitialNodeInTraffic));
						if (linkInitialNodeOutTraffic < 1e-3) if (x_de > 1e-3) throw new RuntimeException ("Bad");
					}
				}
			}
		}

		/* Check the interlayer object */
		Set<NetworkLayer> layersAccordingToInterLayer = interLayerCoupling.vertexSet();
		if (!layersAccordingToInterLayer.containsAll(layers)) throw new RuntimeException ("Bad");
		if (layersAccordingToInterLayer.size () != layers.size()) throw new RuntimeException ("Bad");
		for (DemandLinkMapping mapping : interLayerCoupling.edgeSet())
		{
			NetworkLayer linkLayer = mapping.getLinkSideLayer();
			NetworkLayer demandLayer = mapping.getDemandSideLayer();
			linkLayer.checkAttachedToNetPlanObject(this);
			demandLayer.checkAttachedToNetPlanObject(this);
			for (Entry<Demand,Link> e :  mapping.getDemandMap().entrySet())
			{
				e.getKey().checkAttachedToNetPlanObject(this);
				e.getValue().checkAttachedToNetPlanObject(this);
			}
		}

		if (layers.get (defaultLayer.index) != defaultLayer) throw new RuntimeException ("Bad");
	}

	static double adjustToTolerance (double val) { final double PRECISION_FACTOR = Double.parseDouble(Configuration.getOption("precisionFactor")); return (Math.abs(val) < PRECISION_FACTOR)? 0 : val; }
	static DoubleMatrix1D adjustToTolerance (DoubleMatrix1D vals)
	{
		final double PRECISION_FACTOR = Double.parseDouble(Configuration.getOption("precisionFactor"));
		return vals.copy ().assign (new DoubleFunction () { public double apply (double x) { return Math.abs(x) < PRECISION_FACTOR ? 0 : x; } });
	}
	static DoubleMatrix2D adjustToTolerance (DoubleMatrix2D vals)
	{
		final double PRECISION_FACTOR = Double.parseDouble(Configuration.getOption("precisionFactor"));
		return vals.copy ().assign (new DoubleFunction () { public double apply (double x) { return Math.abs(x) < PRECISION_FACTOR ? 0 : x; } });
	}

	Collection<NetworkElement> translateCollectionToThisNetPlan (Collection<? extends NetworkElement> collection)
	{
		Collection<NetworkElement> res = null;
		if (collection instanceof Set<?>) res = new HashSet<NetworkElement> ();
		else if (collection instanceof ArrayList<?>) res = new ArrayList<NetworkElement> ();
		else if (collection instanceof List<?>) res = new LinkedList<NetworkElement> ();
		else throw new RuntimeException ("Unknown list type");
		for (NetworkElement e : collection)
		{
			NetworkElement myElement = null;
			if (e instanceof Link) myElement = cache_id2LinkMap.get(e.id);
			else if (e instanceof Demand) myElement = cache_id2DemandMap.get(e.id);
			else if (e instanceof Link) myElement = cache_id2LinkMap.get(e.id);
			else if (e instanceof MulticastDemand) myElement = cache_id2MulticastDemandMap.get(e.id);
			else if (e instanceof MulticastTree) myElement = cache_id2MulticastTreeMap.get(e.id);
			else if (e instanceof NetworkLayer) myElement = cache_id2LayerMap.get(e.id);
			else if (e instanceof Node) myElement = cache_id2NodeMap.get(e.id);
			else if (e instanceof ProtectionSegment) myElement = cache_id2ProtectionSegmentMap.get(e.id);
			else if (e instanceof Resource) myElement = cache_id2ResourceMap.get(e.id);
			else if (e instanceof Route) myElement = cache_id2RouteMap.get(e.id);
			else if (e instanceof SharedRiskGroup) myElement = cache_id2srgMap.get(e.id);
			else throw new RuntimeException ("Bad");
			if (myElement == null) throw new RuntimeException ("Could not translate element " + e + " to this NetPlan: unkonw id: " + e.id);
			res.add(myElement);
		}
		return res;
	}

	Map<? extends NetworkElement,?> translateCollectionToThisNetPlan (Map<? extends NetworkElement,?> map)
	{
		Map<NetworkElement,Object> res = new HashMap<NetworkElement,Object> ();
		for (Entry<? extends NetworkElement,?> entry : map.entrySet())
		{
			final NetworkElement e = entry.getKey();
			NetworkElement myElement = null;
			if (e instanceof Link) myElement = cache_id2LinkMap.get(e.id);
			else if (e instanceof Demand) myElement = cache_id2DemandMap.get(e.id);
			else if (e instanceof Link) myElement = cache_id2LinkMap.get(e.id);
			else if (e instanceof MulticastDemand) myElement = cache_id2MulticastDemandMap.get(e.id);
			else if (e instanceof MulticastTree) myElement = cache_id2MulticastTreeMap.get(e.id);
			else if (e instanceof NetworkLayer) myElement = cache_id2LayerMap.get(e.id);
			else if (e instanceof Node) myElement = cache_id2NodeMap.get(e.id);
			else if (e instanceof ProtectionSegment) myElement = cache_id2ProtectionSegmentMap.get(e.id);
			else if (e instanceof Resource) myElement = cache_id2ResourceMap.get(e.id);
			else if (e instanceof Route) myElement = cache_id2RouteMap.get(e.id);
			else if (e instanceof SharedRiskGroup) myElement = cache_id2srgMap.get(e.id);
			else throw new RuntimeException ("Bad");
			if (myElement == null) throw new RuntimeException ("Could not translate element " + e + " to this NetPlan: unkonw id: " + e.id);
			res.put(myElement , entry.getValue());
		}
		return res;
	}

	static boolean isDeepCopy (Map<? extends NetworkElement,? extends Object> m1 , Map<? extends NetworkElement,? extends Object> m2)
	{
		if (m1.size() != m2.size()) return false;
		if (m1.isEmpty()) return true;
		final NetPlan np2 = m2.keySet().iterator().next().netPlan;
		for (Entry<? extends NetworkElement,? extends Object> entry1 : m1.entrySet())
		{
			final NetworkElement k1 = entry1.getKey();
			final Object v1 = entry1.getValue();
			final NetworkElement k2 = np2.getFromId(k1.id , k1.getClass());
			if (k2 == null) return false;
			final Object v2 = m2.get(k2);
			if (v2 == null) return false;
			if (!v1.equals(v2)) return false;
		}
		return true;
	}

	static boolean isDeepCopy (Set<? extends NetworkElement> m1 , Set<? extends NetworkElement> m2)
	{
		if (m1.size() != m2.size()) return false;
		if (m1.isEmpty()) return true;
		final NetPlan np2 = m2.iterator().next().netPlan;
		for (NetworkElement e1 : m1)
		{
			final NetworkElement e2 = np2.getFromId(e1.id , e1.getClass());
			if (e2 == null) return false;
			if (!m2.contains(e2)) return false;
		}
		return true;
	}

	static boolean isDeepCopy (List<? extends NetworkElement> m1 , List<? extends NetworkElement> m2)
	{
		if (m1.size() != m2.size()) return false;
		if (m1.isEmpty()) return true;
		final NetPlan np2 = m2.iterator().next().netPlan;
		for (int cont = 0; cont < m1.size() ; cont ++)
		{
			final NetworkElement e1 = m1.get(cont);
			final NetworkElement e2 = np2.getFromId(e1.id , e1.getClass());
			if (e2 == null) return false;
			if (!m2.get(cont).equals(e2)) return false;
		}
		return true;
	}

	private NetworkElement getFromId (long id , Class e)
	{
		if (e.equals(Link.class)) return cache_id2LinkMap.get(id);
		else if (e.equals(Demand.class)) return cache_id2DemandMap.get(id);
		else if (e.equals(MulticastDemand.class))  return cache_id2MulticastDemandMap.get(id);
		else if (e.equals(MulticastTree.class))  return cache_id2MulticastTreeMap.get(id);
		else if (e.equals(NetworkLayer.class))  return cache_id2LayerMap.get(id);
		else if (e.equals(Node.class))  return cache_id2NodeMap.get(id);
		else if (e.equals(ProtectionSegment.class))  return cache_id2ProtectionSegmentMap.get(id);
		else if (e.equals(Resource.class))  return cache_id2ResourceMap.get(id);
		else if (e.equals(Route.class))  return cache_id2RouteMap.get(id);
		else if (e.equals(SharedRiskGroup.class))  return cache_id2srgMap.get(id);
		else throw new RuntimeException ("Bad");

	}

}


<|MERGE_RESOLUTION|>--- conflicted
+++ resolved
@@ -67,16 +67,16 @@
 import cern.colt.matrix.tdouble.DoubleMatrix2D;
 
 /**
- * <p>Class defining a complete multi-layer network structure. Layers may
- * contain links, demands, routes and protection segments or forwarding rules,
- * while nodes and SRGs are defined with a network-wide scope, that is, they
- * appear in all layers. To simplify handling of single-layer designs, methods that may refer to
+ * <p>Class defining a complete multi-layer network structure. Layers may 
+ * contain links, demands, routes and protection segments or forwarding rules, 
+ * while nodes and SRGs are defined with a network-wide scope, that is, they 
+ * appear in all layers. To simplify handling of single-layer designs, methods that may refer to 
  * layer-specific elements have an optiona input parameter of type {@link com.net2plan.interfaces.networkDesign.NetworkLayer NetworkLayer}.
  * In case of not using this optional parameter, the action
- * will be applied to the default layer (by default it is first defined layer),
+ * will be applied to the default layer (by default it is first defined layer), 
  * which can be modified using the {@link #setNetworkLayerDefault(NetworkLayer)} setNetworkLayerDefault())}
  * method.</p>
- *
+ * 
  * <p>Internal representation of the {@code NetPlan} object is based on:</p>
  * <ul>
  *     <li>{@link com.net2plan.interfaces.networkDesign.NetworkLayer NetworkLayer} objects.</li>
@@ -95,8 +95,8 @@
  *
  * <p>An instance of a NetPlan object can be set as unmodifiable through the
  * {@link NetPlan#setModifiableState(boolean)} setModifiableState())} method. The instance will work
- * transparently as {@code NetPlan} object unless you try to change it. Calling
- * any method that can potentially change the network (e.g. add/set/remove methods)
+ * transparently as {@code NetPlan} object unless you try to change it. Calling 
+ * any method that can potentially change the network (e.g. add/set/remove methods) 
  * throws an {@code UnsupportedOperationException}.</p>
  *
  * @author Pablo Pavon-Marino, Jose-Luis Izquierdo-Zaragoza
@@ -576,15 +576,9 @@
 		for (Route originRoute : origin.routes)
 		{
 			List<Link> newSeqLinksRealPath = new LinkedList<Link> (); for (Link originLink : originRoute.cache_seqLinksRealPath) newSeqLinksRealPath.add (newLayer.links.get (originLink.index));
-<<<<<<< HEAD
 			Route newRoute = this.addRoute(newLayer.demands.get(originRoute.demand.index) , originRoute.carriedTrafficIfNotFailing , originRoute.occupiedLinkCapacityIfNotFailing , newSeqLinksRealPath , originRoute.attributes);
 			List<Link> newSeqLinksAndProtectionSegment = new LinkedList<Link> (); 
 			for (Link originLink : originRoute.cache_seqLinksAndProtectionSegments) 
-=======
-			Route newRoute = this.addRoute(newLayer.demands.get(originRoute.demand.index) , originRoute.carriedTraffic , originRoute.occupiedLinkCapacity , newSeqLinksRealPath , originRoute.attributes);
-			List<Link> newSeqLinksAndProtectionSegment = new LinkedList<Link> ();
-			for (Link originLink : originRoute.cache_seqLinksAndProtectionSegments)
->>>>>>> 52b64bd7
 				if (originLink instanceof ProtectionSegment)
 					newSeqLinksAndProtectionSegment.add (newLayer.protectionSegments.get (originLink.index));
 				else
@@ -2162,13 +2156,8 @@
 		double maxRho = 0;
 		final double PRECISION_FACTOR = Double.parseDouble(Configuration.getOption("precisionFactor"));
 		Set<Link> res = new HashSet<Link> ();
-<<<<<<< HEAD
 		for (Link e : layer.links) 
 			if (Math.abs (e.cache_occupiedCapacitySummingRoutesAndCarriedTrafficByProtectionSegments / e.capacity - maxRho) < PRECISION_FACTOR) 
-=======
-		for (Link e : layer.links)
-			if (Math.abs (e.occupiedCapacitySummingRoutesAndCarriedTrafficByProtectionSegments / e.capacity - maxRho) < PRECISION_FACTOR)
->>>>>>> 52b64bd7
 				res.add (e);
 			else if (e.cache_occupiedCapacitySummingRoutesAndCarriedTrafficByProtectionSegments / e.capacity > maxRho)
 			{
@@ -2270,13 +2259,8 @@
 	{
 		NetworkLayer layer = checkInThisNetPlanOptionalLayerParameter(optionalLayerParameter);
 		Set<Link> res = new HashSet<Link> ();
-<<<<<<< HEAD
 		for (Link e : layer.links) if (e.capacity < e.cache_occupiedCapacitySummingRoutesAndCarriedTrafficByProtectionSegments) res.add (e);
 		return res; 
-=======
-		for (Link e : layer.links) if (e.capacity < e.occupiedCapacitySummingRoutesAndCarriedTrafficByProtectionSegments) res.add (e);
-		return res;
->>>>>>> 52b64bd7
 	}
 
 	/**
@@ -6234,13 +6218,7 @@
 			if (isUp == previouslyUp) return;
 			if (isUp) // from down to up
 			{
-<<<<<<< HEAD
 				route.layer.cache_routesDown.remove (route); 
-=======
-				if (route.occupiedLinkCapacity != 0) throw new RuntimeException ("Bad");
-				if (route.carriedTraffic != 0) throw new RuntimeException ("Bad");
-				route.layer.cache_routesDown.remove (route);
->>>>>>> 52b64bd7
 				final boolean previousDebug = ErrorHandling.isDebugEnabled(); ErrorHandling.setDebug(false);
 	 			route.setCarriedTrafficAndResourcesOccupationInformation(route.carriedTrafficIfNotFailing , route.occupiedLinkCapacityIfNotFailing , route.resourcesTraversedAndOccupiedCapIfnotFailMap);
 				ErrorHandling.setDebug(previousDebug);
@@ -6248,19 +6226,13 @@
 			}
 			else
 			{
-<<<<<<< HEAD
 				route.layer.cache_routesDown.add (route); 
-=======
-				if (route.occupiedLinkCapacity != route.occupiedLinkCapacityIfNotFailing) throw new RuntimeException ("Bad");
-				if (route.carriedTraffic != route.carriedTrafficIfNotFailing) throw new RuntimeException ("Bad");
-				route.layer.cache_routesDown.add (route);
->>>>>>> 52b64bd7
 //				System.out.println ("up to down : route.layer.cache_routesDown: " + route.layer.cache_routesDown);
 				final boolean previousDebug = ErrorHandling.isDebugEnabled(); ErrorHandling.setDebug(false);
 	 			route.setCarriedTrafficAndResourcesOccupationInformation(route.carriedTrafficIfNotFailing , route.occupiedLinkCapacityIfNotFailing , null);
 				ErrorHandling.setDebug(previousDebug);
 			}
-		}
+		} 
 		else if (thisElement instanceof MulticastTree)
 		{
 			MulticastTree tree = (MulticastTree) thisElement;
@@ -6271,27 +6243,15 @@
 			if (isUp == previouslyUp) return;
 			if (isUp) // from down to up
 			{
-<<<<<<< HEAD
 				if (tree.getOccupiedLinkCapacity()!= 0) throw new RuntimeException ("Bad");
 				if (tree.getCarriedTraffic() != 0) throw new RuntimeException ("Bad");
 				tree.layer.cache_multicastTreesDown.remove (tree); 
-=======
-				if (tree.occupiedLinkCapacity != 0) throw new RuntimeException ("Bad");
-				if (tree.carriedTraffic != 0) throw new RuntimeException ("Bad");
-				tree.layer.cache_multicastTreesDown.remove (tree);
->>>>>>> 52b64bd7
 			}
-			else
+			else 
 			{
-<<<<<<< HEAD
 				if (tree.getOccupiedLinkCapacity() != tree.occupiedLinkCapacityIfNotFailing) throw new RuntimeException ("Bad");
 				if (tree.getCarriedTraffic() != tree.carriedTrafficIfNotFailing) throw new RuntimeException ("Bad");
 				tree.layer.cache_multicastTreesDown.add (tree); 
-=======
-				if (tree.occupiedLinkCapacity != tree.occupiedLinkCapacityIfNotFailing) throw new RuntimeException ("Bad");
-				if (tree.carriedTraffic != tree.carriedTrafficIfNotFailing) throw new RuntimeException ("Bad");
-				tree.layer.cache_multicastTreesDown.add (tree);
->>>>>>> 52b64bd7
 			}
 			final boolean previousDebug = ErrorHandling.isDebugEnabled(); ErrorHandling.setDebug(false);
 			tree.setCarriedTraffic(tree.carriedTrafficIfNotFailing , tree.occupiedLinkCapacityIfNotFailing); // updates links since all are up
@@ -6307,11 +6267,11 @@
 			if (isUp == previouslyUp) return;
 			if (isUp) // from down to up
 			{
-				segment.layer.cache_segmentsDown.remove (segment);
+				segment.layer.cache_segmentsDown.remove (segment); 
 			}
-			else
+			else 
 			{
-				segment.layer.cache_segmentsDown.add (segment);
+				segment.layer.cache_segmentsDown.add (segment); 
 			}
 		}
 		else throw new RuntimeException ("Bad");
@@ -6328,7 +6288,7 @@
 	void checkCachesConsistency (List<? extends NetworkElement> list , Map<Long,? extends NetworkElement> cache , boolean mustBeSameSize)
 	{
 		if (mustBeSameSize) if (cache.size () != list.size ()) throw new RuntimeException ("Bad: cache: " + cache+  ", list: " + list);
-		for (int cont = 0 ; cont < list.size () ; cont ++)
+		for (int cont = 0 ; cont < list.size () ; cont ++) 
 		{
 			NetworkElement e = list.get(cont);
 			if (e.index != cont)  throw new RuntimeException ("Bad");
@@ -6365,8 +6325,8 @@
 		this.checkInThisNetPlan (layers);
 		this.checkInThisNetPlan (defaultLayer);
 
-		for (Node node : nodes) node.checkCachesConsistency();
-		for (Resource res : resources) res.checkCachesConsistency();
+		for (Node node : nodes) node.checkCachesConsistency(); 
+		for (Resource res : resources) res.checkCachesConsistency(); 
 		for (SharedRiskGroup srg : srgs) srg.checkCachesConsistency();
 		for (NetworkLayer layer : layers)
 		{
@@ -6383,7 +6343,7 @@
 			for (Route route : layer.routes) route.checkCachesConsistency();
 			for (MulticastTree tree : layer.multicastTrees) tree.checkCachesConsistency();
 			for (ProtectionSegment segment : layer.protectionSegments) segment.checkCachesConsistency();
-
+			
 			if (layer.routingType == RoutingType.HOP_BY_HOP_ROUTING)
 			{
 				for (int d = 0 ; d < layer.demands.size() ; d ++)
@@ -6405,7 +6365,7 @@
 							linkInitialNodeOutRules += layer.forwardingRules_f_de.get(d, out_a_e);
 						}
 						final boolean linkUp = link.isUp && link.originNode.isUp && link.destinationNode.isUp;
-						double linkInitialNodeInTraffic = (link.originNode == demand.ingressNode)? demand.offeredTraffic : 0;
+						double linkInitialNodeInTraffic = (link.originNode == demand.ingressNode)? demand.offeredTraffic : 0; 
 						for (Link inLink : a_e.getIncomingLinks(layer)) linkInitialNodeInTraffic += layer.forwardingRules_x_de.get(d, inLink.index);
 						if (linkInitialNodeOutRules > 1 + 1E-3) throw new RuntimeException ("Bad");
 						if (!linkUp && (x_de > 1E-3))throw new RuntimeException ("Bad. outTraffic: " + linkInitialNodeOutTraffic + " and link " + link + " is down. NetPlan: " + this);
@@ -6414,8 +6374,8 @@
 					}
 				}
 			}
-		}
-
+		}		
+		
 		/* Check the interlayer object */
 		Set<NetworkLayer> layersAccordingToInterLayer = interLayerCoupling.vertexSet();
 		if (!layersAccordingToInterLayer.containsAll(layers)) throw new RuntimeException ("Bad");
@@ -6432,17 +6392,17 @@
 				e.getValue().checkAttachedToNetPlanObject(this);
 			}
 		}
-
-		if (layers.get (defaultLayer.index) != defaultLayer) throw new RuntimeException ("Bad");
-	}
-
+		
+		if (layers.get (defaultLayer.index) != defaultLayer) throw new RuntimeException ("Bad"); 
+	}
+	
 	static double adjustToTolerance (double val) { final double PRECISION_FACTOR = Double.parseDouble(Configuration.getOption("precisionFactor")); return (Math.abs(val) < PRECISION_FACTOR)? 0 : val; }
-	static DoubleMatrix1D adjustToTolerance (DoubleMatrix1D vals)
-	{
-		final double PRECISION_FACTOR = Double.parseDouble(Configuration.getOption("precisionFactor"));
-		return vals.copy ().assign (new DoubleFunction () { public double apply (double x) { return Math.abs(x) < PRECISION_FACTOR ? 0 : x; } });
-	}
-	static DoubleMatrix2D adjustToTolerance (DoubleMatrix2D vals)
+	static DoubleMatrix1D adjustToTolerance (DoubleMatrix1D vals) 
+	{
+		final double PRECISION_FACTOR = Double.parseDouble(Configuration.getOption("precisionFactor")); 
+		return vals.copy ().assign (new DoubleFunction () { public double apply (double x) { return Math.abs(x) < PRECISION_FACTOR ? 0 : x; } }); 
+	}
+	static DoubleMatrix2D adjustToTolerance (DoubleMatrix2D vals) 
 	{
 		final double PRECISION_FACTOR = Double.parseDouble(Configuration.getOption("precisionFactor"));
 		return vals.copy ().assign (new DoubleFunction () { public double apply (double x) { return Math.abs(x) < PRECISION_FACTOR ? 0 : x; } });
