// 20161205 sigo con reader v5 y con la parte de save, para el route

/*******************************************************************************


 * Copyright (c) 2016 Pablo Pavon-Marino.
 * All rights reserved. This program and the accompanying materials
 * are made available under the terms of the GNU Lesser Public License v2.1
 * which accompanies this distribution, and is available at
 * http://www.gnu.org/licenses/lgpl.html
 *
 * Contributors:
 *     Pablo Pavon-Marino - Jose-Luis Izquierdo-Zaragoza, up to version 0.3.1
 *     Pablo Pavon-Marino - from version 0.4.0 onwards
 ******************************************************************************/

package com.net2plan.interfaces.networkDesign;

import static org.junit.Assert.assertEquals;
import static org.junit.Assert.assertNotNull;
import static org.junit.Assert.assertTrue;

import java.util.ArrayList;
import java.util.Collections;
import java.util.HashMap;
import java.util.HashSet;
import java.util.LinkedList;
import java.util.List;
import java.util.ListIterator;
import java.util.Map;
import java.util.Map.Entry;
import java.util.Set;
import java.util.stream.Collectors;

import com.net2plan.internal.AttributeMap;
import com.net2plan.internal.ErrorHandling;
import com.net2plan.utils.Constants.RoutingType;
import com.net2plan.utils.Pair;
import com.net2plan.utils.Triple;


/**
 * <p>This class contains a representation of a unidirectional route, an structure used to carry traffic of unicast demands at a layer,
 *  when the layer routing type is source routing. Routes are characterized by the unicast demand they carry traffic of, the traversed links which should 
 *   form a path from the demand ingress node to the demand egress node, the amount of traffic of the demand that they carry (in traffic units of the layer), 
 *   amount of link capacity that they occupy in the traversed links (in link capacoty units for its layer). </p>
 *   <p> Naturally, the links and the demand belong to the same layer, the layer of the route. </p>
 * <p> Routes can be rerouted (change in its sequence of links), and its carried traffic and occupied capacity can change, but not its associate demand. 
 * If a route traverses a link or node that is down, its carried traffic automatically drops to zero. If the failing links/nodes are set to up state, its 
 * carried traffic and occupied link capacity goes back to the value before the failure. </p>
 * <p> Routes can be associated to an arbitrary number of protection segments. Protection segments are just reserved capacity in the links, that a route may 
 * use. Typically, a built-in or user-made algorithm that reacts to link and node failures decides how and when the assigned protection segments to a route are used. 
 *   </p>
 * @author Pablo Pavon-Marino
 * @since 0.4.0
 */

public class Route extends NetworkElement
{
	final NetworkLayer layer;
	final Demand demand;
	final Node ingressNode;
	final Node egressNode;
	List<NetworkElement> currentPath; // each object is a Link, or a Resource
	double currentCarriedTrafficIfNotFailing;
	List<Double> currentLinksAndResourcesOccupationIfNotFailing;
	List<NetworkElement> initialStatePath; // could traverse removed links/resources
	List<Double> initialStateOccupationIfNotFailing; // could traverse removed links/resources
	double initialStateCarriedTrafficIfNotFailing;
	List<Route> backupRoutes; 
	List<Link> cache_seqLinksRealPath;
	List<Node> cache_seqNodesRealPath;
	Map<NetworkElement,Double> cache_linkAndResourcesTraversedOccupiedCapIfnotFailMap;
	Set<Route> cache_routesIAmBackUp;

	Route (NetPlan netPlan , long id , int index , Demand demand , List<? extends NetworkElement> seqLinksAndResourcesTraversed , AttributeMap attributes)
	{
		super (netPlan , id , index , attributes);

		if (!netPlan.equals(demand.netPlan)) throw new RuntimeException ("Bad");
		for (NetworkElement e : seqLinksAndResourcesTraversed) 
		{ 
			if (e instanceof Link) if (!netPlan.equals(e.netPlan)) throw new RuntimeException ("Bad"); 
			else if (e instanceof Resource) if (!netPlan.equals(e.netPlan)) throw new RuntimeException ("Bad");
			else throw new RuntimeException ("Bad");
		}
		netPlan.checkPathValidityForDemand (seqLinksAndResourcesTraversed, demand);
		
		this.layer = demand.getLayer ();
		this.demand = demand;
		this.ingressNode = demand.ingressNode;
		this.egressNode = demand.egressNode;
		this.currentPath = new LinkedList<NetworkElement> (seqLinksAndResourcesTraversed);
		this.backupRoutes = new ArrayList<Route> ();
		this.currentCarriedTrafficIfNotFailing = 0; 
		this.currentLinksAndResourcesOccupationIfNotFailing = Collections.nCopies(seqLinksAndResourcesTraversed.size() , 0.0);  
		this.initialStateCarriedTrafficIfNotFailing = -1;
		this.initialStateOccupationIfNotFailing = null;
		this.initialStatePath = new ArrayList<NetworkElement> (seqLinksAndResourcesTraversed);
		this.cache_seqLinksRealPath = Route.getSeqLinks(seqLinksAndResourcesTraversed); 
		this.cache_seqNodesRealPath = Route.listTraversedNodes(cache_seqLinksRealPath);
		this.cache_linkAndResourcesTraversedOccupiedCapIfnotFailMap = updateLinkResourceOccupationCache ();
		this.cache_routesIAmBackUp = new HashSet<Route> ();
	}

	boolean isDeepCopy (Route e2)
	{
		if (!super.isDeepCopy(e2)) return false;
		if (this.layer.id != e2.layer.id) return false;
		if (this.demand.id != e2.demand.id) return false;
		if (this.ingressNode.id != e2.ingressNode.id) return false;
		if (this.egressNode.id != e2.egressNode.id) return false;
		if (!NetPlan.isDeepCopy(this.currentPath , e2.currentPath)) return false;
		if (this.currentCarriedTrafficIfNotFailing != e2.currentCarriedTrafficIfNotFailing) return false;
		if (!this.currentLinksAndResourcesOccupationIfNotFailing.equals(e2.currentLinksAndResourcesOccupationIfNotFailing)) return false;
		if (this.initialStateCarriedTrafficIfNotFailing != e2.initialStateCarriedTrafficIfNotFailing) return false;
		if (!this.initialStateOccupationIfNotFailing.equals(e2.initialStateOccupationIfNotFailing)) return false;
		if (!NetPlan.isDeepCopy(this.initialStatePath , e2.initialStatePath)) return false;
		if (backupRoutes.size() != e2.backupRoutes.size()) return false;
		if (!NetPlan.isDeepCopy(this.backupRoutes , e2.backupRoutes)) return false;
		if (!NetPlan.isDeepCopy(this.cache_seqLinksRealPath , e2.cache_seqLinksRealPath)) return false;
		if (!NetPlan.isDeepCopy(this.cache_seqNodesRealPath , e2.cache_seqNodesRealPath)) return false;
		if (!NetPlan.isDeepCopy(this.cache_linkAndResourcesTraversedOccupiedCapIfnotFailMap , e2.cache_linkAndResourcesTraversedOccupiedCapIfnotFailMap)) return false;
		if (!NetPlan.isDeepCopy(this.cache_routesIAmBackUp , e2.cache_routesIAmBackUp)) return false;
		return true;
	}

	void copyFrom (Route origin)
	{
		if ((this.id != origin.id) || (this.index != origin.index)) throw new RuntimeException ("Bad");
		if ((this.netPlan == null) || (origin.netPlan == null) || (this.netPlan == origin.netPlan)) throw new RuntimeException ("Bad");
		this.currentCarriedTrafficIfNotFailing = origin.currentCarriedTrafficIfNotFailing;
		this.currentLinksAndResourcesOccupationIfNotFailing = new ArrayList<Double> (origin.currentLinksAndResourcesOccupationIfNotFailing);
		this.initialStateCarriedTrafficIfNotFailing = origin.initialStateCarriedTrafficIfNotFailing;
		this.initialStateOccupationIfNotFailing = new ArrayList<Double> (origin.initialStateOccupationIfNotFailing);
		this.initialStatePath = (List<NetworkElement>) getInThisNetPlan(origin.initialStatePath);
		this.currentPath = (List<NetworkElement>) getInThisNetPlan(origin.currentPath);
		this.backupRoutes = (List<Route>) getInThisNetPlan(origin.backupRoutes);
		this.cache_routesIAmBackUp = (Set<Route>) getInThisNetPlan(origin.cache_routesIAmBackUp);
		this.cache_seqLinksRealPath = (List<Link>) getInThisNetPlan(origin.cache_seqLinksRealPath);
		this.cache_seqNodesRealPath = (List<Node>) getInThisNetPlan(origin.cache_seqNodesRealPath);
		this.cache_linkAndResourcesTraversedOccupiedCapIfnotFailMap.clear();
		for (Entry<NetworkElement,Double> e : origin.cache_linkAndResourcesTraversedOccupiedCapIfnotFailMap.entrySet()) this.cache_linkAndResourcesTraversedOccupiedCapIfnotFailMap.put(getInThisNetPlan (e.getKey()) , e.getValue());
	}

	/** Return the set of routes that this route is a designated as a backup for them  
	 * @return The initial sequence of links as an unmodifiable list
	 */
<<<<<<< HEAD
	public List<Link> getInitialSequenceOfLinks () { return Route.listLinksRealPath(this.initialSeqLinksAndResourcesTraversedWhenCreated); }
	
	/** Return a list of elements Link and Resource which corresponds to the sequence of link and resources traversed 
	 * initially, when the route was created. The Pair structure contains the resource traversed, and the occupied capacity in this traversal
	 * @return The sequence info
=======
	public Set<Route> getRoutesIAmBackup () { return Collections.unmodifiableSet(this.cache_routesIAmBackUp); }

	/** Returns the list of backup routes for this route (the ones defined as backup by the user) 
	 * @return The initial sequence of links as an unmodifiable list
>>>>>>> 564c46ab
	 */
	public List<Route> getBackupRoutes () { return Collections.unmodifiableList(this.backupRoutes); }

<<<<<<< HEAD
	/** Return a list of elements Link, ProtectionSegment and Resource, which corresponds to the current sequence of links, segments and resources traversed. 
	 * @return The sequence info
=======
	/** Returns the initial state of the route (the one when it was created): the carried traffic (in the no-failure state), its path (sequence of links and/or resources), and the occupation information (occupation in each link/resource travserse).
	 * Note that some links/resources of this initial state could no longer exist
	 * @return The info
	 */
	public Triple<Double,List<NetworkElement>,List<Double>> getInitialState () { return Triple.of(initialStateCarriedTrafficIfNotFailing, Collections.unmodifiableList(initialStatePath), Collections.unmodifiableList(initialStateOccupationIfNotFailing)); }
	
	/** Return the current path (sequence of links and resources) of the route.  
	 * @return The info
>>>>>>> 564c46ab
	 */
	public List<NetworkElement> getPath () { return Collections.unmodifiableList(this.currentPath);}
	
	/** Returns true if this route has been defined as a backup route for other
	 * @return the info
	 */
	public boolean isBackupRoute () { return !cache_routesIAmBackUp.isEmpty(); }
	
	/** Returns true if this route has at least one backup route defined 
	 * @return the info
	 */
	public boolean hasBackupRoutes () { return !backupRoutes.isEmpty(); }

	/**
	 * <p>Adds an existing route backupRoute in the same demand, designating it as a backup of this route. 
	 * For this to happen, this route cannot have backup routes itself, or an exception is thrown.</p>
	 * @param path the backup route
	 */
	public void addBackupRoute (Route backupRoute)
	{
		if (backupRoute == null) throw new Net2PlanException ("The passed element is NULL");
		this.checkAttachedToNetPlanObject();
		netPlan.checkIsModifiable();
		if (!backupRoute.demand.equals(demand)) throw new Net2PlanException ("The backup route must be of the same demand as the primary");
		if (backupRoute.hasBackupRoutes()) throw new Net2PlanException ("A backup route cannot have backup routes itself"); 
		if (this.backupRoutes.contains(backupRoute)) throw new Net2PlanException ("The route is already a backup route");
		this.backupRoutes.add (backupRoute);
		backupRoute.cache_routesIAmBackUp.add(this);
		if (ErrorHandling.isDebugEnabled()) netPlan.checkCachesConsistency();
	}

	/**
	 * <p>Removes the given backupRoute from the backupRoute list of this route
	 * @param segment The route to remove as backup
	 */
	public void removeBackupRoute (Route backupRoute)
	{
		if (backupRoute == null) throw new Net2PlanException ("The passed element is NULL");
		this.checkAttachedToNetPlanObject();
		netPlan.checkIsModifiable();
		if (!backupRoutes.contains(backupRoute)) throw new Net2PlanException ("This route is not a backup");
		backupRoute.cache_routesIAmBackUp.remove(this);
		this.backupRoutes.remove (backupRoute);
		if (ErrorHandling.isDebugEnabled()) netPlan.checkCachesConsistency();
	}

	/** Returns the route carried traffic at this moment. Recall that if the route is down (traverses a link or node that is down) its carried traffic is 
	 * automatically set to zero. To retrieve the route carried traffic if all the links and nodes where up, use getCarriedTrafficInNoFailureState
	 * @return the current carried traffic
	 */
	public double getCarriedTraffic()
	{
		return isDown ()? 0.0 : currentCarriedTrafficIfNotFailing;
	}

	/** Returns the route occupied capacity at this moment, at the particular link or resource. If no link or resource is provided, 
	 * the occupied capacity in the first traversed link or resource is assumed. Recall that a route can have loops, and traverse a link/resource more than once, 
	 * so the returned occupation is the sum of the occupations in each pass. 
	 * If the route is down (traverses a link or node that is down) its occupied capacity in links and resources is  automatically set to zero. 
	 * To retrieve the route occupied link or resource capacity if all the links and nodes where up, 
	 * use getOccupiedCapacityInNoFailureState. 
	 * @param e one link or resource where to see the occupation (if not part of the route, zero is returned)
	 * @return the current occupied capacity 
	 */
	public double getOccupiedCapacity (NetworkElement ... e)
	{
		if (isDown ()) return 0.0;
		return getOccupiedCapacityInNoFailureState (e);
	}

	/**
	 * Returns the route amount of carried traffic, if the route was not traversing any failing link or node. Recall that if the route traverses 
	 * faling link/nodes, its carried traffic is automatically set to zero.
	 * @return see description above
	 */
	public double getCarriedTrafficInNoFailureState ()
	{
		return currentCarriedTrafficIfNotFailing;
	}

	/** The same as getOccupiedCapacity, but if the network had no failures
	 * @param e one link or resource where to see the occupation (if not part of the route, zero is returned). If no element is passed, the result is the one of the first traversed element
	 * @return the occupied capacity in no failure state
	 */
	public double getOccupiedCapacityInNoFailureState (NetworkElement ... e)
	{
		final NetworkElement linkResource = e.length == 0? currentPath.get(0) : e [0];
		final Double res = cache_linkAndResourcesTraversedOccupiedCapIfnotFailMap.get(linkResource);
		return res == null? 0.0 : res;
	}

	/** Returns the demand that the route is associated to
	 * @return the unicast demand
	 */
	public Demand getDemand()
	{
		return demand;
	}

	/** Returns the route egress node, which is the egress node if its associated demand
	 * @return the route egress node, which is the egress node if its associated demand
	 */
	public Node getEgressNode()
	{
		return egressNode;
	}

	/**
	 * Returns the first node in the route that is in up state after all failures in the route. In 
	 * case there is no failure, it will return the last node in the route. In 
	 * case the last node in the route is failed, returns null.
	 * @return see description above
	 */
	public Node getFirstAvailableNodeAfterFailures()
	{
		checkAttachedToNetPlanObject();
		
		Node firstAvailableNodeAfterFailures = null;
		ListIterator<Link> it = cache_seqLinksRealPath.listIterator(cache_seqLinksRealPath.size());
		while(it.hasPrevious())
		{
			Link link = it.previous();
			Node destinationNode = link.destinationNode;
			if (!destinationNode.isUp) break;
			firstAvailableNodeAfterFailures = destinationNode;
			if (!link.isUp)
				break;
			else if (!it.hasPrevious())
				if (link.originNode.isUp) firstAvailableNodeAfterFailures = link.originNode;
		}
		if (firstAvailableNodeAfterFailures == this.ingressNode) firstAvailableNodeAfterFailures = this.egressNode; 
		return firstAvailableNodeAfterFailures;
	}


	/**
	 * Returns the first node starting from the route ingress node that is in up state, and is immediatly before 
	 * a failed resource for this route. In case there is no failure, it will return the last node in the sequence. In 
	 * case the first node in the path is failed, it will return null.
	 * @return the node
	 */
	public Node getFirstAvailableNodeBeforeFailures()
	{
		Node firstAvailableNodeBeforeFailures = null;
		ListIterator<Link> it = cache_seqLinksRealPath.listIterator();
		while(it.hasNext())
		{
			Link link = it.next();
			Node originNode = link.originNode;
			if (!originNode.isUp) break;
			firstAvailableNodeBeforeFailures = originNode;
			if (!link.isUp)
				break;
			else if (!it.hasNext())
				if (link.destinationNode.isUp) firstAvailableNodeBeforeFailures = link.destinationNode;
		}
		return firstAvailableNodeBeforeFailures;
	}

	/** Returns the route ingress node, which is the ingress node if its associated demand
	 * @return the route ingress node, which is the ingress node if its associated demand
	 */
	public Node getIngressNode()
	{
		return ingressNode;
	}


	/** Returns the route layer
	 * @return the layer
	 * */
	public NetworkLayer getLayer()
	{
		return layer;
	}


	/** Returns the route length in km, summing the traversed link lengths, as many times as the link is traversed. 
	 * @return the length in km
	 */
	public double getLengthInKm ()
	{
		double accum = 0; for (Link e : cache_seqLinksRealPath) accum += e.lengthInKm;
		return accum;
	}


	/** Returns the route number of traversed links. Each link is counted as many 
	 * times as it is traversed
	 * @return the number of hops of the route
	 */
	public int getNumberOfHops()
	{
		return cache_seqLinksRealPath.size();
	}


	/** Returns the route propagation delay in seconds, summing the traversed link propagation delays
	 * @return see description above
	 */
	public double getPropagationDelayInMiliseconds ()
	{
		double accum = 0; 
		for (NetworkElement e : currentPath)
		{
			if (e instanceof Link)
				accum += ((Link) e).getPropagationDelayInMs();
			else if (e instanceof Resource)
				accum += ((Resource) e).processingTimeToTraversingTrafficInMs;
		}
		return accum;
	}

	/** Returns the route average propagation speed in km per second, as the ratio between the total route length and the total route delay 
	 * (not including the processing time in the traversed resources)
	 * @return see description above
	 * */
	public double getPropagationSpeedInKmPerSecond ()
	{
		double accumDelaySeconds = 0; double accumLengthKm = 0; for (Link e : cache_seqLinksRealPath) { accumDelaySeconds += e.lengthInKm / e.propagationSpeedInKmPerSecond; accumLengthKm += e.lengthInKm; }
		return accumLengthKm / accumDelaySeconds;
	}

	/** Returns a list of double, with one element per link or resource traversed, 
	 * in the order in which they are traversed, meaning the occupation in such traversal.
	 * @return the list of capacity occupations
	 * */
	public List<Double> getSeqOccupiedCapacitiesIfNotFailing()
	{
		return Collections.unmodifiableList(currentLinksAndResourcesOccupationIfNotFailing);
	}

	/** Returns the route current sequence of traversed resources, in the order they are traversed (and thus, a resource will
	 * appear as many times as it is traversed.  
	 * @return the list 
	 * */
	public List<Resource> getSeqResourcesTraversed()
	{
		return Route.getSeqResources(currentPath);
	}

	/** Returns the route current sequence of traversed links (without any resource traversed). 
	 * @return see description above
	 */
	public List<Link> getSeqLinks()
	{
		return Collections.unmodifiableList(cache_seqLinksRealPath);
	}

	/** Returns the route sequence of traversed nodes (when a resource is traversed, the resource node is not added again as a traversal) 
	 * @return see description above
	 * */
	public List<Node> getSeqNodes ()
	{
		return Collections.unmodifiableList(cache_seqNodesRealPath);
	}

	/** Returns the number of times that a particular link or resource is traversed 
	 * @param e the link or resource to check
	 * @return the number of times it is traversed
	 */
	public int getNumberOfTimesIsTraversed (NetworkElement e)
	{
		if (e instanceof Link)
		{
			Integer num = ((Link) e).cache_traversingRoutes.get (this); return num == null? 0 : num;
		}
		else if (e instanceof Resource)
		{
			int num = 0; for (NetworkElement ee : currentPath) if (ee.equals(e)) num ++; 
			return num;
		}
		else throw new Net2PlanException ("This method can be called only for links and resources"); 
	}
	/** Returns the SRGs the route is affected by (any traversed node or link is in the SRG)
	 * @return see description above
	 */
	public Set<SharedRiskGroup> getSRGs ()
	{
		Set<SharedRiskGroup> res = new HashSet<SharedRiskGroup> ();
		for (Link e : cache_seqLinksRealPath) res.addAll (e.cache_srgs);
		for (Node n : cache_seqNodesRealPath) res.addAll (n.cache_nodeSRGs);
		return res;
	}
	
	/** Returns true if the route has loops (traverses a node more than once), and false otherwise
	 * @return see description above
	 */
	public boolean hasLoops ()
	{
		Set<Node> nodes = new HashSet<Node> ();
		nodes.addAll (cache_seqNodesRealPath);
		return nodes.size () < cache_seqNodesRealPath.size();
	}
	
	/**
	 * Returns true if the route is traversing a link or node that is down. Returns false otherwise
	 * @return see description above
	 */
	public boolean isDown ()
	{
		return layer.cache_routesDown.contains(this);
	}
	
	/**
	 * <p>Removes this route.</p>
	 */
	public void remove ()
	{
		checkAttachedToNetPlanObject();
		netPlan.checkIsModifiable();
		layer.checkRoutingType(RoutingType.SOURCE_ROUTING);
		this.setCarriedTraffic(0, 0); // release all previous occupation
		
		for (Node node : cache_seqNodesRealPath) node.cache_nodeAssociatedRoutes.remove(this);
		for (Link link : cache_seqLinksRealPath) 
			link.cache_traversingRoutes.remove(this); 
		demand.cache_routes.remove(this);

		for (Route backupRoute : backupRoutes) backupRoute.cache_routesIAmBackUp.remove(this);
		for (Route primaryRoute : cache_routesIAmBackUp) primaryRoute.backupRoutes.remove(this);
		
		netPlan.cache_id2RouteMap.remove(id);
		layer.cache_routesDown.remove (this);
		NetPlan.removeNetworkElementAndShiftIndexes(layer.routes , index);
		
		/* remove the resources info */
		for (NetworkElement e : cache_linkAndResourcesTraversedOccupiedCapIfnotFailMap.keySet())
			if (e instanceof Resource) ((Resource) e).removeTraversingRoute(this);
		
		if (ErrorHandling.isDebugEnabled()) netPlan.checkCachesConsistency();
		removeId();
	}

	/** Sets the route carried traffic and the occupied capacity in the traversed links and resources (typically the same as the carried traffic),
	 * setting it to being the same in all the links and resources traversed. If the route is traversing a failing 
	 * link or node, its current carried traffic and occupied link capacity will be still zero, but if the route becomes up later, its carried traffic and 
	 * occupied link capacities will be the ones stated here. 
	 * @param newCarriedTraffic the new carried traffic 
	 * @param newOccupiedLinkAndResourcesCapacities the new occuppied link and resourcs capacity
	 */
	public void setCarriedTraffic(double newCarriedTraffic , double newOccupiedLinkAndResourcesCapacities)
	{
		setCarriedTraffic (newCarriedTraffic , Collections.nCopies(this.currentPath.size(), newOccupiedLinkAndResourcesCapacities));
	}


	/** Sets the route carried traffic and the occupied capacity in the traversed links and resources, so the capacity occupied can 
	 * be different (but always non-negative) in each.
	 * If the route is traversing a failing link or node, its current carried traffic and occupied 
	 * capacity will be still zero, but if the route becomes up later, its carried traffic and 
	 * occupied link capacities will be the ones stated here. 
	 * @param newCarriedTraffic the new carried traffic 
	 * @param linkAndResourcesOccupationInformation the new occupied capacity in traversed link and resources. If null, the occupied capacities are kept unchanged 
	 */
	public void setCarriedTraffic (double newCarriedTraffic , List<Double> linkAndResourcesOccupationInformation)
	{
		layer.checkRoutingType(RoutingType.SOURCE_ROUTING);
		netPlan.checkIsModifiable();
		if (linkAndResourcesOccupationInformation == null)
			linkAndResourcesOccupationInformation = new ArrayList<Double> (this.currentLinksAndResourcesOccupationIfNotFailing); //Collections.nCopies(this.currentPath.size(), newCarriedTraffic);
		if (linkAndResourcesOccupationInformation.size() != this.currentPath.size()) throw new Net2PlanException ("Wrong vector size"); 
		for (double val : linkAndResourcesOccupationInformation) if (val < 0) throw new Net2PlanException ("The occupation of a resource cannot be negative");

		/* Update the carried traffic of the route */
		//		System.out.println ("Route: " + this + ", setCarriedTraffic: newCarriedTraffic: " + newCarriedTraffic + ", newOccupiedLinkCapacity: " + newOccupiedLinkCapacity);
		newCarriedTraffic = NetPlan.adjustToTolerance(newCarriedTraffic);
		linkAndResourcesOccupationInformation = linkAndResourcesOccupationInformation.stream().map(e->NetPlan.adjustToTolerance(e)).collect(Collectors.toList());
		if (newCarriedTraffic < 0) throw new Net2PlanException ("Carried traffics must be non-negative");

		/* Update the initial state if this is the first time this is called */
		if (initialStateCarriedTrafficIfNotFailing == -1)
		{
			this.initialStateCarriedTrafficIfNotFailing = newCarriedTraffic;
			this.initialStateOccupationIfNotFailing = new ArrayList<Double> (linkAndResourcesOccupationInformation);
			if (initialStateOccupationIfNotFailing.size() != initialStatePath.size()) throw new RuntimeException ("Bad");
		}

		this.currentCarriedTrafficIfNotFailing = newCarriedTraffic;
		this.currentLinksAndResourcesOccupationIfNotFailing = new ArrayList<Double> (linkAndResourcesOccupationInformation);

		/* Now the update of the links and resources occupation */
		this.cache_linkAndResourcesTraversedOccupiedCapIfnotFailMap = updateLinkResourceOccupationCache ();

		for (NetworkElement e : cache_linkAndResourcesTraversedOccupiedCapIfnotFailMap.keySet())
			if (e instanceof Resource)
				((Resource) e).addTraversingRoute(this , cache_linkAndResourcesTraversedOccupiedCapIfnotFailMap.get(e));
			else if (e instanceof Link)
				((Link) e).updateLinkTrafficAndOccupation();
		
		demand.carriedTraffic = 0; for (Route r : demand.cache_routes) demand.carriedTraffic += r.getCarriedTraffic();
		if (demand.coupledUpperLayerLink != null) demand.coupledUpperLayerLink.capacity = demand.carriedTraffic;
		
		if (ErrorHandling.isDebugEnabled()) netPlan.checkCachesConsistency();
	}
	
<<<<<<< HEAD
	/** Sets the new sequence of links and/or protection segments traversed by the route. If the route is a service chain,
	 * an error is returned (other method should be used). If the new route traverses failing link or nodes, its current 
	 * carried traffic and occupied link capacities will be zero. If not, will be the base ones in the no failure state
	 * @param seqLinksSegmentsAndResources New sequence of links, segments and resources
	 * @param newResourceOccupation new map information of the occupation in the resources
=======
	/** Sets the new sequence of links and resources traversed by the route, the carried traffic and the occupied capacity in the traversed links/resources. 
	 * Recall that while a route traverses failed links/nodes, its carrie traffic and occupied capacities compute as zero
	 * @param newCarriedTraffic
	 * @param newPath
	 * @param newOccupationInformation
>>>>>>> 564c46ab
	 */
	public void setPath (double newCarriedTraffic , List<? extends NetworkElement> newPath , List<Double> newOccupationInformation)
	{
		layer.checkRoutingType(RoutingType.SOURCE_ROUTING);
		netPlan.checkIsModifiable();
		Pair<List<Link>,List<Resource>> res = netPlan.checkPathValidityForDemand (newPath, demand);
		List<Link> newSeqLinks = res.getFirst();
		List<Resource> newSeqResources = res.getSecond();
		if (newPath.size() != newOccupationInformation.size()) throw new Net2PlanException ("Wrong size of occupation array");
		for (Double val : newOccupationInformation) if (val < 0) throw new Net2PlanException ("The occupation of a link/resource cannot be negative");
		if (newPath.size() != newOccupationInformation.size()) throw new Net2PlanException ("Wrong size of array");
		
		/* Remove the old route trace in the traversed nodes and links */
		this.setCarriedTraffic(0 , 0); // releases all links, segments and resources occupation
		for (Resource resource : this.getSeqResourcesTraversed()) resource.removeTraversingRoute(this); // removes the current route
		for (Link link : this.cache_seqLinksRealPath) 
			link.cache_traversingRoutes.remove (this);
		for (Node node : cache_seqNodesRealPath)
			node.cache_nodeAssociatedRoutes.remove (this);
		layer.cache_routesDown.remove(this);

		/* Update this route info */
		this.currentPath = new LinkedList<NetworkElement> (newPath);
		this.cache_seqLinksRealPath = new LinkedList<Link> (newSeqLinks); 
		boolean isRouteUp = demand.ingressNode.isUp;
		this.cache_seqNodesRealPath = new LinkedList<Node> (); cache_seqNodesRealPath.add (demand.getIngressNode()); 
		for (Link e : cache_seqLinksRealPath) 
		{
			cache_seqNodesRealPath.add (e.getDestinationNode());
			isRouteUp = (isRouteUp && e.isUp && e.destinationNode.isUp);
		}
		if (!isRouteUp) layer.cache_routesDown.add(this);
		
		/* Update traversed links and nodes caches  */
		for (Link link : newSeqLinks) 
		{
			Integer numPassingTimes = link.cache_traversingRoutes.get (this); 
			if (numPassingTimes == null) numPassingTimes = 1; else numPassingTimes ++; link.cache_traversingRoutes.put (this , numPassingTimes);
		}
		for (Node node : cache_seqNodesRealPath)
			node.cache_nodeAssociatedRoutes.add (this);

		setCarriedTraffic (newCarriedTraffic , newOccupationInformation);
		if (ErrorHandling.isDebugEnabled()) netPlan.checkCachesConsistency();
	}

	/** Sets the new sequence of links traversed by the route. Since this method receives a list of 
	 * links as input, the new route does not traverse resources. Thus, this 
	 * method cannot be used in service chains. The route carried traffic is not changed. If the current occupied capacity in 
	 * the traversed links is constant (not different link to link), this same amount is the occupied capacity in the links 
	 * of the new path. If not, an exception is thrown (in this case, the setPath method should be used). 
	 * As usual, if (while) the new route traverses failing link or nodes, its current 
	 * carried traffic and occupied link capacities will be zero. 
	 * @param seqLinks the new sequence of links and protection segments
	 */
	public void setSeqLinks(List<Link> seqLinks)
	{
		if (demand.isServiceChainRequest()) throw new Net2PlanException ("This method is not valid for service chains");
		final double firstLinkOccup = this.currentLinksAndResourcesOccupationIfNotFailing.get(0);
		for (double val : currentLinksAndResourcesOccupationIfNotFailing) if (val != firstLinkOccup) throw new Net2PlanException ("This method can only be used when the occupation in all the lnks is the same");
		if (seqLinks.equals(this.cache_seqLinksRealPath)) return;
		setPath(this.currentCarriedTrafficIfNotFailing, seqLinks, Collections.nCopies(seqLinks.size(), firstLinkOccup));
	}

	public String toString () { return "r" + index + " (id " + id + ")"; }

	
	void checkCachesConsistency ()
	{
		assertTrue (layer.routes.contains(this));
		assertTrue (demand.cache_routes.contains(this));
		assertNotNull (ingressNode.netPlan);
		assertNotNull (egressNode.netPlan);
		assertNotNull (layer.netPlan);
		assertNotNull (initialStatePath);
		assertNotNull (currentLinksAndResourcesOccupationIfNotFailing);
		assertNotNull (currentPath);
		assertNotNull (cache_linkAndResourcesTraversedOccupiedCapIfnotFailMap);
		assertNotNull (backupRoutes);
		assertNotNull (cache_seqLinksRealPath);
		assertNotNull (cache_seqNodesRealPath);
		assertNotNull (cache_routesIAmBackUp);

		netPlan.checkInThisNetPlanAndLayer(currentPath , layer);
		netPlan.checkInThisNetPlanAndLayer(cache_linkAndResourcesTraversedOccupiedCapIfnotFailMap.keySet() , layer);
		netPlan.checkInThisNetPlanAndLayer(cache_seqLinksRealPath , layer);
		netPlan.checkInThisNetPlanAndLayer(cache_seqNodesRealPath , layer);
		netPlan.checkInThisNetPlanAndLayer(cache_routesIAmBackUp , layer);
		for (NetworkElement e : currentPath)
		{
			assertNotNull(e);
			if (e instanceof Link) { final Link ee = (Link) e; assertTrue (ee.cache_traversingRoutes.containsKey(this)); }
			if (e instanceof Resource) { final Resource ee = (Resource) e; assertTrue (ee.cache_traversingRoutesAndOccupiedCapacitiesIfNotFailingRoute.containsKey(this)); }
		}
		for (Entry<NetworkElement,Double> entry : cache_linkAndResourcesTraversedOccupiedCapIfnotFailMap.entrySet())
		{
			assertNotNull(entry.getKey());
			assertNotNull(entry.getValue());
			if (entry.getKey() instanceof Resource)
			{
				assertNotNull(((Resource) entry.getKey()).cache_traversingRoutesAndOccupiedCapacitiesIfNotFailingRoute);
				assertEquals(((Resource) entry.getKey()).cache_traversingRoutesAndOccupiedCapacitiesIfNotFailingRoute.get(this) , entry.getValue() , 0);
			}
			else if (entry.getKey() instanceof Link)
			{
				assertNotNull(((Link) entry.getKey()).cache_traversingRoutes.containsKey(this));
				assertTrue(((Link) entry.getKey()).cache_traversingRoutes.get(this) > 0);
			}
		}
		List<Resource> travResources = new LinkedList<Resource> ();
		for (NetworkElement el : currentPath) if (el instanceof Resource) travResources.add((Resource) el);
		for (Resource res : travResources)
		{
			assertEquals (netPlan.cache_id2ResourceMap.get(res.id) , res);
			assertEquals (netPlan.resources.get(res.index) , res);
			assertNotNull(res.cache_traversingRoutesAndOccupiedCapacitiesIfNotFailingRoute.get(this));
			assertNotNull(cache_linkAndResourcesTraversedOccupiedCapIfnotFailMap.get(res));
			assertEquals (res.cache_traversingRoutesAndOccupiedCapacitiesIfNotFailingRoute.get(this) , cache_linkAndResourcesTraversedOccupiedCapIfnotFailMap.get(res) , 0);
		}

		for (Link link : cache_seqLinksRealPath) assertTrue (link.cache_traversingRoutes.containsKey(this));
		for (Node node : cache_seqNodesRealPath) assertTrue (node.cache_nodeAssociatedRoutes.contains(this));
		boolean shouldBeUp = true; for (Link e : cache_seqLinksRealPath) if (!e.isUp) { shouldBeUp = false; break; }
		if (shouldBeUp) for (Node n : cache_seqNodesRealPath) if (!n.isUp) { shouldBeUp = false; break; }
		if (!shouldBeUp != this.isDown())
		{
			System.out.println ("Route : " + this + ", should be up: " + shouldBeUp + ", isDown: " + isDown() + ", carried traffic: " + this.getCarriedTraffic() + ", carried all ok: " + currentCarriedTrafficIfNotFailing);
			for (Link e : cache_seqLinksRealPath)
				System.out.println ("Link e: " + e + ", isUp " + e.isUp);
			for (Node n : cache_seqNodesRealPath)
				System.out.println ("Node n: " + n + ", isUp " + n.isUp);
			throw new RuntimeException("Bad.");
		}
		if (shouldBeUp)
		{
			assertEquals(getCarriedTraffic() , currentCarriedTrafficIfNotFailing , 0.001);
		}
		else
		{
			assertEquals(getCarriedTraffic() , 0 , 0.001);
		}
		
		for (Route r : backupRoutes) assertTrue (r.cache_routesIAmBackUp.contains(this));
		for (Route r : cache_routesIAmBackUp) assertTrue (r.backupRoutes.contains(this));
	}

	/** Given a path, composed of a sequence of links and resources, extracts the list of links, filtering out the resources
	 * @param seqLinksAndResources sequence of links and resources
	 * @return the list of links
	 */
	public static List<Link> getSeqLinks (List<? extends NetworkElement> seqLinksAndResources)
	{
		List<Link> links = new LinkedList<Link> ();
		for (NetworkElement e : seqLinksAndResources) 
			if (e instanceof Link) links.add((Link) e); 
		return links;
	}

	/** Given a path, composed of a sequence of links and resources, extracts the list of resources, filtering out the links
	 * @param seqLinksAndResources sequence of links and resources
	 * @return the list of resources
	 */
	public static List<Resource> getSeqResources (List<? extends NetworkElement> seqLinksAndResources)
	{
		List<Resource> res = new LinkedList<Resource> ();
		for (NetworkElement e : seqLinksAndResources) 
			if (e instanceof Resource) res.add((Resource) e); 
		return res;
	}

	private static List<Node> listTraversedNodes (List<Link> path)
	{
		List<Node> res = new LinkedList<Node> (); res.add (path.get(0).originNode); for (Link e : path) res.add (e.getDestinationNode());
		return res;
	}

	private NetworkElement getInThisNetPlan (NetworkElement e)
	{
		NetworkElement res = null;
		if (e instanceof Link) res = this.netPlan.getLinkFromId(e.id);
		else if (e instanceof Resource) res = this.netPlan.getResourceFromId(e.id);
		else if (e instanceof Node) res = this.netPlan.getNodeFromId(e.id);
		else throw new RuntimeException ("Bad");
		if (res == null) throw new RuntimeException ("Element of id: " + e.id + ", of class: " + e.getClass().getName() + ", does not exsit in current NetPlan");
		return res;
	}
	
	private List<? extends NetworkElement> getInThisNetPlan (List<? extends NetworkElement> list)
	{
		List<NetworkElement> res = new ArrayList<NetworkElement> (list.size());
		for (NetworkElement e : list)
		{
			if (e instanceof Link) res.add(this.netPlan.getLinkFromId(e.id));
			else if (e instanceof Resource) res.add(this.netPlan.getResourceFromId(e.id));
			else if (e instanceof Node) res.add(this.netPlan.getNodeFromId(e.id));
			else if (e instanceof Route) res.add(this.netPlan.getRouteFromId(e.id));
			else throw new RuntimeException ("Bad");
			if (res.get(res.size()-1) == null) throw new RuntimeException ("Element of id: " + e.id + ", of class: " + e.getClass().getName() + ", does not exsit in current NetPlan");
		}
		return res;
	}

	private Set<? extends NetworkElement> getInThisNetPlan (Set<? extends NetworkElement> list)
	{
		Set<NetworkElement> res = new HashSet<NetworkElement> (list.size());
		for (NetworkElement e : list)
		{
			NetworkElement ee = null;
			if (e instanceof Link) ee = this.netPlan.getLinkFromId(e.id);
			else if (e instanceof Resource) ee = this.netPlan.getResourceFromId(e.id);
			else if (e instanceof Node) ee = this.netPlan.getNodeFromId(e.id);
			else if (e instanceof Route) ee = this.netPlan.getRouteFromId(e.id);
			else throw new RuntimeException ("Bad");
			if (ee == null) throw new RuntimeException ("Element of id: " + e.id + ", of class: " + e.getClass().getName() + ", does not exsit in current NetPlan");
			res.add(ee);
		}
		return res;
	}

	private Map<NetworkElement,Double> updateLinkResourceOccupationCache ()
	{
		Map<NetworkElement,Double> res = new HashMap<NetworkElement,Double> ();
		for (int step = 0; step < currentPath.size() ; step ++)
		{
			final NetworkElement e = currentPath.get(step);
			final Double previousAccumOccupCap = res.get(e);
			final Double currentStepOccup = currentLinksAndResourcesOccupationIfNotFailing.get(step);
			res.put(e , previousAccumOccupCap == null? currentStepOccup : currentStepOccup + previousAccumOccupCap);
		}
		return res;
	}
}<|MERGE_RESOLUTION|>--- conflicted
+++ resolved
@@ -146,25 +146,13 @@
 	/** Return the set of routes that this route is a designated as a backup for them  
 	 * @return The initial sequence of links as an unmodifiable list
 	 */
-<<<<<<< HEAD
-	public List<Link> getInitialSequenceOfLinks () { return Route.listLinksRealPath(this.initialSeqLinksAndResourcesTraversedWhenCreated); }
-	
-	/** Return a list of elements Link and Resource which corresponds to the sequence of link and resources traversed 
-	 * initially, when the route was created. The Pair structure contains the resource traversed, and the occupied capacity in this traversal
-	 * @return The sequence info
-=======
 	public Set<Route> getRoutesIAmBackup () { return Collections.unmodifiableSet(this.cache_routesIAmBackUp); }
 
 	/** Returns the list of backup routes for this route (the ones defined as backup by the user) 
 	 * @return The initial sequence of links as an unmodifiable list
->>>>>>> 564c46ab
 	 */
 	public List<Route> getBackupRoutes () { return Collections.unmodifiableList(this.backupRoutes); }
 
-<<<<<<< HEAD
-	/** Return a list of elements Link, ProtectionSegment and Resource, which corresponds to the current sequence of links, segments and resources traversed. 
-	 * @return The sequence info
-=======
 	/** Returns the initial state of the route (the one when it was created): the carried traffic (in the no-failure state), its path (sequence of links and/or resources), and the occupation information (occupation in each link/resource travserse).
 	 * Note that some links/resources of this initial state could no longer exist
 	 * @return The info
@@ -173,7 +161,6 @@
 	
 	/** Return the current path (sequence of links and resources) of the route.  
 	 * @return The info
->>>>>>> 564c46ab
 	 */
 	public List<NetworkElement> getPath () { return Collections.unmodifiableList(this.currentPath);}
 	
@@ -570,19 +557,10 @@
 		if (ErrorHandling.isDebugEnabled()) netPlan.checkCachesConsistency();
 	}
 	
-<<<<<<< HEAD
 	/** Sets the new sequence of links and/or protection segments traversed by the route. If the route is a service chain,
 	 * an error is returned (other method should be used). If the new route traverses failing link or nodes, its current 
 	 * carried traffic and occupied link capacities will be zero. If not, will be the base ones in the no failure state
-	 * @param seqLinksSegmentsAndResources New sequence of links, segments and resources
-	 * @param newResourceOccupation new map information of the occupation in the resources
-=======
-	/** Sets the new sequence of links and resources traversed by the route, the carried traffic and the occupied capacity in the traversed links/resources. 
-	 * Recall that while a route traverses failed links/nodes, its carrie traffic and occupied capacities compute as zero
-	 * @param newCarriedTraffic
-	 * @param newPath
-	 * @param newOccupationInformation
->>>>>>> 564c46ab
+	 * @param cache_seqLinksAndProtectionSegments the new sequence of links and protection segments
 	 */
 	public void setPath (double newCarriedTraffic , List<? extends NetworkElement> newPath , List<Double> newOccupationInformation)
 	{
