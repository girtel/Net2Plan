--- conflicted
+++ resolved
@@ -23,11 +23,8 @@
 import java.util.List;
 import java.util.Locale;
 import java.util.Map;
-<<<<<<< HEAD
-=======
 import java.util.regex.Matcher;
 import java.util.regex.Pattern;
->>>>>>> a8759151
 
 import javax.swing.*;
 import javax.swing.table.DefaultTableModel;
@@ -35,11 +32,8 @@
 import javax.swing.table.TableCellRenderer;
 import javax.swing.table.TableModel;
 
-<<<<<<< HEAD
-=======
 import com.google.common.base.Splitter;
 import com.google.common.collect.Iterables;
->>>>>>> a8759151
 import com.net2plan.interfaces.networkDesign.Net2PlanException;
 import com.net2plan.internal.Constants.RunnableCodeType;
 import com.net2plan.internal.ErrorHandling;
@@ -54,10 +48,7 @@
  * @author Pablo Pavon-Marino, Jose-Luis Izquierdo-Zaragoza
  * @since 0.2.0
  */
-<<<<<<< HEAD
-=======
 @SuppressWarnings("unchecked")
->>>>>>> a8759151
 public class ParameterValueDescriptionPanel extends JPanel
 {
     private final static TableCellRenderer CHECKBOX_RENDERER;
@@ -173,19 +164,6 @@
         table.setCellEditor(rowIndex, columnIndex, new DefaultCellEditor(comboBox));
     }
 
-<<<<<<< HEAD
-    private void addFileChooserCellEditor(int rowIndex, int columnIndex)
-    {
-        table.setCellEditor(rowIndex, columnIndex, new FileChooserEditor());
-    }
-
-    private void addFileMultiChooserCellEditor(int rowIndex, int columnIndex)
-    {
-        table.setCellEditor(rowIndex, columnIndex, new FileMultiChooserEditor());
-    }
-
-
-=======
     private void addFileChooserCellEditor(int rowIndex, int columnIndex, String defaultValue)
     {
         final JTextField textField = new JTextField();
@@ -300,7 +278,6 @@
             }
         });
     }
->>>>>>> a8759151
 
     /**
      * Returns the parameter-value map.
@@ -419,15 +396,6 @@
                         continue;
                     } else if (defaultValue.startsWith("#file#"))
                     {
-<<<<<<< HEAD
-                        model.addRow(StringUtils.arrayOf(aux.getFirst(), "", aux.getThird()));
-                        addFileChooserCellEditor(model.getRowCount() - 1, 1);
-                        continue;
-                    } else if (defaultValue.startsWith("#files#"))
-                    {
-                        model.addRow(StringUtils.arrayOf(aux.getFirst(), "", aux.getThird()));
-                        addFileMultiChooserCellEditor(model.getRowCount() - 1, 1);
-=======
                         final String fileDefaultValue = aux.getSecond().replaceFirst("#file#", "").trim();
 
                         model.addRow(StringUtils.arrayOf(aux.getFirst(), "", aux.getThird()));
@@ -446,7 +414,6 @@
 
                         model.addRow(StringUtils.arrayOf(aux.getFirst(), "", aux.getThird()));
                         addPathChooserCellEditor(model.getRowCount() - 1, 1, fileDefaultValue);
->>>>>>> a8759151
                         continue;
                     }
 
@@ -556,38 +523,6 @@
         public void setValueAt(Object value, int row, int column)
         {
             super.setValueAt(value, row, column);
-
-//            if (haveData) 
-//            {
-//                if ("solverName".equals(getValueAt(row, 0)) && column == 1) 
-//                {
-//                	final String solverName = (String) getValueAt(row, 1);
-//                    int solverLibraryNameRow = -1;
-//                    String solverLibraryName = null;
-//                    for (int rowId = 0; rowId < getRowCount(); rowId++) 
-//                    {
-//                        if ("solverLibraryName".equals(getValueAt(rowId, 0))) 
-//                        {
-//                            solverLibraryNameRow = rowId; solverLibraryName = (String) getValueAt(solverLibraryNameRow, 1); 
-//                            break;
-//                        }
-//                    }
-//                    if (solverLibraryNameRow != -1) if (solverLibraryName != null) 
-//                    	setValueAt(Configuration.getDefaultSolverLibraryName(solverName) , solverLibraryNameRow , 1);
-//                    try {
-//                        try {
-//                            if (solverName.equalsIgnoreCase("glpk")) solverLibraryName = Configuration.getOption("glpkSolverLibraryName");
-//                            else if (solverName.equalsIgnoreCase("ipopt")) solverLibraryName = Configuration.getOption("ipoptSolverLibraryName");
-//                            else if (solverName.equalsIgnoreCase("cplex")) solverLibraryName = Configuration.getOption("cplexSolverLibraryName");
-//                            else if (solverName.equalsIgnoreCase("xpress")) solverLibraryName = Configuration.getOption("xpressSolverLicenseFileName");
-//                            setValueAt(solverLibraryName, solverLibraryNameRow, 1);
-//                        } catch (Throwable e) {
-//
-//                        }
-//                    } catch (Throwable ex) {
-//                    }
-//                }
-//            }
         }
     }
 
@@ -600,97 +535,4 @@
         }
     }
 
-
-    private void refreshAfterParameterEdition()
-    {
-        /* sets the visualization according to the current parameter values */
-    }
-
-    private class FileChooserEditor extends DefaultCellEditor implements TableCellEditor
-    {
-        protected String currentText;
-        protected JFileChooser fileChooser;
-        protected JButton editorButton;
-
-        public FileChooserEditor()
-        {
-            super(new JTextField());
-
-            setClickCountToStart(2);
-
-            editorButton = new JButton();
-            editorButton.setBackground(Color.white);
-            editorButton.setBorderPainted(false);
-            editorButton.setContentAreaFilled(false);
-
-            fileChooser = new JFileChooser();
-            fileChooser.setMultiSelectionEnabled(false);
-        }
-
-        public Object getCellEditorValue()
-        {
-            return currentText;
-        }
-
-        public Component getTableCellEditorComponent(JTable table, Object value, boolean isSelected, int row, int column)
-        {
-            final int returnVal = fileChooser.showOpenDialog(null);
-
-            if (returnVal == JFileChooser.APPROVE_OPTION)
-            {
-                currentText = fileChooser.getSelectedFile().getAbsolutePath();
-            } else
-            {
-                currentText = "";
-            }
-
-            fireEditingStopped();
-            editorButton.setText(currentText);
-            return editorButton;
-        }
-    }
-
-    private class FileMultiChooserEditor extends FileChooserEditor
-    {
-        private static final String fileSeparator = "<>";
-
-        public FileMultiChooserEditor()
-        {
-            super();
-
-            fileChooser.setMultiSelectionEnabled(true);
-        }
-
-        public Component getTableCellEditorComponent(JTable table, Object value, boolean isSelected, int row, int column)
-        {
-            final int returnVal = fileChooser.showOpenDialog(null);
-
-            if (returnVal == JFileChooser.APPROVE_OPTION)
-            {
-                final File[] selectedFiles = fileChooser.getSelectedFiles();
-                final StringBuilder builder = new StringBuilder();
-
-                for (int i = 0; i < selectedFiles.length; i++)
-                {
-                    final File file = selectedFiles[i];
-
-                    builder.append(file.getAbsolutePath());
-
-                    if (i != selectedFiles.length - 1)
-                    {
-                        builder.append(fileSeparator);
-                    }
-                }
-
-                currentText = builder.toString();
-            } else
-            {
-                currentText = "";
-            }
-
-            fireEditingStopped();
-            editorButton.setText(currentText);
-            return editorButton;
-        }
-    }
 }