--- conflicted
+++ resolved
@@ -57,13 +57,8 @@
  * @author Pablo Pavon-Marino, Jose-Luis Izquierdo-Zaragoza
  * @since 0.2.0
  */
-<<<<<<< HEAD
 @SuppressWarnings("unchecked")
 public abstract class AdvancedJTableNetworkElement extends AdvancedJTable {
-=======
-public abstract class AdvancedJTableNetworkElement extends AdvancedJTable
-{
->>>>>>> 81811c7f
     protected final TableModel model;
     protected final INetworkCallback networkViewer;
     protected final NetworkElementType networkElementType;
