package com.net2plan.gui.utils.viewEditTopolTables;

import java.awt.BorderLayout;
import java.awt.Component;
import java.awt.LayoutManager;
import java.awt.event.ItemEvent;
import java.awt.event.ItemListener;
import java.util.EnumMap;
import java.util.Map;

import javax.swing.JCheckBox;
import javax.swing.JComponent;
import javax.swing.JPanel;
import javax.swing.JScrollPane;
import javax.swing.JTabbedPane;
import javax.swing.JViewport;
import javax.swing.RowFilter;
import javax.swing.event.ChangeEvent;
import javax.swing.event.ChangeListener;
import javax.swing.table.TableModel;
import javax.swing.table.TableRowSorter;

import com.net2plan.gui.utils.CurrentAndPlannedStateTableSorter.CurrentAndPlannedStateTableCellValue;
import com.net2plan.gui.utils.FullScrollPaneLayout;
import com.net2plan.gui.utils.IVisualizationCallback;
import com.net2plan.gui.utils.viewEditTopolTables.rightPanelTabs.NetPlanViewTableComponent_layer;
import com.net2plan.gui.utils.viewEditTopolTables.rightPanelTabs.NetPlanViewTableComponent_network;
import com.net2plan.gui.utils.viewEditTopolTables.specificTables.AdvancedJTableNetworkElement;
import com.net2plan.gui.utils.viewEditTopolTables.specificTables.AdvancedJTable_demand;
import com.net2plan.gui.utils.viewEditTopolTables.specificTables.AdvancedJTable_forwardingRule;
import com.net2plan.gui.utils.viewEditTopolTables.specificTables.AdvancedJTable_layer;
import com.net2plan.gui.utils.viewEditTopolTables.specificTables.AdvancedJTable_link;
import com.net2plan.gui.utils.viewEditTopolTables.specificTables.AdvancedJTable_multicastDemand;
import com.net2plan.gui.utils.viewEditTopolTables.specificTables.AdvancedJTable_multicastTree;
import com.net2plan.gui.utils.viewEditTopolTables.specificTables.AdvancedJTable_node;
import com.net2plan.gui.utils.viewEditTopolTables.specificTables.AdvancedJTable_resource;
import com.net2plan.gui.utils.viewEditTopolTables.specificTables.AdvancedJTable_route;
import com.net2plan.gui.utils.viewEditTopolTables.specificTables.AdvancedJTable_srg;
import com.net2plan.interfaces.networkDesign.NetPlan;
import com.net2plan.interfaces.networkDesign.NetworkLayer;
import com.net2plan.internal.Constants;
import com.net2plan.internal.Constants.NetworkElementType;
import com.net2plan.utils.Constants.RoutingType;
import com.net2plan.utils.Pair;

@SuppressWarnings("unchecked")
public class ViewEditTopologyTablesPane extends JPanel
{
	private final IVisualizationCallback mainWindow;
    private JTabbedPane netPlanView;
    private Map<NetworkElementType, AdvancedJTableNetworkElement> netPlanViewTable;
    private Map<NetworkElementType, JComponent> netPlanViewTableComponent;
    private JCheckBox showInitialPlan;

	public ViewEditTopologyTablesPane (IVisualizationCallback mainWindow , LayoutManager layout)
	{
		super (layout);
		
		this.mainWindow = mainWindow;

        netPlanViewTable = new EnumMap<NetworkElementType, AdvancedJTableNetworkElement>(NetworkElementType.class);
        netPlanViewTableComponent = new EnumMap<NetworkElementType, JComponent>(NetworkElementType.class);


//        mainWindow.allowDocumentUpdate = mainWindow.isEditable();
        netPlanViewTable.put(NetworkElementType.NODE, new AdvancedJTable_node(mainWindow));
        netPlanViewTable.put(NetworkElementType.LINK, new AdvancedJTable_link(mainWindow));
        netPlanViewTable.put(NetworkElementType.DEMAND, new AdvancedJTable_demand(mainWindow));
        netPlanViewTable.put(NetworkElementType.ROUTE, new AdvancedJTable_route(mainWindow));
        netPlanViewTable.put(NetworkElementType.FORWARDING_RULE, new AdvancedJTable_forwardingRule(mainWindow));
        netPlanViewTable.put(NetworkElementType.MULTICAST_DEMAND, new AdvancedJTable_multicastDemand(mainWindow));
        netPlanViewTable.put(NetworkElementType.MULTICAST_TREE, new AdvancedJTable_multicastTree(mainWindow));
        netPlanViewTable.put(NetworkElementType.SRG, new AdvancedJTable_srg(mainWindow));
        netPlanViewTable.put(NetworkElementType.RESOURCE, new AdvancedJTable_resource(mainWindow));
        netPlanViewTable.put(NetworkElementType.LAYER, new AdvancedJTable_layer(mainWindow));

        netPlanView = new JTabbedPane();

        for (NetworkElementType elementType : Constants.NetworkElementType.values()) {
            if (elementType == NetworkElementType.NETWORK) {
                netPlanViewTableComponent.put(elementType, new NetPlanViewTableComponent_network(mainWindow, (AdvancedJTable_layer) netPlanViewTable.get(NetworkElementType.LAYER)));
            } else if (elementType == NetworkElementType.LAYER) {
                netPlanViewTableComponent.put(elementType, new NetPlanViewTableComponent_layer(mainWindow, (AdvancedJTable_layer) netPlanViewTable.get(NetworkElementType.LAYER)));
            } else {
                JScrollPane scrollPane = netPlanViewTable.get(elementType).getScroll();
                scrollPane.setLayout(new FullScrollPaneLayout());
                scrollPane.setHorizontalScrollBarPolicy(JScrollPane.HORIZONTAL_SCROLLBAR_ALWAYS);
                netPlanViewTable.get(elementType).getFixedTable().getColumnModel().getColumn(0).setMinWidth(50);
                netPlanViewTableComponent.put(elementType, scrollPane);
            }
        }

        this.add(netPlanView, BorderLayout.CENTER);

        if (mainWindow.inOnlineSimulationMode()) {
            showInitialPlan = new JCheckBox("Toggle show/hide planning information", true);
            showInitialPlan.addItemListener(new ItemListener() {
                @Override
                public void itemStateChanged(ItemEvent e) {
                    RowFilter<TableModel, Integer> rowFilter = e.getStateChange() == ItemEvent.SELECTED ? null : new RowFilter<TableModel, Integer>() {
                        @Override
                        public boolean include(RowFilter.Entry<? extends TableModel, ? extends Integer> entry) {
                            if (entry.getIdentifier() == 0) return true;

                            if (entry.getValue(0) instanceof CurrentAndPlannedStateTableCellValue)
                                return ((CurrentAndPlannedStateTableCellValue) entry.getValue(0)).value != null;
                            else
                                return entry.getValue(0) != null;
                        }
                    };

                    for (NetworkElementType elementType : Constants.NetworkElementType.values()) {
                        if (elementType == NetworkElementType.NETWORK) continue;

                        ((TableRowSorter) netPlanViewTable.get(elementType).getRowSorter()).setRowFilter(rowFilter);
                    }
<<<<<<< HEAD
                    mainWindow.updateVisualizationAfterChanges(null , null , null);
=======
                    mainWindow.updateVisualization(null);
>>>>>>> e83c6975
                }
            });

            showInitialPlan.setSelected(false);
            add(showInitialPlan, BorderLayout.NORTH);
        }
        
        
	}

	public Map<NetworkElementType,AdvancedJTableNetworkElement> currentTables(){

	    return netPlanViewTable;
    }

	public void resetTables()
    {
        netPlanViewTable.clear();
        netPlanViewTableComponent.clear();

        netPlanViewTable.put(NetworkElementType.NODE, new AdvancedJTable_node(mainWindow));
        netPlanViewTable.put(NetworkElementType.LINK, new AdvancedJTable_link(mainWindow));
        netPlanViewTable.put(NetworkElementType.DEMAND, new AdvancedJTable_demand(mainWindow));
        netPlanViewTable.put(NetworkElementType.ROUTE, new AdvancedJTable_route(mainWindow));
        netPlanViewTable.put(NetworkElementType.FORWARDING_RULE, new AdvancedJTable_forwardingRule(mainWindow));
        netPlanViewTable.put(NetworkElementType.MULTICAST_DEMAND, new AdvancedJTable_multicastDemand(mainWindow));
        netPlanViewTable.put(NetworkElementType.MULTICAST_TREE, new AdvancedJTable_multicastTree(mainWindow));
        netPlanViewTable.put(NetworkElementType.SRG, new AdvancedJTable_srg(mainWindow));
        netPlanViewTable.put(NetworkElementType.RESOURCE, new AdvancedJTable_resource(mainWindow));
        netPlanViewTable.put(NetworkElementType.LAYER, new AdvancedJTable_layer(mainWindow));

        for (NetworkElementType elementType : Constants.NetworkElementType.values()) {
            if (elementType == NetworkElementType.NETWORK) {
                netPlanViewTableComponent.put(elementType, new NetPlanViewTableComponent_network(mainWindow, (AdvancedJTable_layer) netPlanViewTable.get(NetworkElementType.LAYER)));
            } else if (elementType == NetworkElementType.LAYER) {
                netPlanViewTableComponent.put(elementType, new NetPlanViewTableComponent_layer(mainWindow, (AdvancedJTable_layer) netPlanViewTable.get(NetworkElementType.LAYER)));
            } else {
                JScrollPane scrollPane = new JScrollPane(netPlanViewTable.get(elementType));
                scrollPane.setLayout(new FullScrollPaneLayout());
                scrollPane.setHorizontalScrollBarPolicy(JScrollPane.HORIZONTAL_SCROLLBAR_ALWAYS);
                if(netPlanViewTable.get(elementType) instanceof AdvancedJTableNetworkElement)
                {
                    scrollPane.setRowHeaderView(((AdvancedJTableNetworkElement) netPlanViewTable.get(elementType)).getFixedTable());
                    scrollPane.setCorner(JScrollPane.UPPER_LEFT_CORNER, ((AdvancedJTableNetworkElement) netPlanViewTable.get(elementType)).getFixedTable().getTableHeader());
                    scrollPane.getRowHeader().addChangeListener(new ChangeListener(){

                        @Override
                        public void stateChanged(ChangeEvent e)
                        {
                            JViewport viewport = (JViewport) e.getSource();
                            scrollPane.getVerticalScrollBar().setValue(viewport.getViewPosition().y);
                        }
                    });
                }
                netPlanViewTableComponent.put(elementType, scrollPane);
            }
        }

        if (mainWindow.inOnlineSimulationMode()) {
            showInitialPlan = new JCheckBox("Toggle show/hide planning information", true);
            showInitialPlan.addItemListener(new ItemListener() {
                @Override
                public void itemStateChanged(ItemEvent e) {
                    RowFilter<TableModel, Integer> rowFilter = e.getStateChange() == ItemEvent.SELECTED ? null : new RowFilter<TableModel, Integer>() {
                        @Override
                        public boolean include(RowFilter.Entry<? extends TableModel, ? extends Integer> entry) {
                            if (entry.getIdentifier() == 0) return true;

                            if (entry.getValue(0) instanceof CurrentAndPlannedStateTableCellValue)
                                return ((CurrentAndPlannedStateTableCellValue) entry.getValue(0)).value != null;
                            else
                                return entry.getValue(0) != null;
                        }
                    };

                    for (NetworkElementType elementType : Constants.NetworkElementType.values()) {
                        if (elementType == NetworkElementType.NETWORK) continue;

                        ((TableRowSorter) netPlanViewTable.get(elementType).getRowSorter()).setRowFilter(rowFilter);
                    }
<<<<<<< HEAD
                    mainWindow.updateVisualizationAfterChanges(null , null , null);
=======
                    mainWindow.updateVisualization(null);
>>>>>>> e83c6975
                }
            });

    }
    }

	public JTabbedPane getNetPlanView () { return netPlanView; }
	
    public Map<NetworkElementType, AdvancedJTableNetworkElement> getNetPlanViewTable () { return netPlanViewTable; }

    public boolean isInitialNetPlanShown () { return (showInitialPlan != null) && showInitialPlan.isSelected(); } 
    
    public void updateView ()
    {
		/* Load current network state */
        NetPlan currentState = mainWindow.getDesign();
        NetworkLayer layer = currentState.getNetworkLayerDefault();
        currentState.checkCachesConsistency();

        final RoutingType routingType = currentState.getRoutingType();
        Component selectedTab = netPlanView.getSelectedComponent();
        netPlanView.removeAll();
        for (NetworkElementType elementType : Constants.NetworkElementType.values()) 
        {
            if (routingType == RoutingType.SOURCE_ROUTING && elementType == NetworkElementType.FORWARDING_RULE)
                continue;
            if (routingType == RoutingType.HOP_BY_HOP_ROUTING && (elementType == NetworkElementType.ROUTE))
                continue;
            netPlanView.addTab(elementType == NetworkElementType.NETWORK ? "Network" : netPlanViewTable.get(elementType).getTabName(), netPlanViewTableComponent.get(elementType));
        }

        for (int tabId = 0; tabId < netPlanView.getTabCount(); tabId++) {
            if (netPlanView.getComponentAt(tabId).equals(selectedTab)) {
                netPlanView.setSelectedIndex(tabId);
                break;
            }
        }

        NetPlan initialState = null;
        if (showInitialPlan != null && mainWindow.getInitialDesign().getNetworkLayerFromId(layer.getId()) != null)
        {
            initialState = mainWindow.getInitialDesign();
            initialState.setNetworkLayerDefault(initialState.getNetworkLayerFromId(currentState.getNetworkLayerDefault().getId()));
        }
        currentState.checkCachesConsistency();

        for (AdvancedJTableNetworkElement table : netPlanViewTable.values())
            table.updateView(currentState, initialState);

        ((NetPlanViewTableComponent_layer) netPlanViewTableComponent.get(NetworkElementType.LAYER)).updateNetPlanView(currentState);
        ((NetPlanViewTableComponent_network) netPlanViewTableComponent.get(NetworkElementType.NETWORK)).updateNetPlanView(currentState);
    }

    
    /**
     * Shows the tab corresponding associated to a network element.
     *
     * @param type    Network element type
     * @param itemId  Item identifier (if null, it will just show the tab)
     */
    public void selectViewItem (NetworkElementType type, Object itemId)
    {
        AdvancedJTableNetworkElement table = netPlanViewTable.get(type);
        int tabIndex = netPlanView.getSelectedIndex();
        int col = 0;
        if (netPlanView.getTitleAt(tabIndex).equals(type == NetworkElementType.NETWORK ? "Network" : table.getTabName())) {
            col = table.getSelectedColumn();
            if (col == -1) col = 0;
        } else {
            netPlanView.setSelectedComponent(netPlanViewTableComponent.get(type));
        }

        if (itemId == null) {
            table.clearSelection();
            return;
        }

        TableModel model = table.getModel();
        int numRows = model.getRowCount();
        for (int row = 0; row < numRows; row++) 
        {
            Object obj = model.getValueAt(row, 0);
            if (obj == null) continue;

            if (type == NetworkElementType.FORWARDING_RULE) {
                obj = Pair.of(Integer.parseInt(model.getValueAt(row, AdvancedJTable_forwardingRule.COLUMN_DEMAND).toString().split(" ")[0]), Integer.parseInt(model.getValueAt(row, AdvancedJTable_forwardingRule.COLUMN_OUTGOINGLINK).toString().split(" ")[0]));
                if (!obj.equals(itemId)) continue;
            } else if ((long) obj != (long) itemId) {
                continue;
            }

            row = table.convertRowIndexToView(row);
            table.changeSelection(row, col, false, true);
            return;
        }

        throw new RuntimeException(type + " " + itemId + " does not exist");
    }


    public void showMainTab ()
    {
    	getNetPlanView().setSelectedIndex(0);
    }

}<|MERGE_RESOLUTION|>--- conflicted
+++ resolved
@@ -114,11 +114,7 @@
 
                         ((TableRowSorter) netPlanViewTable.get(elementType).getRowSorter()).setRowFilter(rowFilter);
                     }
-<<<<<<< HEAD
                     mainWindow.updateVisualizationAfterChanges(null , null , null);
-=======
-                    mainWindow.updateVisualization(null);
->>>>>>> e83c6975
                 }
             });
 
@@ -199,11 +195,7 @@
 
                         ((TableRowSorter) netPlanViewTable.get(elementType).getRowSorter()).setRowFilter(rowFilter);
                     }
-<<<<<<< HEAD
-                    mainWindow.updateVisualizationAfterChanges(null , null , null);
-=======
-                    mainWindow.updateVisualization(null);
->>>>>>> e83c6975
+                    mainWindow.updateVisualizationAfterChanges(null);
                 }
             });
 
