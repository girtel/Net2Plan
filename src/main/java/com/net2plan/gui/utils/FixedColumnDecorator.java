/*******************************************************************************
 * Copyright (c) 2015 Pablo Pavon Mariño.
 * All rights reserved. This program and the accompanying materials
 * are made available under the terms of the GNU Lesser Public License v2.1
 * which accompanies this distribution, and is available at
 * http://www.gnu.org/licenses/lgpl.html
 * <p>
 * Contributors:
 * Pablo Pavon Mariño - initial API and implementation
 ******************************************************************************/

package com.net2plan.gui.utils;

import com.net2plan.interfaces.networkDesign.NetPlan;

import javax.swing.*;
import javax.swing.event.*;
import javax.swing.plaf.basic.BasicTableHeaderUI;
<<<<<<< HEAD
import javax.swing.table.JTableHeader;
import javax.swing.table.TableColumn;
import javax.swing.table.TableColumnModel;
=======
import javax.swing.table.*;
>>>>>>> 861d68f4
import java.awt.*;
import java.awt.event.*;
import java.awt.geom.Arc2D;
import java.beans.PropertyChangeEvent;
import java.beans.PropertyChangeListener;
import java.util.*;

/**
 * <p>This class allows to hack a {@code JTable} with frozen columns.</p>
 * <p>Credits to "Meihta Dwiguna Saputra" and "Kurt Riede" for their codes about
 * frozen column in JTable (<a href='http://mdsaputra.wordpress.com/2011/02/08/fixed-column-jtable/'>Java
 * Swing Hack – Fixed Column Java Table</a> and
 * <a href='http://www.jroller.com/kriede/entry/swing_table_with_frozen_columns'>Swing
 * Table with frozen Columns</a>, respectively)
 *
 * @author Pablo Pavon-Marino, Jose-Luis Izquierdo-Zaragoza
 * @since 0.2.0
 */
public class FixedColumnDecorator implements ChangeListener, PropertyChangeListener
{
    private final static MouseAdapter FIXED_COLUMN_ADAPTER;

    static
    {
        FIXED_COLUMN_ADAPTER = new FixedColumnMouseAdapter();
    }

    private int frozenColumns;
    private final JTable mainTable;
    private final JTable fixedTable;
    private final JScrollPane scroll;

    /**
     * Default constructor.
     *
     * @param scroll Reference to the main table ScrollPane
     * @param frozenColumns         Number of columns to be fixed
     * @since 0.2.0
     */
    public FixedColumnDecorator(JScrollPane scroll, int frozenColumns)
    {


        this.scroll = scroll;
        this.frozenColumns = frozenColumns;
        mainTable = (JTable) scroll.getViewport().getView();
        mainTable.setAutoCreateColumnsFromModel(false);
        mainTable.addPropertyChangeListener(this);
        fixedTable = new JTableImpl();

        fixedTable.setAutoCreateColumnsFromModel(false);
        fixedTable.setModel(mainTable.getModel());

        TableColumnModel columnModel = mainTable.getColumnModel();
        for (int i = 0; i < frozenColumns; i++)
        {
            TableColumn column = columnModel.getColumn(0);
            fixedTable.getColumnModel().addColumn(column);
            columnModel.removeColumn(column);
        }

        fixedTable.setPreferredScrollableViewportSize(fixedTable.getPreferredSize());
        scroll.setRowHeaderView(fixedTable);
        scroll.setCorner(JScrollPane.UPPER_LEFT_CORNER, fixedTable.getTableHeader());

        scroll.getRowHeader().addChangeListener(this);

        mainTable.getSelectionModel().setSelectionMode(ListSelectionModel.SINGLE_SELECTION);
        fixedTable.setSelectionModel(mainTable.getSelectionModel());
        fixedTable.putClientProperty("terminateEditOnFocusLost", Boolean.TRUE);
        mainTable.putClientProperty("terminateEditOnFocusLost", Boolean.TRUE);

        fixedTable.setRowSorter(mainTable.getRowSorter());
        mainTable.setUpdateSelectionOnSort(true);
        fixedTable.setUpdateSelectionOnSort(false);





        for (MouseMotionListener listener : mainTable.getTableHeader().getMouseMotionListeners())
        {
            if (!(listener instanceof BasicTableHeaderUI.MouseInputHandler))
            {
                fixedTable.getTableHeader().addMouseMotionListener(listener);
            }
        }
<<<<<<< HEAD
        fixedTable.getTableHeader().setReorderingAllowed(false);
=======
>>>>>>> 861d68f4

        fixedTable.setDefaultRenderer(Boolean.class, mainTable.getDefaultRenderer(Boolean.class));
        fixedTable.setDefaultRenderer(Double.class, mainTable.getDefaultRenderer(Double.class));
        fixedTable.setDefaultRenderer(Object.class, mainTable.getDefaultRenderer(Object.class));
        fixedTable.setDefaultRenderer(Float.class, mainTable.getDefaultRenderer(Float.class));
        fixedTable.setDefaultRenderer(Long.class, mainTable.getDefaultRenderer(Long.class));
        fixedTable.setDefaultRenderer(Integer.class, mainTable.getDefaultRenderer(Integer.class));
        fixedTable.setDefaultRenderer(String.class, mainTable.getDefaultRenderer(String.class));

        Set<Class> fixedTableCurrentMouseListenerClass = new LinkedHashSet<Class>();
        for (MouseListener listener : fixedTable.getMouseListeners())
            fixedTableCurrentMouseListenerClass.add(listener.getClass());

        for (MouseListener listener : mainTable.getMouseListeners()) {
            if (fixedTableCurrentMouseListenerClass.contains(listener.getClass())) continue;
            fixedTable.addMouseListener(listener);
        }

        Set<Class> fixedTableCurrentKeyListenerClass = new LinkedHashSet<Class>();
        for (KeyListener listener : fixedTable.getKeyListeners())
            fixedTableCurrentKeyListenerClass.add(listener.getClass());

        for (KeyListener listener : mainTable.getKeyListeners()) {
            if (fixedTableCurrentKeyListenerClass.contains(listener.getClass())) continue;
            fixedTable.addKeyListener(listener);
        }

        fixedTable.getColumnModel().addColumnModelListener(new TableColumnWidthListener());

        MouseAdapter ma = FIXED_COLUMN_ADAPTER;
        fixedTable.getTableHeader().addMouseListener(ma);

        /* set a new action for the tab key */
        final Action fixedTableNextColumnCellAction = getAction(fixedTable, KeyEvent.VK_TAB, 0);
        final Action mainTableNextColumnCellAction = getAction(mainTable, KeyEvent.VK_TAB, 0);
        final Action fixedTablePrevColumnCellAction = getAction(fixedTable, KeyEvent.VK_TAB, InputEvent.SHIFT_DOWN_MASK);
        final Action mainTablePrevColumnCellAction = getAction(mainTable, KeyEvent.VK_TAB, InputEvent.SHIFT_DOWN_MASK);

        setAction(fixedTable, "selectNextColumn", new LockedTableSelectNextColumnCellAction(fixedTableNextColumnCellAction));
        setAction(mainTable, "selectNextColumn", new ScrollTableSelectNextColumnCellAction(mainTableNextColumnCellAction));
        setAction(fixedTable, "selectPreviousColumn", new LockedTableSelectPreviousColumnCellAction(fixedTablePrevColumnCellAction));
        setAction(mainTable, "selectPreviousColumn", new ScrollTableSelectPreviousColumnCellAction(mainTablePrevColumnCellAction));

        setAction(fixedTable, "selectNextColumnCell", new LockedTableSelectNextColumnCellAction(fixedTableNextColumnCellAction));
        setAction(mainTable, "selectNextColumnCell", new ScrollTableSelectNextColumnCellAction(mainTableNextColumnCellAction));
        setAction(fixedTable, "selectPreviousColumnCell", new LockedTableSelectPreviousColumnCellAction(fixedTablePrevColumnCellAction));
        setAction(mainTable, "selectPreviousColumnCell", new ScrollTableSelectPreviousColumnCellAction(mainTablePrevColumnCellAction));

        setAction(mainTable, "selectFirstColumn", new ScrollTableSelectFirstColumnCellAction());
        setAction(fixedTable, "selectLastColumn", new LockedTableSelectLastColumnCellAction());
    }

    private static int nextRow(JTable table)
    {
        int row = table.getSelectedRow() + 1;
        if (row == table.getRowCount()) row = 0;

        return row;
    }

    private static int previousRow(JTable table)
    {
        int row = table.getSelectedRow() - 1;
        if (row == -1) row = table.getRowCount() - 1;

        return row;
    }



    @Override
    public void propertyChange(PropertyChangeEvent e)
    {
        switch (e.getPropertyName())
        {
            case "model":
                fixedTable.setModel(mainTable.getModel());
                break;

            case "selectionModel":
                fixedTable.setSelectionModel(mainTable.getSelectionModel());
                break;

            default:
                break;
        }
    }

    @Override
    public void stateChanged(ChangeEvent e) {
        /* keeping fixed table stays in sync with the main table when stateChanged */
        JViewport viewport = (JViewport) e.getSource();
        scroll.getVerticalScrollBar().setValue(viewport.getViewPosition().y);
    }

    private Action getAction(JComponent component, int keyCode, int modifiers)
    {
        final int condition = JComponent.WHEN_ANCESTOR_OF_FOCUSED_COMPONENT;
        final KeyStroke keyStroke = KeyStroke.getKeyStroke(keyCode, modifiers);
        Object object = component.getInputMap(condition).get(keyStroke);
        if (object == null)
        {
            Container parent = component.getParent();
            return (parent instanceof JComponent) ? getAction((JComponent) parent, keyCode, modifiers) : null;
        } else
        {
            return mainTable.getActionMap().get(object);
        }
    }

    /**
     * Returns a reference to the fixed table of the decorator.
     *
     * @return Reference to the fixed table of the decorator
     * @since 0.2.0
     */
    public JTable getFixedTable()
    {
        return fixedTable;
    }

    /**
     * Returns the number of frozen columns.
     *
     * @return Number of frozen columns
     * @since 0.3.0
     */
    public final int getFrozenColumns()
    {
        return fixedTable.getColumnCount();
    }

    /**
     * Re-configures the number of fixed columns.
     *
     * @param frozenColumns Number of columns to be fixed
     * @since 0.3.0
     */
    public final void setFrozenColumns(final int frozenColumns)
    {
        rearrangeColumns(frozenColumns);
        this.frozenColumns = frozenColumns;
    }

    /**
     * Returns a reference to the main table of the decorator.
     *
     * @return Reference to the main table of the decorator
     * @since 0.2.0
     */
    public JTable getMainTable()
    {
        return mainTable;
    }

    private void rearrangeColumns(final int frozenColumns)
    {
        TableColumnModel scrollColumnModel = mainTable.getColumnModel();
        TableColumnModel lockedColumnModel = fixedTable.getColumnModel();
        if (this.frozenColumns < frozenColumns)
        {
            /* move columns from scrollable to fixed table */
            for (int i = this.frozenColumns; i < frozenColumns; i++)
            {
                TableColumn column = scrollColumnModel.getColumn(0);
                lockedColumnModel.addColumn(column);
                scrollColumnModel.removeColumn(column);
            }

            fixedTable.setPreferredScrollableViewportSize(fixedTable.getPreferredSize());
        } else if (this.frozenColumns > frozenColumns)
        {
            /* move columns from fixed to scrollable table */
            for (int i = frozenColumns; i < this.frozenColumns; i++)
            {
                TableColumn column = lockedColumnModel.getColumn(lockedColumnModel.getColumnCount() - 1);
                scrollColumnModel.addColumn(column);
                scrollColumnModel.moveColumn(scrollColumnModel.getColumnCount() - 1, 0);
                lockedColumnModel.removeColumn(column);
            }

            fixedTable.setPreferredScrollableViewportSize(fixedTable.getPreferredSize());
        }
    }

    private void setAction(JComponent component, String name, Action action)
    {
        component.getActionMap().put(name, action);
    }

    private static class FixedColumnMouseAdapter extends MouseAdapter
    {
        private TableColumn column = null;
        private int columnWidth;
        private int pressedX;

        @Override
        public void mousePressed(MouseEvent e)
        {
            JTableHeader header = (JTableHeader) e.getComponent();
            TableColumnModel tcm = header.getColumnModel();
            int columnIndex = tcm.getColumnIndexAtX(e.getX());
            Cursor cursor = header.getCursor();

            if (columnIndex == tcm.getColumnCount() - 1 && cursor == Cursor.getPredefinedCursor(Cursor.E_RESIZE_CURSOR))
            {
                column = tcm.getColumn(columnIndex);
                columnWidth = column.getWidth();
                pressedX = e.getX();
                header.addMouseMotionListener(this);
            }
        }

        @Override
        public void mouseReleased(MouseEvent e)
        {
            column = null;

            JTableHeader header = (JTableHeader) e.getComponent();
            header.removeMouseMotionListener(this);
        }

        @Override
        public void mouseDragged(MouseEvent e)
        {
            if (column == null) return;

            int width = columnWidth - pressedX + e.getX();
            column.setPreferredWidth(width);
            JTableHeader header = (JTableHeader) e.getComponent();
            JTable table = header.getTable();
            table.setPreferredScrollableViewportSize(table.getPreferredSize());

            Container parent = table.getParent().getParent();
            if (parent instanceof JScrollPane) ((JScrollPane) parent).revalidate();
        }
    }

    private static class JTableImpl extends JTable
    {
        @Override
        public boolean getScrollableTracksViewportHeight()
        {
            return getPreferredSize().height < getParent().getHeight();
        }



    }

    private class LockedTableSelectLastColumnCellAction extends AbstractAction
    {
        @Override
        public void actionPerformed(ActionEvent e)
        {
            if (e.getSource() == fixedTable) fixedTable.transferFocus();
            mainTable.changeSelection(mainTable.getSelectedRow(), mainTable.getColumnCount() - 1, false, false);
        }
    }

    private class LockedTableSelectNextColumnCellAction extends AbstractAction
    {
        private final Action fixedTableNextColumnCellAction;

        private LockedTableSelectNextColumnCellAction(Action fixedTableNextColumnCellAction)
        {
            this.fixedTableNextColumnCellAction = fixedTableNextColumnCellAction;
        }

        @Override
        public void actionPerformed(ActionEvent e)
        {
            if (fixedTable.getSelectedColumn() == fixedTable.getColumnCount() - 1)
            {
                fixedTable.transferFocus();
                mainTable.changeSelection(fixedTable.getSelectedRow(), 0, false, false);
            } else
            {
                fixedTableNextColumnCellAction.actionPerformed(e);
            }
        }
    }

    private class LockedTableSelectPreviousColumnCellAction extends AbstractAction
    {
        private final Action fixedTablePrevColumnCellAction;

        private LockedTableSelectPreviousColumnCellAction(Action fixedTablePrevColumnCellAction)
        {
            this.fixedTablePrevColumnCellAction = fixedTablePrevColumnCellAction;
        }

        @Override
        public void actionPerformed(ActionEvent e)
        {
            if (fixedTable.getSelectedColumn() == 0)
            {
                fixedTable.transferFocus();
                mainTable.changeSelection(previousRow(mainTable), mainTable.getColumnCount() - 1, false, false);
            } else
            {
                fixedTablePrevColumnCellAction.actionPerformed(e);
            }
        }
    }

    private class ScrollTableSelectFirstColumnCellAction extends AbstractAction
    {
        @Override
        public void actionPerformed(ActionEvent e)
        {
            if (e.getSource() == mainTable) mainTable.transferFocusBackward();
            fixedTable.changeSelection(fixedTable.getSelectedRow(), 0, false, false);
        }
    }

    private final class ScrollTableSelectNextColumnCellAction extends AbstractAction
    {
        private final Action mainTableNextColumnCellAction;

        private ScrollTableSelectNextColumnCellAction(Action mainTableNextColumnCellAction)
        {
            this.mainTableNextColumnCellAction = mainTableNextColumnCellAction;
        }

        @Override
        public void actionPerformed(ActionEvent e)
        {
            if (mainTable.getSelectedColumn() == mainTable.getColumnCount() - 1)
            {
                mainTable.transferFocusBackward();
                fixedTable.changeSelection(nextRow(mainTable), 0, false, false);
            } else
            {
                mainTableNextColumnCellAction.actionPerformed(e);
            }
        }
    }

    private class ScrollTableSelectPreviousColumnCellAction extends AbstractAction
    {
        private final Action mainTablePrevColumnCellAction;

        private ScrollTableSelectPreviousColumnCellAction(Action mainTablePrevColumnCellAction)
        {
            this.mainTablePrevColumnCellAction = mainTablePrevColumnCellAction;
        }

        @Override
        public void actionPerformed(ActionEvent e)
        {
            if (mainTable.getSelectedColumn() == 0)
            {
                mainTable.transferFocusBackward();
                fixedTable.changeSelection(mainTable.getSelectedRow(), fixedTable.getColumnCount() - 1, false, false);
            } else
            {
                mainTablePrevColumnCellAction.actionPerformed(e);
            }
        }
    }

    private class TableColumnWidthListener implements TableColumnModelListener
    {
        @Override
        public void columnMarginChanged(ChangeEvent e)
        {
            TableColumnModel tcm = (TableColumnModel) e.getSource();
            fixedTable.setPreferredScrollableViewportSize(new Dimension(tcm.getTotalColumnWidth(), fixedTable.getSize().height));
        }

        @Override
        public void columnMoved(TableColumnModelEvent e)
        {
        }

        @Override
        public void columnAdded(TableColumnModelEvent e)
        {
        }

        @Override
        public void columnRemoved(TableColumnModelEvent e)
        {
        }

        @Override
        public void columnSelectionChanged(ListSelectionEvent e)
        {
        }
    }

}<|MERGE_RESOLUTION|>--- conflicted
+++ resolved
@@ -16,13 +16,7 @@
 import javax.swing.*;
 import javax.swing.event.*;
 import javax.swing.plaf.basic.BasicTableHeaderUI;
-<<<<<<< HEAD
-import javax.swing.table.JTableHeader;
-import javax.swing.table.TableColumn;
-import javax.swing.table.TableColumnModel;
-=======
 import javax.swing.table.*;
->>>>>>> 861d68f4
 import java.awt.*;
 import java.awt.event.*;
 import java.awt.geom.Arc2D;
@@ -110,10 +104,6 @@
                 fixedTable.getTableHeader().addMouseMotionListener(listener);
             }
         }
-<<<<<<< HEAD
-        fixedTable.getTableHeader().setReorderingAllowed(false);
-=======
->>>>>>> 861d68f4
 
         fixedTable.setDefaultRenderer(Boolean.class, mainTable.getDefaultRenderer(Boolean.class));
         fixedTable.setDefaultRenderer(Double.class, mainTable.getDefaultRenderer(Double.class));
