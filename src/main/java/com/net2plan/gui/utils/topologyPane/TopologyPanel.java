/*******************************************************************************
 * Copyright (c) 2015 Pablo Pavon Mariño.
 * All rights reserved. This program and the accompanying materials
 * are made available under the terms of the GNU Lesser Public License v2.1
 * which accompanies this distribution, and is available at
 * http://www.gnu.org/licenses/lgpl.html
 * <p>
 * Contributors:
 * Pablo Pavon Mariño - initial API and implementation
 ******************************************************************************/


package com.net2plan.gui.utils.topologyPane;

import java.awt.*;
import java.awt.event.*;
import java.awt.event.ActionEvent;
import java.io.File;
import java.util.*;
import java.util.List;

import javax.swing.*;
import javax.swing.border.LineBorder;

import com.google.common.collect.Sets;
import com.net2plan.gui.utils.FileChooserNetworkDesign;
import com.net2plan.gui.utils.FileDrop;
import com.net2plan.gui.utils.IVisualizationControllerCallback;
import com.net2plan.gui.utils.StringLabeller;
import com.net2plan.gui.utils.SwingUtils;
import com.net2plan.gui.utils.WiderJComboBox;
import com.net2plan.gui.utils.topologyPane.components.MenuButton;
import com.net2plan.gui.utils.topologyPane.jung.AddLinkGraphPlugin;
import com.net2plan.gui.utils.topologyPane.jung.JUNGCanvas;
import com.net2plan.gui.utils.topologyPane.mapControl.osm.state.OSMMapStateBuilder;
import com.net2plan.gui.utils.viewEditWindows.WindowController;
import com.net2plan.interfaces.networkDesign.Demand;
import com.net2plan.interfaces.networkDesign.MulticastDemand;
import com.net2plan.interfaces.networkDesign.Net2PlanException;
import com.net2plan.interfaces.networkDesign.NetPlan;
import com.net2plan.interfaces.networkDesign.NetworkLayer;
import com.net2plan.interfaces.networkDesign.Node;
import com.net2plan.internal.Constants.DialogType;
import com.net2plan.internal.Constants.NetworkElementType;
import com.net2plan.internal.ErrorHandling;
import com.net2plan.internal.SystemUtils;
import com.net2plan.internal.plugins.ITopologyCanvas;
import edu.uci.ics.jung.visualization.Layer;

/**
 * <p>Wrapper class for the graph canvas.</p>
 * <p>Icons were taken from http://www.iconarchive.com/</p>
 *
 * @author Pablo Pavon-Marino, Jose-Luis Izquierdo-Zaragoza
 * @since 0.2.0
 */
@SuppressWarnings("unchecked")
public class TopologyPanel extends JPanel implements ActionListener//FrequentisBackgroundPanel implements ActionListener//JPanel implements ActionListener
{
    private final IVisualizationControllerCallback callback;
    private final ITopologyCanvas canvas;
    private final ITopologyCanvasPlugin popupPlugin;

    private final JPanel layerChooserPane;
    private final JComboBox layerChooser;
    private final JButton btn_load, btn_loadDemand, btn_save, btn_zoomIn, btn_zoomOut, btn_zoomAll, btn_takeSnapshot, btn_reset;
    private final JToggleButton btn_showNodeNames, btn_showLinkIds, btn_showNonConnectedNodes;
    private final MenuButton btn_view;
    private final JPopupMenu viewPopUp;
    private final JMenuItem it_control, it_osmMap, it_closeMap;
    private final JLabel position;

    private final File defaultDesignDirectory, defaultDemandDirectory;

    private FileChooserNetworkDesign fc_netPlan, fc_demands;

    /**
     * Simplified constructor that does not require to indicate default locations
     * for {@code .n2p} files.
     *
     * @param callback   Topology callback listening plugin events
     * @param canvasType Canvas type (i.e. JUNG)
     */
    public TopologyPanel(IVisualizationControllerCallback callback, Class<? extends ITopologyCanvas> canvasType)
    {
        this(callback, canvasType, null);
    }

    /**
     * Simplified constructor that does not require to indicate default locations
     * for {@code .n2p} files.
     *
     * @param callback   Topology callback listening plugin events
     * @param canvasType Canvas type (i.e. JUNG)
     * @param plugins    List of plugins to be included (it may be null)
     */
    public TopologyPanel(IVisualizationControllerCallback callback, Class<? extends ITopologyCanvas> canvasType, List<ITopologyCanvasPlugin> plugins)
    {
        this(callback, null, null, canvasType, plugins);
    }

    /**
     * Default constructor.
     *
     * @param callback               Topology callback listening plugin events
     * @param defaultDesignDirectory Default location for design {@code .n2p} files (it may be null, then default is equal to {@code net2planFolder/workspace/data/networkTopologies})
     * @param defaultDemandDirectory Default location for design {@code .n2p} files (it may be null, then default is equal to {@code net2planFolder/workspace/data/trafficMatrices})
     * @param canvasType             Canvas type (i.e. JUNG)
     * @param plugins                List of plugins to be included (it may be null)
     */
    public TopologyPanel(final IVisualizationControllerCallback callback, File defaultDesignDirectory, File defaultDemandDirectory, Class<? extends ITopologyCanvas> canvasType, List<ITopologyCanvasPlugin> plugins)
    {
        File currentDir = SystemUtils.getCurrentDir();

        this.callback = callback;
        this.defaultDesignDirectory = defaultDesignDirectory == null ? new File(currentDir + SystemUtils.getDirectorySeparator() + "workspace" + SystemUtils.getDirectorySeparator() + "data" + SystemUtils.getDirectorySeparator() + "networkTopologies") : defaultDesignDirectory;
        this.defaultDemandDirectory = defaultDemandDirectory == null ? new File(currentDir + SystemUtils.getDirectorySeparator() + "workspace" + SystemUtils.getDirectorySeparator() + "data" + SystemUtils.getDirectorySeparator() + "trafficMatrices") : defaultDemandDirectory;

        try
        {
            canvas = canvasType.getDeclaredConstructor(VisualizationState.class).newInstance(callback.getVisualizationState());
        } catch (Exception e)
        {
            throw new RuntimeException(e);
        }

        if (plugins != null)
            for (ITopologyCanvasPlugin plugin : plugins)
                addPlugin(plugin);

        setLayout(new BorderLayout());

        JToolBar toolbar = new JToolBar();
        toolbar.setRollover(true);
        toolbar.setFloatable(false);
        toolbar.setOpaque(false);
        toolbar.setBorderPainted(false);

        layerChooser = new WiderJComboBox();
        layerChooserPane = new JPanel(new BorderLayout());
        layerChooserPane.add(new JLabel("Select layer: "), BorderLayout.WEST);
        layerChooserPane.add(layerChooser, BorderLayout.CENTER);
        layerChooser.addActionListener(new ActionListener()
        {
            @Override
            public void actionPerformed(ActionEvent e)
            {
                Object selectedItem = layerChooser.getSelectedItem();
                if (!(selectedItem instanceof StringLabeller))
                    ErrorHandling.showErrorDialog("Bad object", "Error selecting layer");

                long layerId = (Long) ((StringLabeller) selectedItem).getObject();
                NetPlan currentState = callback.getDesign();
                NetworkLayer layer = currentState.getNetworkLayerFromId(layerId);
//				System.out.println ("Select layer: layerId " + layerId + ", layer: " + layer);
                if (layer == null) throw new RuntimeException("Bad: " + layerId);
                currentState.setNetworkLayerDefault(layer);
                callback.updateVisualizationAfterChanges(Sets.newHashSet(NetworkElementType.LAYER));
            }
        });

        JPanel topPanel = new JPanel(new BorderLayout());
        topPanel.add(toolbar, BorderLayout.NORTH);
        topPanel.add(layerChooserPane, BorderLayout.SOUTH);

        add(topPanel, BorderLayout.NORTH);

        JComponent canvasComponent = canvas.getComponent();
        canvasComponent.setBorder(LineBorder.createBlackLineBorder());

        add(canvasComponent, BorderLayout.CENTER);

        btn_load = new JButton();
        btn_load.setToolTipText("Load a network design");
        btn_loadDemand = new JButton();
        btn_loadDemand.setToolTipText("Load a traffic demand set");
        btn_save = new JButton();
        btn_save.setToolTipText("Save current state to a file");
        btn_zoomIn = new JButton();
        btn_zoomIn.setToolTipText("Zoom in");
        btn_zoomOut = new JButton();
        btn_zoomOut.setToolTipText("Zoom out");
        btn_zoomAll = new JButton();
        btn_zoomAll.setToolTipText("Zoom all");
        btn_takeSnapshot = new JButton();
        btn_takeSnapshot.setToolTipText("Take a snapshot of the canvas");
        btn_showNodeNames = new JToggleButton();
        btn_showNodeNames.setToolTipText("Show/hide node names");
        btn_showLinkIds = new JToggleButton();
        btn_showLinkIds.setToolTipText("Show/hide link utilization, measured as the ratio between the total traffic in the link (including that in protection segments) and total link capacity (including that reserved by protection segments)");
        btn_showNonConnectedNodes = new JToggleButton();
        btn_showNonConnectedNodes.setToolTipText("Show/hide non-connected nodes");
        JButton increaseNodeSize = new JButton();
        increaseNodeSize.setToolTipText("Increase node size");
        JButton decreaseNodeSize = new JButton();
        decreaseNodeSize.setToolTipText("Decrease node size");
        JButton increaseFontSize = new JButton();
        increaseFontSize.setToolTipText("Increase font size");
        JButton decreaseFontSize = new JButton();
        decreaseFontSize.setToolTipText("Decrease font size");

        viewPopUp = new JPopupMenu();

        it_control = new JMenuItem("View control window");
        it_control.setAccelerator(KeyStroke.getKeyStroke(KeyEvent.VK_1, ActionEvent.ALT_MASK + ActionEvent.SHIFT_MASK));
        it_control.addActionListener(e ->
        {
            WindowController.showControlWindow();
        });

        it_osmMap = new JMenuItem("Run OpenStreetMap map support");
        it_closeMap = new JMenuItem("Shutdown OpenStreetMap map support");

        it_closeMap.addActionListener(e ->
        {
        	if (canvas.getBackgroundOSMMapsActiveState())
        	{
	            canvas.setBackgroundOSMMapsActiveState(false);
	            it_osmMap.setEnabled(true);
	            viewPopUp.remove(it_closeMap);
        	}
        });

        it_osmMap.addActionListener(e ->
        {
        	if (!canvas.getBackgroundOSMMapsActiveState())
        	{
	            canvas.setBackgroundOSMMapsActiveState(true);
	            it_osmMap.setEnabled(false);
	            viewPopUp.add(it_closeMap);
        	}
       	});

        viewPopUp.add(it_control);
        viewPopUp.add(new JPopupMenu.Separator());
        viewPopUp.add(it_osmMap);

        btn_view = new MenuButton("View", viewPopUp);
        btn_view.setMnemonic(KeyEvent.VK_V);

        btn_reset = new JButton("Reset");
        btn_reset.setToolTipText("Reset the user interface");
        btn_reset.setMnemonic(KeyEvent.VK_R);

        btn_load.setIcon(new ImageIcon(TopologyPanel.class.getResource("/resources/gui/loadDesign.png")));
        btn_loadDemand.setIcon(new ImageIcon(TopologyPanel.class.getResource("/resources/gui/loadDemand.png")));
        btn_save.setIcon(new ImageIcon(TopologyPanel.class.getResource("/resources/gui/saveDesign.png")));
        btn_showNodeNames.setIcon(new ImageIcon(TopologyPanel.class.getResource("/resources/gui/showNodeName.png")));
        btn_showLinkIds.setIcon(new ImageIcon(TopologyPanel.class.getResource("/resources/gui/showLinkUtilization.png")));
        btn_showNonConnectedNodes.setIcon(new ImageIcon(TopologyPanel.class.getResource("/resources/gui/showNonConnectedNodes.png")));
        btn_zoomIn.setIcon(new ImageIcon(TopologyPanel.class.getResource("/resources/gui/zoomIn.png")));
        btn_zoomOut.setIcon(new ImageIcon(TopologyPanel.class.getResource("/resources/gui/zoomOut.png")));
        btn_zoomAll.setIcon(new ImageIcon(TopologyPanel.class.getResource("/resources/gui/zoomAll.png")));
        btn_takeSnapshot.setIcon(new ImageIcon(TopologyPanel.class.getResource("/resources/gui/takeSnapshot.png")));
        increaseNodeSize.setIcon(new ImageIcon(TopologyPanel.class.getResource("/resources/gui/increaseNode.png")));
        decreaseNodeSize.setIcon(new ImageIcon(TopologyPanel.class.getResource("/resources/gui/decreaseNode.png")));
        increaseFontSize.setIcon(new ImageIcon(TopologyPanel.class.getResource("/resources/gui/increaseFont.png")));
        decreaseFontSize.setIcon(new ImageIcon(TopologyPanel.class.getResource("/resources/gui/decreaseFont.png")));

        btn_load.addActionListener(this);
        btn_loadDemand.addActionListener(this);
        btn_save.addActionListener(this);
        btn_showNodeNames.addActionListener(this);
        btn_showLinkIds.addActionListener(this);
        btn_showNonConnectedNodes.addActionListener(this);
        btn_zoomIn.addActionListener(this);
        btn_zoomOut.addActionListener(this);
        btn_zoomAll.addActionListener(this);
        btn_takeSnapshot.addActionListener(this);
        btn_reset.addActionListener(this);

        toolbar.add(btn_load);
        toolbar.add(btn_loadDemand);
        toolbar.add(btn_save);
        toolbar.add(new JToolBar.Separator());
        toolbar.add(btn_zoomIn);
        toolbar.add(btn_zoomOut);
        toolbar.add(btn_zoomAll);
        toolbar.add(btn_takeSnapshot);
        toolbar.add(new JToolBar.Separator());
        toolbar.add(btn_showNodeNames);
        toolbar.add(btn_showLinkIds);
        toolbar.add(btn_showNonConnectedNodes);
        toolbar.add(new JToolBar.Separator());
        toolbar.add(increaseNodeSize);
        toolbar.add(decreaseNodeSize);
        toolbar.add(increaseFontSize);
        toolbar.add(decreaseFontSize);
        toolbar.add(Box.createHorizontalGlue());
        toolbar.add(btn_view);
        toolbar.add(btn_reset);

        this.addComponentListener(new ComponentAdapter()
        {
            @Override
            public void componentResized(ComponentEvent e)
            {
                zoomAll();
            }
        });

        increaseNodeSize.addActionListener(new ActionListener()
        {
            @Override
            public void actionPerformed(ActionEvent e)
            {
            	callback.getVisualizationState().increaseNodeSizeAll();
            	callback.updateVisualizationJustTopologyCanvas ();
            }
        });

        decreaseNodeSize.addActionListener(new ActionListener()
        {
            @Override
            public void actionPerformed(ActionEvent e)
            {
            	callback.getVisualizationState().decreaseNodeSizeAll();
            	callback.updateVisualizationJustTopologyCanvas ();
            }
        });

        increaseFontSize.addActionListener(new ActionListener()
        {
            @Override
            public void actionPerformed(ActionEvent e)
            {
            	callback.getVisualizationState().increaseFontSizeAll();
            	callback.updateVisualizationJustTopologyCanvas ();
            }
        });

        decreaseFontSize.addActionListener(new ActionListener()
        {
            @Override
            public void actionPerformed(ActionEvent e)
            {
            	final boolean somethingChanged = callback.getVisualizationState().decreaseFontSizeAll();
            	if (somethingChanged) callback.updateVisualizationJustTopologyCanvas ();
            }
        });

        List<Component> children = SwingUtils.getAllComponents(this);
        for (Component component : children)
            if (component instanceof AbstractButton)
                component.setFocusable(false);

        if (ErrorHandling.isDebugEnabled())
        {
            canvas.getInternalVisualizationController().addMouseMotionListener(new MouseMotionListener()
            {
                @Override
                public void mouseDragged(MouseEvent e)
                {
                }

                @Override
                public void mouseMoved(MouseEvent e)
                {
                    Point point = e.getPoint();
<<<<<<< HEAD
                    position.setText("view = " + point + ", NetPlan coord = " + canvas.getNetPlanCoordinatesFromJungLayoutCoordinate(point));
=======
                    position.setText("view = " + point + ", NetPlan coord = " + canvas.getNetPlanCoordinatesFromScreenPixelCoordinate(point, Layer.LAYOUT));
>>>>>>> c3960d46
                }
            });

            position = new JLabel();
            add(position, BorderLayout.SOUTH);
        } else
        {
            position = null;
        }

        new FileDrop(canvasComponent, new LineBorder(Color.BLACK), new FileDrop.Listener()
        {
            @Override
            public void filesDropped(File[] files)
            {
                for (File file : files)
                {
                    try
                    {
                        if (!file.getName().toLowerCase(Locale.getDefault()).endsWith(".n2p")) return;
                        loadDesignFromFile(file);
                        break;
                    } catch (Throwable e)
                    {
                        break;
                    }
                }
            }
        });

        btn_showNodeNames.setSelected(false);
        btn_showLinkIds.setSelected(false);
        btn_showNonConnectedNodes.setSelected(true);

        popupPlugin = new PopupMenuPlugin(callback , this.canvas);
        addPlugin(new PanGraphPlugin(callback, canvas , MouseEvent.BUTTON1_MASK));
        if (callback.getVisualizationState().isNetPlanEditable() && getCanvas() instanceof JUNGCanvas)
            addPlugin(new AddLinkGraphPlugin(callback, canvas , MouseEvent.BUTTON1_MASK, MouseEvent.BUTTON1_MASK | MouseEvent.SHIFT_MASK));
        addPlugin(popupPlugin);
        if (callback.getVisualizationState().isNetPlanEditable())
            addPlugin(new MoveNodePlugin(callback, canvas , MouseEvent.BUTTON1_MASK | MouseEvent.CTRL_MASK));

        setBorder(BorderFactory.createTitledBorder(new LineBorder(Color.BLACK), "Network topology"));
//        setAllowLoadTrafficDemand(callback.allowLoadTrafficDemands());
    }

    public VisualizationState getVisualizationState () { return callback.getVisualizationState(); }
    
    @Override
    public void actionPerformed(ActionEvent e)
    {
        Object src = e.getSource();

        if (src == btn_load)
        {
            loadDesign();
        } else if (src == btn_loadDemand)
        {
            loadTrafficDemands();
        } else if (src == btn_save)
        {
            saveDesign();
        } else if (src == btn_showNodeNames)
        {
        	callback.getVisualizationState().setShowNodeNames(btn_showNodeNames.isSelected());
        	callback.updateVisualizationJustTopologyCanvas();
        } else if (src == btn_showLinkIds)
        {
        	callback.getVisualizationState().setShowLinkLabels(btn_showLinkIds.isSelected());
        	callback.updateVisualizationJustTopologyCanvas();
        } else if (src == btn_showNonConnectedNodes)
        {
        	callback.getVisualizationState().setShowNonConnectedNodes(btn_showNonConnectedNodes.isSelected());
        	callback.updateVisualizationJustTopologyCanvas();
        } else if (src == btn_takeSnapshot)
        {
            takeSnapshot();
        } else if (src == btn_zoomIn)
        {
            zoomIn();
        } else if (src == btn_zoomOut)
        {
            zoomOut();
        } else if (src == btn_zoomAll)
        {
            zoomAll();
        } else if (src == btn_reset)
        {
        	callback.loadDesignDoNotUpdateVisualization(new NetPlan ());
        	callback.updateVisualizationAfterNewTopology();
            callback.resetPickedStateAndUpdateView();
        }
    }

    /**
     * Adds a new plugin to the canvas.
     *
     * @param plugin Plugin to be added
     * @since 0.3.0
     */
    public void addPlugin(ITopologyCanvasPlugin plugin)
    {
        canvas.addPlugin(plugin);
    }

    private void checkNetPlanFileChooser()
    {
        if (fc_netPlan == null)
        {
            fc_netPlan = new FileChooserNetworkDesign(defaultDesignDirectory, DialogType.NETWORK_DESIGN);
        }
    }

    private void checkDemandFileChooser()
    {
        if (fc_demands == null)
        {
            fc_demands = new FileChooserNetworkDesign(defaultDemandDirectory, DialogType.DEMANDS);
        }
    }

    private String createLayerName(long layerId)
    {
        final NetworkLayer layer = callback.getDesign().getNetworkLayerFromId(layerId);
        return "Layer " + layer.getIndex() + (layer.getName().isEmpty() ? "" : ": " + layer.getName());
    }

    /**
     * Returns a reference to the topology canvas.
     *
     * @return Reference to the topology canvas
     * @since 0.2.3
     */
    public ITopologyCanvas getCanvas()
    {
        return canvas;
    }

    private StringLabeller getLayerItem(long layerId)
    {
        int numLayers = layerChooser.getItemCount();
        for (int l = 0; l < numLayers; l++)
        {
            StringLabeller item = (StringLabeller) layerChooser.getItemAt(l);
            if (layerId == (Long) item.getObject()) return item;
        }

        throw new RuntimeException("Bad");
    }

    /**
     * Loads a network design from a {@code .n2p} file.
     *
     * @since 0.3.0
     */
    public void loadDesign()
    {
        try
        {
            checkNetPlanFileChooser();

            int rc = fc_netPlan.showOpenDialog(null);
            if (rc != JFileChooser.APPROVE_OPTION) return;

            NetPlan aux = fc_netPlan.readNetPlan();

            aux.checkCachesConsistency();

            callback.loadDesignDoNotUpdateVisualization(aux);
            callback.updateVisualizationAfterNewTopology();
        } catch (Net2PlanException ex)
        {
            if (ErrorHandling.isDebugEnabled()) ErrorHandling.addErrorOrException(ex, TopologyPanel.class);
            ErrorHandling.showErrorDialog(ex.getMessage(), "Error loading network design");
        } catch (Throwable ex)
        {
            ErrorHandling.addErrorOrException(ex, TopologyPanel.class);
            ErrorHandling.showErrorDialog("Error loading network design");
        }
    }

    private void loadDesignFromFile(File file)
    {
        try
        {
            NetPlan netPlan = new NetPlan(file);
            checkNetPlanFileChooser();
            fc_netPlan.setCurrentDirectory(file.getParentFile());

            callback.loadDesignDoNotUpdateVisualization(netPlan);
            callback.updateVisualizationAfterNewTopology();
        } catch (Net2PlanException ex)
        {
            if (ErrorHandling.isDebugEnabled()) ErrorHandling.addErrorOrException(ex, TopologyPanel.class);
            ErrorHandling.showErrorDialog(ex.getMessage(), "Error loading network design");
        } catch (Throwable ex)
        {
            ErrorHandling.addErrorOrException(ex, TopologyPanel.class);
            ErrorHandling.showErrorDialog("Error loading network design");
        }
    }

    /**
     * Loads traffic demands from a {@code .n2p} file, overriding current demands.
     *
     * @since 0.3.0
     */
    public void loadTrafficDemands()
    {
        try
        {
            checkDemandFileChooser();

            int rc = fc_demands.showOpenDialog(null);
            if (rc != JFileChooser.APPROVE_OPTION) return;

            NetPlan demands = fc_demands.readDemands();
            
            if (!demands.hasDemands() && !demands.hasMulticastDemands())
                throw new Net2PlanException("Selected file doesn't contain a demand set");

            NetPlan netPlan = callback.getDesign();
            if (netPlan.hasDemands() || netPlan.hasMulticastDemands())
            {
                int result = JOptionPane.showConfirmDialog(null, "Current network structure contains a demand set. Overwrite?", "Loading demand set", JOptionPane.YES_NO_OPTION);
                if (result != JOptionPane.YES_OPTION) return;
            }

            NetPlan aux_netPlan = netPlan.copy();
            try
            {
                netPlan.removeAllDemands();
                for (Demand demand : demands.getDemands())
                    netPlan.addDemand(netPlan.getNode(demand.getIngressNode().getIndex()), netPlan.getNode(demand.getEgressNode().getIndex()), demand.getOfferedTraffic(), demand.getAttributes());

                netPlan.removeAllMulticastDemands();
                for (MulticastDemand demand : demands.getMulticastDemands())
                {
                    Set<Node> egressNodesThisNetPlan = new HashSet<Node>();
                    for (Node n : demand.getEgressNodes()) egressNodesThisNetPlan.add(netPlan.getNode(n.getIndex()));
                    netPlan.addMulticastDemand(netPlan.getNode(demand.getIngressNode().getIndex()), egressNodesThisNetPlan, demand.getOfferedTraffic(), demand.getAttributes());
                }

                callback.updateVisualizationAfterChanges(Sets.newHashSet(NetworkElementType.DEMAND , NetworkElementType.MULTICAST_DEMAND));
            } catch (Throwable ex)
            {
                callback.getDesign().assignFrom(aux_netPlan);
                throw new RuntimeException(ex);
            }
        } catch (Net2PlanException ex)
        {
            if (ErrorHandling.isDebugEnabled()) ErrorHandling.addErrorOrException(ex, TopologyPanel.class);
            ErrorHandling.showErrorDialog(ex.getMessage(), "Error loading traffic demands");
        } catch (Exception ex)
        {
            ErrorHandling.addErrorOrException(ex, TopologyPanel.class);
            ErrorHandling.showErrorDialog("Error loading traffic demands");
        }
    }

    /**
     * Refreshes the name of a layer.
     *
     * @param layerId Layer identifier
     * @since 0.3.1
     */
    public void refreshLayerName(long layerId)
    {
        StringLabeller item = getLayerItem(layerId);
        item.setLabel(createLayerName(layerId));

        revalidate();
        repaint();
    }

    /**
     * Saves a network design to a {@code .n2p} file.
     *
     * @since 0.3.0
     */
    public void saveDesign()
    {
        try
        {
            checkNetPlanFileChooser();

            int rc = fc_netPlan.showSaveDialog(null);
            if (rc != JFileChooser.APPROVE_OPTION) return;

            NetPlan netPlan = callback.getDesign();
            if (netPlan.getNodes().isEmpty()) throw new Net2PlanException("Design is empty");

            fc_netPlan.saveNetPlan(netPlan);
            ErrorHandling.showInformationDialog("Design saved successfully", "Save design");
        } catch (Net2PlanException ex)
        {
            if (ErrorHandling.isDebugEnabled()) ErrorHandling.addErrorOrException(ex, TopologyPanel.class);
            ErrorHandling.showErrorDialog(ex.getMessage(), "Error saving network design");
        } catch (Throwable ex)
        {
            ErrorHandling.addErrorOrException(ex, TopologyPanel.class);
            ErrorHandling.showErrorDialog("Error saving network design");
        }
    }

    /**
     * Allows setting the current layer.
     *
     * @param layer Layer identifier
     * @since 0.3.1
     */
    public void selectLayer(long layer)
    {
        long currentLayerId = (Long) ((StringLabeller) layerChooser.getSelectedItem()).getObject();
        if (layer == currentLayerId) return;

        layerChooser.setSelectedItem(getLayerItem(layer));
    }

//    /**
//     * Configures the topology panel to allow (or not) loading of external traffic demand files.
//     *
//     * @param isAllowed Indicates whether or not it is allowed to load traffic demand files.
//     * @since 0.3.0
//     */
//    public void setAllowLoadTrafficDemand(boolean isAllowed) {
//        btn_loadDemand.setVisible(isAllowed);
//    }

    /**
     * Take a snapshot of the canvas.
     *
     * @since 0.3.0
     */
    public void takeSnapshot()
    {
        canvas.takeSnapshot();
    }

    /**
     * Updates the layer chooser.
     *
     * @since 0.3.1
     */
    public final void updateLayerChooser()
    {
        ActionListener[] al = layerChooser.getActionListeners();
        for (ActionListener a : al) layerChooser.removeActionListener(a);

        layerChooser.removeAllItems();

        NetPlan currentState = callback.getDesign();

        Collection<Long> layerIds = currentState.getNetworkLayerIds();

        if (ErrorHandling.isDebugEnabled()) currentState.checkCachesConsistency();

        for (long layerId : layerIds)
            layerChooser.addItem(StringLabeller.of(layerId, createLayerName(layerId)));

        for (ActionListener a : al) layerChooser.addActionListener(a);

        layerChooser.setSelectedIndex(currentState.getNetworkLayerDefault().getIndex()); // PABLO: AQUI SE PIERDEN LOS LINKS!!!!

        layerChooserPane.setVisible(layerChooser.getItemCount() > 1);

        revalidate();
    }

    /**
     * Makes zoom-all from the center of the view.
     *
     * @since 0.3.0
     */
    public void zoomAll()
    {
        canvas.zoomAll();
    }

    /**
     * Makes zoom-in from the center of the view.
     *
     * @since 0.3.0
     */
    public void zoomIn()
    {
        canvas.zoomIn();
    }

    /**
     * Makes zoom-out from the center of the view.
     *
     * @since 0.3.0
     */
    public void zoomOut()
    {
        canvas.zoomOut();
    }
}<|MERGE_RESOLUTION|>--- conflicted
+++ resolved
@@ -357,11 +357,7 @@
                 public void mouseMoved(MouseEvent e)
                 {
                     Point point = e.getPoint();
-<<<<<<< HEAD
-                    position.setText("view = " + point + ", NetPlan coord = " + canvas.getNetPlanCoordinatesFromJungLayoutCoordinate(point));
-=======
                     position.setText("view = " + point + ", NetPlan coord = " + canvas.getNetPlanCoordinatesFromScreenPixelCoordinate(point, Layer.LAYOUT));
->>>>>>> c3960d46
                 }
             });
 
