--- conflicted
+++ resolved
@@ -453,7 +453,6 @@
             saveDesign();
         } else if (src == btn_showNodeNames)
         {
-<<<<<<< HEAD
         	vs.setShowNodeNames(btn_showNodeNames.isSelected());
         	canvas.refresh();
         } else if (src == btn_showLinkIds)
@@ -464,18 +463,6 @@
         {
         	vs.setShowNonConnectedNodes(btn_showNonConnectedNodes.isSelected());
         	canvas.refresh();
-=======
-            callback.getVisualizationState().setShowNodeNames(btn_showNodeNames.isSelected());
-            canvas.refresh();
-        } else if (src == btn_showLinkIds)
-        {
-            callback.getVisualizationState().setShowLinkLabels(btn_showLinkIds.isSelected());
-            canvas.refresh();
-        } else if (src == btn_showNonConnectedNodes)
-        {
-            callback.getVisualizationState().setShowNonConnectedNodes(btn_showNonConnectedNodes.isSelected());
-            canvas.refresh();
->>>>>>> 3c71b289
         } else if (src == btn_takeSnapshot)
         {
             takeSnapshot();
@@ -495,7 +482,6 @@
             callback.resetPickedStateAndUpdateView();
         } else if (src == btn_increaseInterLayerDistance)
         {
-<<<<<<< HEAD
         	if (vs.getNumberOfVisibleLayers() == 1) return;
 
         	final int currentInterLayerDistance = vs.getInterLayerSpaceInPixels();
@@ -504,21 +490,10 @@
         	vs.setInterLayerSpaceInPixels(newInterLayerDistance);
         	canvas.updateInterLayerDistanceInNpCoordinates (newInterLayerDistance);
         	canvas.updateAllVerticesXYPosition();
-=======
-            if (callback.getVisualizationState().getNumberOfVisibleLayers() == 1) return;
-
-            final int currentInterLayerDistance = callback.getVisualizationState().getInterLayerSpaceInPixels();
-            final int newInterLayerDistance = currentInterLayerDistance + (int) Math.ceil(currentInterLayerDistance * (VisualizationConstants.SCALE_IN - 1));
-
-            callback.getVisualizationState().setInterLayerSpaceInPixels(newInterLayerDistance);
-            canvas.updateInterLayerDistanceInNpCoordinates(newInterLayerDistance);
-            canvas.updateAllVerticesXYPosition();
->>>>>>> 3c71b289
 
             canvas.refresh();
         } else if (src == btn_decreaseInterLayerDistance)
         {
-<<<<<<< HEAD
         	if (vs.getNumberOfVisibleLayers() == 1) return;
 
         	final int currentInterLayerDistance = vs.getInterLayerSpaceInPixels();
@@ -539,18 +514,6 @@
         	if (vs.getNumberOfVisibleLayers() == 1) return;
         	vs.setShowUpperLayerPropagation(btn_showUpperLayerInfo.isSelected());
         	canvas.refresh();
-=======
-            if (callback.getVisualizationState().getNumberOfVisibleLayers() == 1) return;
-
-            final int currentInterLayerDistance = callback.getVisualizationState().getInterLayerSpaceInPixels();
-            final int newInterLayerDistance = currentInterLayerDistance - (int) Math.ceil(currentInterLayerDistance * (1 - VisualizationConstants.SCALE_OUT));
-
-            callback.getVisualizationState().setInterLayerSpaceInPixels(newInterLayerDistance);
-            canvas.updateInterLayerDistanceInNpCoordinates(newInterLayerDistance);
-            canvas.updateAllVerticesXYPosition();
-
-            canvas.refresh();
->>>>>>> 3c71b289
         } else if (src == btn_multilayer)
         {
             final JFrame frame = new JFrame();
