/*******************************************************************************
 * Copyright (c) 2015 Pablo Pavon Mariño.
 * All rights reserved. This program and the accompanying materials
 * are made available under the terms of the GNU Lesser Public License v2.1
 * which accompanies this distribution, and is available at
 * http://www.gnu.org/licenses/lgpl.html
 * <p>
 * Contributors:
 * Pablo Pavon Mariño - initial API and implementation
 ******************************************************************************/


package com.net2plan.gui.utils.topologyPane;

import java.awt.*;
import java.awt.event.*;
import java.awt.event.ActionEvent;
import java.io.File;
import java.util.*;
import java.util.List;

import javax.swing.*;
import javax.swing.border.LineBorder;

import com.net2plan.gui.utils.*;
import org.apache.commons.collections15.BidiMap;

import com.google.common.collect.Sets;
import com.net2plan.gui.utils.topologyPane.jung.AddLinkGraphPlugin;
import com.net2plan.gui.utils.topologyPane.jung.JUNGCanvas;
import com.net2plan.gui.utils.viewEditWindows.WindowController;
import com.net2plan.interfaces.networkDesign.Demand;
import com.net2plan.interfaces.networkDesign.Link;
import com.net2plan.interfaces.networkDesign.MulticastDemand;
import com.net2plan.interfaces.networkDesign.Net2PlanException;
import com.net2plan.interfaces.networkDesign.NetPlan;
import com.net2plan.interfaces.networkDesign.NetworkElement;
import com.net2plan.interfaces.networkDesign.NetworkLayer;
import com.net2plan.interfaces.networkDesign.Node;
import com.net2plan.internal.Constants.DialogType;
import com.net2plan.internal.Constants.NetworkElementType;
import com.net2plan.internal.ErrorHandling;
import com.net2plan.internal.SystemUtils;
import com.net2plan.internal.plugins.ITopologyCanvas;
import com.net2plan.utils.Pair;
import com.net2plan.utils.Triple;

/**
 * <p>Wrapper class for the graph canvas.</p>
 * <p>Icons were taken from http://www.iconarchive.com/</p>
 *
 * @author Pablo Pavon-Marino, Jose-Luis Izquierdo-Zaragoza
 * @since 0.2.0
 */
@SuppressWarnings("unchecked")
public class TopologyPanel extends JPanel implements ActionListener//FrequentisBackgroundPanel implements ActionListener//JPanel implements ActionListener
{
    private final IVisualizationCallback callback;
    private final ITopologyCanvas canvas;

    //    private final JPanel layerChooserPane;
//    private final JComboBox layerChooser;
    private final JButton btn_load, btn_loadDemand, btn_save, btn_zoomIn, btn_zoomOut, btn_zoomAll, btn_takeSnapshot, btn_reset;
    private final JButton btn_increaseInterLayerDistance, btn_decreaseInterLayerDistance;
    private final JButton btn_increaseNodeSize, btn_decreaseNodeSize, btn_increaseFontSize, btn_decreaseFontSize;
    private final JButton btn_npChangeUndo, btn_npChangeRedo;
    private final JButton btn_pickNavigationUndo, btn_pickNavigationRedo;
    private final JToggleButton btn_showLowerLayerInfo, btn_showUpperLayerInfo, btn_showThisLayerInfo;
    private final JToggleButton btn_showNodeNames, btn_showLinkIds, btn_showNonConnectedNodes;
    private final JPopUpButton btn_multilayer;
    private final JPopupMenu multiLayerPopUp;
    private final JButton btn_control;
    private final JToggleButton btn_osmMap;
    private final JLabel position;
    private final JPanel canvasPanel;
    private final MultiLayerControlPanel multilayerControlPanel;

    private final File defaultDesignDirectory, defaultDemandDirectory;

    private FileChooserNetworkDesign fc_netPlan, fc_demands;

    /**
     * Simplified constructor that does not require to indicate default locations
     * for {@code .n2p} files.
     *
     * @param callback   Topology callback listening plugin events
     * @param canvasType Canvas type (i.e. JUNG)
     */
    public TopologyPanel(IVisualizationCallback callback, Class<? extends ITopologyCanvas> canvasType)
    {
        this(callback, canvasType, null);
    }

    /**
     * Simplified constructor that does not require to indicate default locations
     * for {@code .n2p} files.
     *
     * @param callback   Topology callback listening plugin events
     * @param canvasType Canvas type (i.e. JUNG)
     * @param plugins    List of plugins to be included (it may be null)
     */
    public TopologyPanel(IVisualizationCallback callback, Class<? extends ITopologyCanvas> canvasType, List<ITopologyCanvasPlugin> plugins)
    {
        this(callback, null, null, canvasType, plugins);
    }

    /**
     * Default constructor.
     *
     * @param callback               Topology callback listening plugin events
     * @param defaultDesignDirectory Default location for design {@code .n2p} files (it may be null, then default is equal to {@code net2planFolder/workspace/data/networkTopologies})
     * @param defaultDemandDirectory Default location for design {@code .n2p} files (it may be null, then default is equal to {@code net2planFolder/workspace/data/trafficMatrices})
     * @param canvasType             Canvas type (i.e. JUNG)
     * @param plugins                List of plugins to be included (it may be null)
     */
    public TopologyPanel(final IVisualizationCallback callback, File defaultDesignDirectory, File defaultDemandDirectory, Class<? extends ITopologyCanvas> canvasType, List<ITopologyCanvasPlugin> plugins)
    {
        File currentDir = SystemUtils.getCurrentDir();

        this.callback = callback;
        this.defaultDesignDirectory = defaultDesignDirectory == null ? new File(currentDir + SystemUtils.getDirectorySeparator() + "workspace" + SystemUtils.getDirectorySeparator() + "data" + SystemUtils.getDirectorySeparator() + "networkTopologies") : defaultDesignDirectory;
        this.defaultDemandDirectory = defaultDemandDirectory == null ? new File(currentDir + SystemUtils.getDirectorySeparator() + "workspace" + SystemUtils.getDirectorySeparator() + "data" + SystemUtils.getDirectorySeparator() + "trafficMatrices") : defaultDemandDirectory;
        this.multilayerControlPanel = new MultiLayerControlPanel(callback);

        try
        {
            canvas = canvasType.getDeclaredConstructor(IVisualizationCallback.class, TopologyPanel.class).newInstance(callback, this);
        } catch (Exception e)
        {
            throw new RuntimeException(e);
        }

        if (plugins != null)
            for (ITopologyCanvasPlugin plugin : plugins)
                addPlugin(plugin);

        setLayout(new BorderLayout());

        JToolBar toolbar = new JToolBar();
        toolbar.setRollover(true);
        toolbar.setFloatable(false);
        toolbar.setOpaque(false);
        toolbar.setBorderPainted(false);

//        layerChooser = new WiderJComboBox();
//        layerChooserPane = new JPanel(new BorderLayout());
//        layerChooserPane.add(new JLabel("Select layer: "), BorderLayout.WEST);
//        layerChooserPane.add(layerChooser, BorderLayout.CENTER);
//        layerChooser.addActionListener(new ActionListener()
//        {
//            @Override
//            public void actionPerformed(ActionEvent e)
//            {
//                Object selectedItem = layerChooser.getSelectedItem();
//                if (!(selectedItem instanceof StringLabeller))
//                    ErrorHandling.showErrorDialog("Bad object", "Error selecting layer");
//
//                final long newDefaultLayerId = (Long) ((StringLabeller) selectedItem).getObject();
//                final NetPlan currentState = callback.getDesign();
//                final NetworkLayer layer = currentState.getNetworkLayerFromId(newDefaultLayerId);
////				System.out.println ("Select layer: layerId " + layerId + ", layer: " + layer);
//                if (layer == null) throw new RuntimeException("Bad: " + newDefaultLayerId);
//                currentState.setNetworkLayerDefault(layer);
//
//                callback.updateVisualizationAfterChanges(Sets.newHashSet(NetworkElementType.LAYER));
//            }
//        });

        JPanel topPanel = new JPanel(new BorderLayout());
        topPanel.add(toolbar, BorderLayout.NORTH);
//        topPanel.add(layerChooserPane, BorderLayout.SOUTH);

        add(topPanel, BorderLayout.NORTH);

        JComponent canvasComponent = canvas.getCanvasComponent();

        canvasPanel = new JPanel(new BorderLayout());
        canvasComponent.setBorder(LineBorder.createBlackLineBorder());

        JToolBar multiLayerToolbar = new JToolBar(JToolBar.VERTICAL);
        multiLayerToolbar.setRollover(true);
        multiLayerToolbar.setFloatable(false);
        multiLayerToolbar.setOpaque(false);

        canvasPanel.add(canvasComponent, BorderLayout.CENTER);
        canvasPanel.add(multiLayerToolbar, BorderLayout.WEST);
        add(canvasPanel, BorderLayout.CENTER);

        btn_load = new JButton();
        btn_load.setToolTipText("Load a network design");
        btn_loadDemand = new JButton();
        btn_loadDemand.setToolTipText("Load a traffic demand set");
        btn_save = new JButton();
        btn_save.setToolTipText("Save current state to a file");
        btn_zoomIn = new JButton();
        btn_zoomIn.setToolTipText("Zoom in");
        btn_zoomOut = new JButton();
        btn_zoomOut.setToolTipText("Zoom out");
        btn_zoomAll = new JButton();
        btn_zoomAll.setToolTipText("Zoom all");
        btn_takeSnapshot = new JButton();
        btn_takeSnapshot.setToolTipText("Take a snapshot of the canvas");
        btn_showNodeNames = new JToggleButton();
        btn_showNodeNames.setToolTipText("Show/hide node names");
        btn_showLinkIds = new JToggleButton();
        btn_showLinkIds.setToolTipText("Show/hide link utilization, measured as the ratio between the total traffic in the link (including that in protection segments) and total link capacity (including that reserved by protection segments)");
        btn_showNonConnectedNodes = new JToggleButton();
        btn_showNonConnectedNodes.setToolTipText("Show/hide non-connected nodes");
        btn_increaseNodeSize = new JButton();
        btn_increaseNodeSize.setToolTipText("Increase node size");
        btn_decreaseNodeSize = new JButton();
        btn_decreaseNodeSize.setToolTipText("Decrease node size");
        btn_increaseFontSize = new JButton();
        btn_increaseFontSize.setToolTipText("Increase font size");
        btn_decreaseFontSize = new JButton();
        btn_decreaseFontSize.setToolTipText("Decrease font size");
        /* Multilayer buttons */
        btn_increaseInterLayerDistance = new JButton();
        btn_increaseInterLayerDistance.setToolTipText("Increase the distance between layers (when more than one layer is visible)");
        btn_decreaseInterLayerDistance = new JButton();
        btn_decreaseInterLayerDistance.setToolTipText("Decrease the distance between layers (when more than one layer is visible)");
        btn_showLowerLayerInfo = new JToggleButton();
        btn_showLowerLayerInfo.setToolTipText("Shows the links in lower layers that carry traffic of the picked element");
        btn_showLowerLayerInfo.setSelected(getVisualizationState().isShowInCanvasLowerLayerPropagation());
        btn_showUpperLayerInfo = new JToggleButton();
        btn_showUpperLayerInfo.setToolTipText("Shows the links in upper layers that carry traffic that appears in the picked element");
        btn_showUpperLayerInfo.setSelected(getVisualizationState().isShowInCanvasUpperLayerPropagation());
        btn_showThisLayerInfo = new JToggleButton();
        btn_showThisLayerInfo.setToolTipText("Shows the links in the same layer as the picked element, that carry traffic that appears in the picked element");
        btn_showThisLayerInfo.setSelected(getVisualizationState().isShowInCanvasThisLayerPropagation());
<<<<<<< HEAD
        btn_npChangeUndo = new JButton ("Undo");
        btn_npChangeUndo.setToolTipText("Navigate back to the previous state of the network (last time the network design was changed)");
        btn_npChangeRedo = new JButton ("Redo");
        btn_npChangeRedo.setToolTipText("Navigate forward to the next state of the network (when network design was changed");
        btn_pickNavigationUndo = new JButton ("Pick Undo");
        btn_pickNavigationUndo.setToolTipText("Navigate back to the previous element picked");
        btn_pickNavigationRedo = new JButton ("Pick Redo");
        btn_pickNavigationRedo.setToolTipText("Navigate forward to the next element picked");
=======
        // Upper left buttons
        btn_control = new JButton();
        btn_control.setToolTipText("Show the network topology control window.");
>>>>>>> e5defa62

        btn_osmMap = new JToggleButton();
        btn_osmMap.setToolTipText("Toggle between on/off the OSM support. An internet connection is required in order for this to work.");

        // MultiLayer control window
        multiLayerPopUp = new JPopupMenu();
        multiLayerPopUp.add(multilayerControlPanel);
        btn_multilayer = new JPopUpButton("", multiLayerPopUp);

        btn_reset = new JButton("Reset");
        btn_reset.setToolTipText("Reset the user interface");
        btn_reset.setMnemonic(KeyEvent.VK_R);

        btn_load.setIcon(new ImageIcon(TopologyPanel.class.getResource("/resources/gui/loadDesign.png")));
        btn_loadDemand.setIcon(new ImageIcon(TopologyPanel.class.getResource("/resources/gui/loadDemand.png")));
        btn_save.setIcon(new ImageIcon(TopologyPanel.class.getResource("/resources/gui/saveDesign.png")));
        btn_showNodeNames.setIcon(new ImageIcon(TopologyPanel.class.getResource("/resources/gui/showNodeName.png")));
        btn_showLinkIds.setIcon(new ImageIcon(TopologyPanel.class.getResource("/resources/gui/showLinkUtilization.png")));
        btn_showNonConnectedNodes.setIcon(new ImageIcon(TopologyPanel.class.getResource("/resources/gui/showNonConnectedNodes.png")));
        btn_zoomIn.setIcon(new ImageIcon(TopologyPanel.class.getResource("/resources/gui/zoomIn.png")));
        btn_zoomOut.setIcon(new ImageIcon(TopologyPanel.class.getResource("/resources/gui/zoomOut.png")));
        btn_zoomAll.setIcon(new ImageIcon(TopologyPanel.class.getResource("/resources/gui/zoomAll.png")));
        btn_takeSnapshot.setIcon(new ImageIcon(TopologyPanel.class.getResource("/resources/gui/takeSnapshot.png")));
        btn_increaseNodeSize.setIcon(new ImageIcon(TopologyPanel.class.getResource("/resources/gui/increaseNode.png")));
        btn_decreaseNodeSize.setIcon(new ImageIcon(TopologyPanel.class.getResource("/resources/gui/decreaseNode.png")));
        btn_increaseFontSize.setIcon(new ImageIcon(TopologyPanel.class.getResource("/resources/gui/increaseFont.png")));
        btn_decreaseFontSize.setIcon(new ImageIcon(TopologyPanel.class.getResource("/resources/gui/decreaseFont.png")));
        btn_increaseInterLayerDistance.setIcon(new ImageIcon(TopologyPanel.class.getResource("/resources/gui/increaseLayerDistance.png")));
        btn_decreaseInterLayerDistance.setIcon(new ImageIcon(TopologyPanel.class.getResource("/resources/gui/decreaseLayerDistance.png")));
        btn_multilayer.setIcon(new ImageIcon(TopologyPanel.class.getResource("/resources/gui/showLayerControl.png")));
        btn_showThisLayerInfo.setIcon(new ImageIcon(TopologyPanel.class.getResource("/resources/gui/showLayerPropagation.png")));
        btn_showUpperLayerInfo.setIcon(new ImageIcon(TopologyPanel.class.getResource("/resources/gui/showLayerUpperPropagation.png")));
        btn_showLowerLayerInfo.setIcon(new ImageIcon(TopologyPanel.class.getResource("/resources/gui/showLayerLowerPropagation.png")));
        btn_control.setIcon(new ImageIcon(TopologyPanel.class.getResource("/resources/gui/showControl.png")));
        btn_osmMap.setIcon(new ImageIcon(TopologyPanel.class.getResource("/resources/gui/showOSM.png")));

        btn_load.addActionListener(this);
        btn_loadDemand.addActionListener(this);
        btn_save.addActionListener(this);
        btn_showNodeNames.addActionListener(this);
        btn_showLinkIds.addActionListener(this);
        btn_showNonConnectedNodes.addActionListener(this);
        btn_zoomIn.addActionListener(this);
        btn_zoomOut.addActionListener(this);
        btn_zoomAll.addActionListener(this);
        btn_takeSnapshot.addActionListener(this);
        btn_reset.addActionListener(this);
        btn_increaseInterLayerDistance.addActionListener(this);
        btn_decreaseInterLayerDistance.addActionListener(this);
        btn_showLowerLayerInfo.addActionListener(this);
        btn_showUpperLayerInfo.addActionListener(this);
        btn_showThisLayerInfo.addActionListener(this);
        btn_increaseNodeSize.addActionListener(this);
        btn_decreaseNodeSize.addActionListener(this);
        btn_increaseFontSize.addActionListener(this);
        btn_decreaseFontSize.addActionListener(this);
<<<<<<< HEAD
        it_control.addActionListener(this);
        it_closeMap.addActionListener(this);
        it_osmMap.addActionListener(this);
        btn_npChangeUndo.addActionListener(this);
        btn_npChangeRedo.addActionListener(this);
        btn_pickNavigationUndo.addActionListener(this);
        btn_pickNavigationRedo.addActionListener(this);
        
        // Disabling font controls
        btn_increaseFontSize.setEnabled(false);
        btn_decreaseFontSize.setEnabled(false);
=======
        btn_control.addActionListener(this);
        btn_osmMap.addActionListener(this);
>>>>>>> e5defa62

        toolbar.add(btn_load);
        toolbar.add(btn_loadDemand);
        toolbar.add(btn_save);
        toolbar.add(new JToolBar.Separator());
        toolbar.add(btn_zoomIn);
        toolbar.add(btn_zoomOut);
        toolbar.add(btn_zoomAll);
        toolbar.add(btn_takeSnapshot);
        toolbar.add(new JToolBar.Separator());
        toolbar.add(btn_showNodeNames);
        toolbar.add(btn_showLinkIds);
        toolbar.add(btn_showNonConnectedNodes);
        toolbar.add(new JToolBar.Separator());
        toolbar.add(btn_increaseNodeSize);
        toolbar.add(btn_decreaseNodeSize);
        toolbar.add(btn_increaseFontSize);
        toolbar.add(btn_decreaseFontSize);
        toolbar.add(new JToolBar.Separator());
        toolbar.add(Box.createHorizontalGlue());
        toolbar.add(btn_osmMap);
        toolbar.add(btn_control);
        toolbar.add(btn_reset);

        multiLayerToolbar.add(new JToolBar.Separator());
        multiLayerToolbar.add(btn_multilayer);
        multiLayerToolbar.add(btn_increaseInterLayerDistance);
        multiLayerToolbar.add(btn_decreaseInterLayerDistance);
        multiLayerToolbar.add(btn_showLowerLayerInfo);
        multiLayerToolbar.add(btn_showUpperLayerInfo);
        multiLayerToolbar.add(btn_showThisLayerInfo);
<<<<<<< HEAD
        multiLayerToolbar.add(btn_multilayer);
        multiLayerToolbar.add(btn_npChangeUndo);
        multiLayerToolbar.add(btn_npChangeRedo);
        multiLayerToolbar.add(btn_pickNavigationUndo);
        multiLayerToolbar.add(btn_pickNavigationRedo);
        
=======
>>>>>>> e5defa62

        this.addComponentListener(new ComponentAdapter()
        {
            @Override
            public void componentResized(ComponentEvent e)
            {
                canvas.zoomAll();
            }
        });

        List<Component> children = SwingUtils.getAllComponents(this);
        for (Component component : children)
            if (component instanceof AbstractButton)
                component.setFocusable(false);

        if (ErrorHandling.isDebugEnabled())
        {
            canvas.getCanvasComponent().addMouseMotionListener(new MouseMotionListener()
            {
                @Override
                public void mouseDragged(MouseEvent e)
                {
                }

                @Override
                public void mouseMoved(MouseEvent e)
                {
                    Point point = e.getPoint();
                    position.setText("view = " + point + ", NetPlan coord = " + canvas.getCanvasPointFromNetPlanPoint(point));
                }
            });

            position = new JLabel();
            add(position, BorderLayout.SOUTH);
        } else
        {
            position = null;
        }

        new FileDrop(canvasComponent, new LineBorder(Color.BLACK), new FileDrop.Listener()
        {
            @Override
            public void filesDropped(File[] files)
            {
                for (File file : files)
                {
                    try
                    {
                        if (!file.getName().toLowerCase(Locale.getDefault()).endsWith(".n2p")) return;
                        loadDesignFromFile(file);
                        break;
                    } catch (Throwable e)
                    {
                        break;
                    }
                }
            }
        });

        btn_showNodeNames.setSelected(getVisualizationState().isCanvasShowNodeNames());
        btn_showLinkIds.setSelected(getVisualizationState().isCanvasShowLinkLabels());
        btn_showNonConnectedNodes.setSelected(getVisualizationState().isCanvasShowNonConnectedNodes());

        final ITopologyCanvasPlugin popupPlugin = new PopupMenuPlugin(callback, this.canvas);
        addPlugin(new PanGraphPlugin(callback, canvas, MouseEvent.BUTTON1_MASK));
        if (callback.getVisualizationState().isNetPlanEditable() && getCanvas() instanceof JUNGCanvas)
            addPlugin(new AddLinkGraphPlugin(callback, canvas, MouseEvent.BUTTON1_MASK, MouseEvent.BUTTON1_MASK | MouseEvent.SHIFT_MASK));
        addPlugin(popupPlugin);
        if (callback.getVisualizationState().isNetPlanEditable())
            addPlugin(new MoveNodePlugin(callback, canvas, MouseEvent.BUTTON1_MASK | MouseEvent.CTRL_MASK));

        setBorder(BorderFactory.createTitledBorder(new LineBorder(Color.BLACK), "Network topology"));
//        setAllowLoadTrafficDemand(callback.allowLoadTrafficDemands());
    }

    public VisualizationState getVisualizationState()
    {
        return callback.getVisualizationState();
    }

    @Override
    public void actionPerformed(ActionEvent e)
    {
        Object src = e.getSource();
        final VisualizationState vs = callback.getVisualizationState();
        if (src == btn_load)
        {
            loadDesign();
        } else if (src == btn_loadDemand)
        {
            loadTrafficDemands();
        } else if (src == btn_save)
        {
            saveDesign();
        } else if (src == btn_showNodeNames)
        {
            vs.setCanvasShowNodeNames(btn_showNodeNames.isSelected());
            canvas.refresh();
        } else if (src == btn_showLinkIds)
        {
            vs.setCanvasShowLinkLabels(btn_showLinkIds.isSelected());
            canvas.refresh();
        } else if (src == btn_showNonConnectedNodes)
        {
            vs.setCanvasShowNonConnectedNodes(btn_showNonConnectedNodes.isSelected());
            canvas.refresh();
        } else if (src == btn_takeSnapshot)
        {
            takeSnapshot();
        } else if (src == btn_zoomIn)
        {
            canvas.zoomIn();
        } else if (src == btn_zoomOut)
        {
            canvas.zoomOut();
        } else if (src == btn_zoomAll)
        {
            canvas.zoomAll();
        } else if (src == btn_reset)
        {
            callback.loadDesignDoNotUpdateVisualization(new NetPlan());
            Pair<BidiMap<NetworkLayer, Integer>, Map<NetworkLayer, Boolean>> res =
                    vs.suggestCanvasUpdatedVisualizationLayerInfoForNewDesign(new HashSet<>(callback.getDesign().getNetworkLayers()));
            vs.setCanvasLayerVisibilityAndOrder(callback.getDesign(), res.getFirst(), res.getSecond());
            callback.updateVisualizationAfterNewTopology();
            callback.getUndoRedoNavigationManager().updateNavigationInformation_newNetPlanChange();
        } else if (src == btn_increaseInterLayerDistance)
        {
            if (vs.getCanvasNumberOfVisibleLayers() == 1) return;

            final int currentInterLayerDistance = vs.getInterLayerSpaceInPixels();
            final int newInterLayerDistance = currentInterLayerDistance + (int) Math.ceil(currentInterLayerDistance * (VisualizationConstants.SCALE_IN - 1));

            vs.setInterLayerSpaceInPixels(newInterLayerDistance);
            canvas.updateInterLayerDistanceInNpCoordinates(newInterLayerDistance);
            canvas.updateAllVerticesXYPosition();
            canvas.refresh();
        } else if (src == btn_decreaseInterLayerDistance)
        {
            if (vs.getCanvasNumberOfVisibleLayers() == 1) return;

            final int currentInterLayerDistance = vs.getInterLayerSpaceInPixels();
            final int newInterLayerDistance = currentInterLayerDistance - (int) Math.ceil(currentInterLayerDistance * (1 - VisualizationConstants.SCALE_OUT));

            vs.setInterLayerSpaceInPixels(newInterLayerDistance);
            canvas.updateInterLayerDistanceInNpCoordinates(newInterLayerDistance);
            canvas.updateAllVerticesXYPosition();

            canvas.refresh();
        } else if (src == btn_showLowerLayerInfo)
        {
            vs.setShowInCanvasLowerLayerPropagation(btn_showLowerLayerInfo.isSelected());
            canvas.refresh();
        } else if (src == btn_showUpperLayerInfo)
        {
            vs.setShowInCanvasUpperLayerPropagation(btn_showUpperLayerInfo.isSelected());
            canvas.refresh();
        } else if (src == btn_showThisLayerInfo)
        {
            vs.setShowInCanvasThisLayerPropagation(btn_showThisLayerInfo.isSelected());
            canvas.refresh();
<<<<<<< HEAD
        } else if (src == btn_npChangeUndo)
        {
        	callback.undoRequested();
        } else if (src == btn_npChangeRedo)
        {
        	callback.redoRequested();
        } else if ((src == btn_pickNavigationUndo) || (src == btn_pickNavigationRedo))
        {
        	Pair<NetworkElement,Pair<Demand,Link>> backOrForward = null;
        	do
        	{
        		backOrForward = (src == btn_pickNavigationUndo)? callback.getVisualizationState().getPickNavigationBackElement() : callback.getVisualizationState().getPickNavigationForwardElement();
        		if (backOrForward == null) break;
        		final NetworkElement ne = backOrForward.getFirst();
        		final Pair<Demand,Link> fr = backOrForward.getSecond();
	        	if (ne != null)
	        	{
	        		if (ne.getNetPlan() != callback.getDesign()) continue;
	        		if (ne.getNetPlan() == null) continue;
	        		break;
	        	}
	        	else if (fr != null)
	        	{
	        		if (fr.getFirst().getNetPlan() != callback.getDesign()) continue;
	        		if (fr.getFirst().getNetPlan() == null) continue;
	        		if (fr.getSecond().getNetPlan() != callback.getDesign()) continue;
	        		if (fr.getSecond().getNetPlan() == null) continue;
	        		break;
	        	}
	        	else break; // null,null => reset picked state
        	} while (true);
        	if (backOrForward != null)
        	{
        		if (backOrForward.getFirst() != null) callback.getVisualizationState().pickElement(backOrForward.getFirst());
        		else if (backOrForward.getSecond() != null) callback.getVisualizationState().pickForwardingRule(backOrForward.getSecond());
        		else callback.getVisualizationState().resetPickedState();
        		callback.updateVisualizationAfterPick();
        	}
        } else if (src == it_closeMap)
=======
        } else if (src == btn_control)
>>>>>>> e5defa62
        {
            WindowController.showControlWindow(true);
        } else if (src == btn_osmMap)
        {
            if (btn_osmMap.isSelected())
            {
                switchOSMSupport(true);
            } else if (!btn_osmMap.isSelected())
            {
                switchOSMSupport(false);
            }
        } else if (src == btn_increaseNodeSize)
        {
            callback.getVisualizationState().increaseCanvasNodeSizeAll();
            canvas.refresh();
        } else if (src == btn_decreaseNodeSize)
        {
            callback.getVisualizationState().decreaseCanvasNodeSizeAll();
            canvas.refresh();
        } else if (src == btn_increaseFontSize)
        {
            callback.getVisualizationState().increaseCanvasFontSizeAll();
            canvas.refresh();
        } else if (src == btn_decreaseFontSize)
        {
            final boolean somethingChanged = callback.getVisualizationState().decreaseCanvasFontSizeAll();
            if (somethingChanged) canvas.refresh();
        }
    }

    /**
     * Adds a new plugin to the canvas.
     *
     * @param plugin Plugin to be added
     * @since 0.3.0
     */

    public void addPlugin(ITopologyCanvasPlugin plugin)
    {
        canvas.addPlugin(plugin);
    }

    private void checkNetPlanFileChooser()
    {
        if (fc_netPlan == null)
        {
            fc_netPlan = new FileChooserNetworkDesign(defaultDesignDirectory, DialogType.NETWORK_DESIGN);
        }
    }

    private void checkDemandFileChooser()
    {
        if (fc_demands == null)
        {
            fc_demands = new FileChooserNetworkDesign(defaultDemandDirectory, DialogType.DEMANDS);
        }
    }

    private String createLayerName(long layerId)
    {
        final NetworkLayer layer = callback.getDesign().getNetworkLayerFromId(layerId);
        return "Layer " + layer.getIndex() + (layer.getName().isEmpty() ? "" : ": " + layer.getName());
    }

    public JPanel getCanvasPanel()
    {
        return canvasPanel;
    }

    /**
     * Returns a reference to the topology canvas.
     *
     * @return Reference to the topology canvas
     * @since 0.2.3
     */
    public ITopologyCanvas getCanvas()
    {
        return canvas;
    }

//    private StringLabeller getLayerItem(long layerId)
//    {
//        int numLayers = layerChooser.getItemCount();
//        for (int l = 0; l < numLayers; l++)
//        {
//            StringLabeller item = (StringLabeller) layerChooser.getItemAt(l);
//            if (layerId == (Long) item.getObject()) return item;
//        }
//
//        throw new RuntimeException("Bad");
//    }

    /**
     * Loads a network design from a {@code .n2p} file.
     *
     * @since 0.3.0
     */
    public void loadDesign()
    {
        try
        {
            checkNetPlanFileChooser();

            int rc = fc_netPlan.showOpenDialog(null);
            if (rc != JFileChooser.APPROVE_OPTION) return;

            NetPlan aux = fc_netPlan.readNetPlan();

            aux.checkCachesConsistency();

            callback.loadDesignDoNotUpdateVisualization(aux);
            final VisualizationState vs = callback.getVisualizationState();
            Pair<BidiMap<NetworkLayer, Integer>, Map<NetworkLayer, Boolean>> res =
                    vs.suggestCanvasUpdatedVisualizationLayerInfoForNewDesign(new HashSet<>(callback.getDesign().getNetworkLayers()));
            vs.setCanvasLayerVisibilityAndOrder(callback.getDesign(), res.getFirst(), res.getSecond());
            callback.updateVisualizationAfterNewTopology();
            callback.getUndoRedoNavigationManager().updateNavigationInformation_newNetPlanChange();
        } catch (Net2PlanException ex)
        {
            if (ErrorHandling.isDebugEnabled()) ErrorHandling.addErrorOrException(ex, TopologyPanel.class);
            ErrorHandling.showErrorDialog(ex.getMessage(), "Error loading network design");
        } catch (Throwable ex)
        {
            ErrorHandling.addErrorOrException(ex, TopologyPanel.class);
            ErrorHandling.showErrorDialog("Error loading network design");
        }
    }

    private void loadDesignFromFile(File file)
    {
        try
        {
            NetPlan netPlan = new NetPlan(file);
            checkNetPlanFileChooser();
            fc_netPlan.setCurrentDirectory(file.getParentFile());

            callback.loadDesignDoNotUpdateVisualization(netPlan);
            final VisualizationState vs = callback.getVisualizationState();
            Pair<BidiMap<NetworkLayer, Integer>, Map<NetworkLayer, Boolean>> res =
                    vs.suggestCanvasUpdatedVisualizationLayerInfoForNewDesign(new HashSet<>(callback.getDesign().getNetworkLayers()));
            vs.setCanvasLayerVisibilityAndOrder(callback.getDesign(), res.getFirst(), res.getSecond());
            callback.updateVisualizationAfterNewTopology();
            callback.getUndoRedoNavigationManager().updateNavigationInformation_newNetPlanChange();
        } catch (Net2PlanException ex)
        {
            if (ErrorHandling.isDebugEnabled()) ErrorHandling.addErrorOrException(ex, TopologyPanel.class);
            ErrorHandling.showErrorDialog(ex.getMessage(), "Error loading network design");
        } catch (Throwable ex)
        {
            ErrorHandling.addErrorOrException(ex, TopologyPanel.class);
            ErrorHandling.showErrorDialog("Error loading network design");
        }
    }

    /**
     * Loads traffic demands from a {@code .n2p} file, overriding current demands.
     *
     * @since 0.3.0
     */
    public void loadTrafficDemands()
    {
        try
        {
            checkDemandFileChooser();

            int rc = fc_demands.showOpenDialog(null);
            if (rc != JFileChooser.APPROVE_OPTION) return;

            NetPlan demands = fc_demands.readDemands();

            if (!demands.hasDemands() && !demands.hasMulticastDemands())
                throw new Net2PlanException("Selected file doesn't contain a demand set");

            NetPlan netPlan = callback.getDesign();
            if (netPlan.hasDemands() || netPlan.hasMulticastDemands())
            {
                int result = JOptionPane.showConfirmDialog(null, "Current network structure contains a demand set. Overwrite?", "Loading demand set", JOptionPane.YES_NO_OPTION);
                if (result != JOptionPane.YES_OPTION) return;
            }

            NetPlan aux_netPlan = netPlan.copy();
            try
            {
                netPlan.removeAllDemands();
                for (Demand demand : demands.getDemands())
                    netPlan.addDemand(netPlan.getNode(demand.getIngressNode().getIndex()), netPlan.getNode(demand.getEgressNode().getIndex()), demand.getOfferedTraffic(), demand.getAttributes());

                netPlan.removeAllMulticastDemands();
                for (MulticastDemand demand : demands.getMulticastDemands())
                {
                    Set<Node> egressNodesThisNetPlan = new HashSet<Node>();
                    for (Node n : demand.getEgressNodes()) egressNodesThisNetPlan.add(netPlan.getNode(n.getIndex()));
                    netPlan.addMulticastDemand(netPlan.getNode(demand.getIngressNode().getIndex()), egressNodesThisNetPlan, demand.getOfferedTraffic(), demand.getAttributes());
                }
                callback.getVisualizationState().resetPickedState();
                callback.updateVisualizationAfterChanges(Sets.newHashSet(NetworkElementType.DEMAND, NetworkElementType.MULTICAST_DEMAND));
                callback.getUndoRedoNavigationManager().updateNavigationInformation_newNetPlanChange();
            } catch (Throwable ex)
            {
                callback.getDesign().assignFrom(aux_netPlan);
                throw new RuntimeException(ex);
            }
        } catch (Net2PlanException ex)
        {
            if (ErrorHandling.isDebugEnabled()) ErrorHandling.addErrorOrException(ex, TopologyPanel.class);
            ErrorHandling.showErrorDialog(ex.getMessage(), "Error loading traffic demands");
        } catch (Exception ex)
        {
            ErrorHandling.addErrorOrException(ex, TopologyPanel.class);
            ErrorHandling.showErrorDialog("Error loading traffic demands");
        }
    }

    /**
     * Refreshes the name of a layer.
     *
     * @param layerId Layer identifier
     * @since 0.3.1
     */
    public void refreshLayerName(long layerId)
    {
        multilayerControlPanel.refreshTable();
    }

    /**
     * Saves a network design to a {@code .n2p} file.
     *
     * @since 0.3.0
     */
    public void saveDesign()
    {
        try
        {
            checkNetPlanFileChooser();

            int rc = fc_netPlan.showSaveDialog(null);
            if (rc != JFileChooser.APPROVE_OPTION) return;

            NetPlan netPlan = callback.getDesign();
            if (netPlan.getNodes().isEmpty()) throw new Net2PlanException("Design is empty");

            fc_netPlan.saveNetPlan(netPlan);
            ErrorHandling.showInformationDialog("Design saved successfully", "Save design");
        } catch (Net2PlanException ex)
        {
            if (ErrorHandling.isDebugEnabled()) ErrorHandling.addErrorOrException(ex, TopologyPanel.class);
            ErrorHandling.showErrorDialog(ex.getMessage(), "Error saving network design");
        } catch (Throwable ex)
        {
            ErrorHandling.addErrorOrException(ex, TopologyPanel.class);
            ErrorHandling.showErrorDialog("Error saving network design");
        }
    }

//    /**
//     * Allows setting the current layer.
//     *
//     * @param layer Layer identifier
//     * @since 0.3.1
//     */
//    public void selectLayer(long layer)
//    {
//        long currentLayerId = (Long) ((StringLabeller) layerChooser.getSelectedItem()).getObject();
//        if (layer == currentLayerId) return;
//
//        layerChooser.setSelectedItem(getLayerItem(layer));
//    }
//
//    /**
//     * Configures the topology panel to allow (or not) loading of external traffic demand files.
//     *
//     * @param isAllowed Indicates whether or not it is allowed to load traffic demand files.
//     * @since 0.3.0
//     */
//    public void setAllowLoadTrafficDemand(boolean isAllowed) {
//        btn_loadDemand.setVisible(isAllowed);
//    }

    /**
     * Take a snapshot of the canvas.
     *
     * @since 0.3.0
     */
    public void takeSnapshot()
    {
        canvas.takeSnapshot();
    }

    public final void updateMultilayerVisibilityAndOrderPanel()
    {
        multilayerControlPanel.refreshTable();
    }

//    /**
//     * Updates the layer chooser.
//     *
//     * @since 0.3.1
//     */
//    public final void updateLayerChooser()
//    {
//        ActionListener[] al = layerChooser.getActionListeners();
//        for (ActionListener a : al) layerChooser.removeActionListener(a);
//
//        layerChooser.removeAllItems();
//
//        NetPlan currentState = callback.getDesign();
//
//        Collection<Long> layerIds = currentState.getNetworkLayerIds();
//
//        if (ErrorHandling.isDebugEnabled()) currentState.checkCachesConsistency();
//
//        for (long layerId : layerIds)
//            layerChooser.addItem(StringLabeller.of(layerId, createLayerName(layerId)));
//
//        for (ActionListener a : al) layerChooser.addActionListener(a);
//
//        layerChooser.setSelectedIndex(currentState.getNetworkLayerDefault().getIndex()); // PABLO: AQUI SE PIERDEN LOS LINKS!!!!
//
//        layerChooserPane.setVisible(layerChooser.getItemCount() > 1);
//
//        revalidate();
//    }

    private void switchOSMSupport(final boolean doSwitch)
    {
        if (doSwitch)
            canvas.runOSMSupport();
        else
            canvas.stopOSMSupport();
    }
}<|MERGE_RESOLUTION|>--- conflicted
+++ resolved
@@ -228,7 +228,6 @@
         btn_showThisLayerInfo = new JToggleButton();
         btn_showThisLayerInfo.setToolTipText("Shows the links in the same layer as the picked element, that carry traffic that appears in the picked element");
         btn_showThisLayerInfo.setSelected(getVisualizationState().isShowInCanvasThisLayerPropagation());
-<<<<<<< HEAD
         btn_npChangeUndo = new JButton ("Undo");
         btn_npChangeUndo.setToolTipText("Navigate back to the previous state of the network (last time the network design was changed)");
         btn_npChangeRedo = new JButton ("Redo");
@@ -237,11 +236,6 @@
         btn_pickNavigationUndo.setToolTipText("Navigate back to the previous element picked");
         btn_pickNavigationRedo = new JButton ("Pick Redo");
         btn_pickNavigationRedo.setToolTipText("Navigate forward to the next element picked");
-=======
-        // Upper left buttons
-        btn_control = new JButton();
-        btn_control.setToolTipText("Show the network topology control window.");
->>>>>>> e5defa62
 
         btn_osmMap = new JToggleButton();
         btn_osmMap.setToolTipText("Toggle between on/off the OSM support. An internet connection is required in order for this to work.");
@@ -298,7 +292,6 @@
         btn_decreaseNodeSize.addActionListener(this);
         btn_increaseFontSize.addActionListener(this);
         btn_decreaseFontSize.addActionListener(this);
-<<<<<<< HEAD
         it_control.addActionListener(this);
         it_closeMap.addActionListener(this);
         it_osmMap.addActionListener(this);
@@ -310,10 +303,6 @@
         // Disabling font controls
         btn_increaseFontSize.setEnabled(false);
         btn_decreaseFontSize.setEnabled(false);
-=======
-        btn_control.addActionListener(this);
-        btn_osmMap.addActionListener(this);
->>>>>>> e5defa62
 
         toolbar.add(btn_load);
         toolbar.add(btn_loadDemand);
@@ -345,15 +334,12 @@
         multiLayerToolbar.add(btn_showLowerLayerInfo);
         multiLayerToolbar.add(btn_showUpperLayerInfo);
         multiLayerToolbar.add(btn_showThisLayerInfo);
-<<<<<<< HEAD
         multiLayerToolbar.add(btn_multilayer);
         multiLayerToolbar.add(btn_npChangeUndo);
         multiLayerToolbar.add(btn_npChangeRedo);
         multiLayerToolbar.add(btn_pickNavigationUndo);
         multiLayerToolbar.add(btn_pickNavigationRedo);
         
-=======
->>>>>>> e5defa62
 
         this.addComponentListener(new ComponentAdapter()
         {
@@ -515,7 +501,6 @@
         {
             vs.setShowInCanvasThisLayerPropagation(btn_showThisLayerInfo.isSelected());
             canvas.refresh();
-<<<<<<< HEAD
         } else if (src == btn_npChangeUndo)
         {
         	callback.undoRequested();
@@ -555,9 +540,6 @@
         		callback.updateVisualizationAfterPick();
         	}
         } else if (src == it_closeMap)
-=======
-        } else if (src == btn_control)
->>>>>>> e5defa62
         {
             WindowController.showControlWindow(true);
         } else if (src == btn_osmMap)
