package com.net2plan.gui.utils.topologyPane;

import static com.net2plan.gui.utils.topologyPane.VisualizationConstants.DEFAULT_GUINODE_COLOR;
import static com.net2plan.gui.utils.topologyPane.VisualizationConstants.DEFAULT_GUINODE_COLOR_ENDFLOW;
import static com.net2plan.gui.utils.topologyPane.VisualizationConstants.DEFAULT_GUINODE_COLOR_FAILED;
import static com.net2plan.gui.utils.topologyPane.VisualizationConstants.DEFAULT_GUINODE_COLOR_ORIGINFLOW;
import static com.net2plan.gui.utils.topologyPane.VisualizationConstants.DEFAULT_GUINODE_COLOR_PICK;
import static com.net2plan.gui.utils.topologyPane.VisualizationConstants.DEFAULT_GUINODE_COLOR_RESOURCE;
import static com.net2plan.gui.utils.topologyPane.VisualizationConstants.DEFAULT_ICONBORDERSIZEINPIXELS;
import static com.net2plan.gui.utils.topologyPane.VisualizationConstants.DEFAULT_INTRANODEGUILINK_EDGEDRAWCOLOR;
import static com.net2plan.gui.utils.topologyPane.VisualizationConstants.DEFAULT_INTRANODEGUILINK_EDGESTROKE;
import static com.net2plan.gui.utils.topologyPane.VisualizationConstants.DEFAULT_INTRANODEGUILINK_EDGESTROKE_PICKED;
import static com.net2plan.gui.utils.topologyPane.VisualizationConstants.DEFAULT_INTRANODEGUILINK_HASARROW;
import static com.net2plan.gui.utils.topologyPane.VisualizationConstants.DEFAULT_REGGUILINK_EDGECOLOR;
import static com.net2plan.gui.utils.topologyPane.VisualizationConstants.DEFAULT_REGGUILINK_EDGECOLOR_AFFECTEDFAILURES;
import static com.net2plan.gui.utils.topologyPane.VisualizationConstants.DEFAULT_REGGUILINK_EDGECOLOR_BACKUP;
import static com.net2plan.gui.utils.topologyPane.VisualizationConstants.DEFAULT_REGGUILINK_EDGECOLOR_BACKUPANDPRIMARY;
import static com.net2plan.gui.utils.topologyPane.VisualizationConstants.DEFAULT_REGGUILINK_EDGECOLOR_FAILED;
import static com.net2plan.gui.utils.topologyPane.VisualizationConstants.DEFAULT_REGGUILINK_EDGECOLOR_PICKED;
import static com.net2plan.gui.utils.topologyPane.VisualizationConstants.DEFAULT_REGGUILINK_EDGESTROKE;
import static com.net2plan.gui.utils.topologyPane.VisualizationConstants.DEFAULT_REGGUILINK_EDGESTROKE_ACTIVELAYER;
import static com.net2plan.gui.utils.topologyPane.VisualizationConstants.DEFAULT_REGGUILINK_EDGESTROKE_PICKED;
import static com.net2plan.gui.utils.topologyPane.VisualizationConstants.DEFAULT_REGGUILINK_EDGESTROKE_PICKED_COLATERALACTVELAYER;
import static com.net2plan.gui.utils.topologyPane.VisualizationConstants.DEFAULT_REGGUILINK_EDGESTROKE_PICKED_COLATERALNONACTIVELAYER;
import static com.net2plan.gui.utils.topologyPane.VisualizationConstants.DEFAULT_REGGUILINK_HASARROW;
import static com.net2plan.gui.utils.topologyPane.VisualizationConstants.SCALE_IN;
import static com.net2plan.gui.utils.topologyPane.VisualizationConstants.SCALE_OUT;
import static org.junit.Assert.assertEquals;
import static org.junit.Assert.assertTrue;

import java.awt.Color;
import java.awt.Paint;
import java.awt.Shape;
import java.awt.Stroke;
import java.awt.geom.AffineTransform;
import java.awt.image.BufferedImage;
import java.net.URL;
import java.util.ArrayList;
import java.util.Arrays;
import java.util.Collection;
import java.util.Collections;
import java.util.HashMap;
import java.util.HashSet;
import java.util.LinkedList;
import java.util.List;
import java.util.Map;
import java.util.Map.Entry;
import java.util.Set;
import java.util.stream.Collectors;

import javax.imageio.ImageIO;
import javax.swing.Icon;
import javax.swing.ImageIcon;

import javafx.scene.transform.Affine;
import org.apache.commons.collections15.BidiMap;
import org.apache.commons.collections15.bidimap.DualHashBidiMap;

import com.google.common.collect.Sets;
import com.net2plan.gui.utils.viewEditTopolTables.ITableRowFilter;
import com.net2plan.interfaces.networkDesign.Demand;
import com.net2plan.interfaces.networkDesign.InterLayerPropagationGraph;
import com.net2plan.interfaces.networkDesign.Link;
import com.net2plan.interfaces.networkDesign.MulticastDemand;
import com.net2plan.interfaces.networkDesign.MulticastTree;
import com.net2plan.interfaces.networkDesign.NetPlan;
import com.net2plan.interfaces.networkDesign.NetworkElement;
import com.net2plan.interfaces.networkDesign.NetworkLayer;
import com.net2plan.interfaces.networkDesign.Node;
import com.net2plan.interfaces.networkDesign.Resource;
import com.net2plan.interfaces.networkDesign.Route;
import com.net2plan.interfaces.networkDesign.SharedRiskGroup;
import com.net2plan.internal.Constants.NetworkElementType;
import com.net2plan.utils.ImageUtils;
import com.net2plan.utils.Pair;
import com.net2plan.utils.Triple;

import edu.uci.ics.jung.visualization.FourPassImageShaper;

public class VisualizationState
{
	private static Map<Triple<URL,Integer,Color>,Pair<Icon,Shape>> databaseOfAlreadyReadIcons = new HashMap<> (); // for each url, height, and border color, an image  
    private boolean showInCanvasNodeNames;
    private boolean showInCanvasLinkLabels;
    private boolean showInCanvasLinksInNonActiveLayer;
    private boolean showInCanvasInterLayerLinks;
    private boolean showInCanvasLowerLayerPropagation;
    private boolean showInCanvasUpperLayerPropagation;
    private boolean showInCanvasThisLayerPropagation;
    private ITableRowFilter tableRowFilter;
 
    private boolean showInCanvasNonConnectedNodes;
    private int interLayerSpaceInPixels;
    private NetPlan currentNp;
    private Set<Node> nodesToHideInCanvasAsMandatedByUserInTable;
    private Set<Link> linksToHideInCanvasAsMandatedByUserInTable;

    /* This only can be changed calling to rebuild */
    private BidiMap<NetworkLayer, Integer> mapLayer2VisualizationOrderInCanvas; // as many entries as layers
    private Map<NetworkLayer, Boolean> layerVisibilityInCanvasMap;
    private Map<NetworkLayer, Boolean> mapShowInCanvasLayerLinks;

    /* These need is recomputed inside a rebuild */
    private Map<Node, Set<GUILink>> cache_canvasIntraNodeGUILinks;
    private Map<Link, GUILink> cache_canvasRegularLinkMap;
    private BidiMap<NetworkLayer, Integer> cache_mapCanvasVisibleLayer2VisualizationOrderRemovingNonVisible; // as many elements as visible layers
    private Map<Node, Map<Pair<Integer, Integer>, GUILink>> cache_mapNode2IntraNodeCanvasGUILinkMap; // integers are orders of REAL VISIBLE LAYERS
    private Map<Node, List<GUINode>> cache_mapNode2ListVerticallyStackedGUINodes;

    private NetworkElementType pickedElementType;
    private NetworkElement pickedElementNotFR;
    private Pair<Demand,Link> pickedElementFR;

    public Pair<Demand,Link> getPickedForwardingRule () { return pickedElementFR; }
    public NetworkElement getPickedNetworkElement () { return pickedElementNotFR; }
    
    public NetPlan getNetPlan()
    {
        return currentNp;
    }

    
    
    /**
	 * @return the showLowerLayerPropagation
	 */
	public boolean isShowInCanvasLowerLayerPropagation()
	{
		return showInCanvasLowerLayerPropagation;
	}



	/**
	 * @param showLowerLayerPropagation the showLowerLayerPropagation to set
	 */
	public void setShowInCanvasLowerLayerPropagation(boolean showLowerLayerPropagation)
	{
		if (showLowerLayerPropagation == this.showInCanvasLowerLayerPropagation) return;
		this.showInCanvasLowerLayerPropagation = showLowerLayerPropagation;
		if (pickedElementType != null)
			if (pickedElementNotFR != null)
				this.pickElement(pickedElementNotFR);
			else
				this.pickForwardingRule(pickedElementFR);
	}



	/**
	 * @return the showUpperLayerPropagation
	 */
	public boolean isShowInCanvasUpperLayerPropagation()
	{
		return showInCanvasUpperLayerPropagation;
	}

	/**
	 * @return the showThisLayerPropagation
	 */
	public boolean isShowInCanvasThisLayerPropagation()
	{
		return showInCanvasThisLayerPropagation;
	}


	/**
	 * @param showUpperLayerPropagation the showUpperLayerPropagation to set
	 */
	public void setShowInCanvasUpperLayerPropagation(boolean showUpperLayerPropagation)
	{
		if (showUpperLayerPropagation == this.showInCanvasUpperLayerPropagation) return;
		this.showInCanvasUpperLayerPropagation = showUpperLayerPropagation;
		if (pickedElementType != null)
			if (pickedElementNotFR != null)
				this.pickElement(pickedElementNotFR);
			else
				this.pickForwardingRule(pickedElementFR);
	}

	/**
	 * @param showThisLayerPropagation the showThisLayerPropagation to set
	 */
	public void setShowInCanvasThisLayerPropagation(boolean showThisLayerPropagation)
	{
		if (showThisLayerPropagation == this.showInCanvasThisLayerPropagation) return;
		this.showInCanvasThisLayerPropagation = showThisLayerPropagation;
		if (pickedElementType != null)
			if (pickedElementNotFR != null)
				this.pickElement(pickedElementNotFR);
			else
				this.pickForwardingRule(pickedElementFR);
	}

	public VisualizationState(NetPlan currentNp, BidiMap<NetworkLayer, Integer> mapLayer2VisualizationOrder, Map<NetworkLayer,Boolean> layerVisibilityMap)
    {
        this.currentNp = currentNp;
        this.showInCanvasNodeNames = false;
        this.showInCanvasLinkLabels = false;
        this.showInCanvasLinksInNonActiveLayer = true;
        this.showInCanvasInterLayerLinks = true;
        this.showInCanvasNonConnectedNodes = true;
        this.showInCanvasLowerLayerPropagation = true;
        this.showInCanvasUpperLayerPropagation = true;
        this.showInCanvasThisLayerPropagation = true;
        this.nodesToHideInCanvasAsMandatedByUserInTable = new HashSet<>();
        this.linksToHideInCanvasAsMandatedByUserInTable = new HashSet<>();
        this.interLayerSpaceInPixels = 50; 
        this.pickedElementType = null;
        this.pickedElementNotFR = null;
        this.pickedElementFR = null;
        this.tableRowFilter = null;
        
//        this.mapLayer2VisualizationOrder = mapLayer2VisualizationOrder;
//        this.mapLayerVisibility = new HashMap<>();
        this.mapShowInCanvasLayerLinks = new HashMap<>();
        setCanvasLayerVisibilityAndOrder(currentNp ,mapLayer2VisualizationOrder , layerVisibilityMap);
    }

	public ITableRowFilter getTableRowFilter () { return tableRowFilter; }
	
	public void updateTableRowFilter (ITableRowFilter tableRowFilterToApply) 
	{  
		if (tableRowFilterToApply == null) { this.tableRowFilter = null; return; }
		if (this.tableRowFilter == null) { this.tableRowFilter = tableRowFilterToApply; return; }
		this.tableRowFilter.recomputeApplyingShowIf_ThisAndThat(tableRowFilterToApply);
	}
	
    public boolean isVisibleInCanvas(GUINode gn)
    {
        final Node n = gn.getAssociatedNetPlanNode();
        if (nodesToHideInCanvasAsMandatedByUserInTable.contains(n)) return false;
        if (!showInCanvasNonConnectedNodes) 
        {
            final NetworkLayer layer = gn.getLayer();
        	if (n.getOutgoingLinks(layer).isEmpty() && n.getIncomingLinks(layer).isEmpty()
        			&& n.getOutgoingDemands(layer).isEmpty() && n.getIncomingDemands(layer).isEmpty()
        			&& n.getOutgoingMulticastDemands(layer).isEmpty() && n.getIncomingMulticastDemands(layer).isEmpty())
        		return false;
        }
        return true;
    }

    public boolean isVisibleInCanvas(GUILink gl)
    {
        if (gl.isIntraNodeLink())
        {
        	final Node node = gl.getOriginNode().getAssociatedNetPlanNode();
        	final NetworkLayer originLayer = gl.getOriginNode().getLayer();
        	final NetworkLayer destinationLayer = gl.getDestinationNode().getLayer();
        	final int originIndexInVisualization = getCanvasVisualizationOrderRemovingNonVisible(originLayer);
        	final int destinationIndexInVisualization = getCanvasVisualizationOrderRemovingNonVisible(destinationLayer);
        	final int lowerVIndex = originIndexInVisualization < destinationIndexInVisualization? originIndexInVisualization  : destinationIndexInVisualization;  
        	final int upperVIndex = originIndexInVisualization > destinationIndexInVisualization? originIndexInVisualization  : destinationIndexInVisualization;  
        	cache_mapCanvasVisibleLayer2VisualizationOrderRemovingNonVisible.get(gl.getOriginNode());
        	boolean atLeastOneLowerLayerVisible = false;
        	for (int vIndex = 0 ; vIndex <= lowerVIndex ; vIndex ++)
        		if (isVisibleInCanvas(getCanvasAssociatedGUINode(node , getCanvasNetworkLayerAtVisualizationOrderRemovingNonVisible(vIndex)))) 
        		{
        			atLeastOneLowerLayerVisible = true;
        			break;
        		}
        	if (!atLeastOneLowerLayerVisible) return false;
        	boolean atLeastOneUpperLayerVisible = false;
        	for (int vIndex = upperVIndex ; vIndex < getCanvasNumberOfVisibleLayers() ; vIndex ++)
        		if (isVisibleInCanvas(getCanvasAssociatedGUINode(node , getCanvasNetworkLayerAtVisualizationOrderRemovingNonVisible(vIndex)))) 
        		{
        			atLeastOneUpperLayerVisible = true;
        			break;
        		}
        	return atLeastOneUpperLayerVisible;
        }
        else
        {
            final Link e = gl.getAssociatedNetPlanLink();

            if (!mapShowInCanvasLayerLinks.get(e.getLayer())) return false;
            if (linksToHideInCanvasAsMandatedByUserInTable.contains(e)) return false;
            final boolean inActiveLayer = e.getLayer() == currentNp.getNetworkLayerDefault();
            if (!showInCanvasLinksInNonActiveLayer && !inActiveLayer) return false;
            return true;
        }
    }

    /**
     * @return the interLayerSpaceInNetPlanCoordinates
     */
    public int getInterLayerSpaceInPixels()
    {
        return interLayerSpaceInPixels;
    }

    /**
     * @param interLayerSpaceInNetPlanCoordinates the interLayerSpaceInNetPlanCoordinates to set
     */
    public void setInterLayerSpaceInPixels(int interLayerSpaceInPixels)
    {
        this.interLayerSpaceInPixels = interLayerSpaceInPixels;
    }

    /**
     * @return the showInterLayerLinks
     */
    public boolean isShowInCanvasInterLayerLinks()
    {
        return showInCanvasInterLayerLinks;
    }

    /**
     * @param showInterLayerLinks the showInterLayerLinks to set
     */
    public void setShowInCanvasInterLayerLinks(boolean showInterLayerLinks)
    {
        this.showInCanvasInterLayerLinks = showInterLayerLinks;
    }

    /**
     * @return the isNetPlanEditable
     */
    public boolean isNetPlanEditable()
    {
        return true;
    }

    public List<GUINode> getCanvasVerticallyStackedGUINodes(Node n)
    {
        return cache_mapNode2ListVerticallyStackedGUINodes.get(n);
    }

    public GUINode getCanvasAssociatedGUINode(Node n, NetworkLayer layer)
    {
        final Integer trueVisualizationIndex = cache_mapCanvasVisibleLayer2VisualizationOrderRemovingNonVisible.get(layer);
        if (trueVisualizationIndex == null) return null;
        return getCanvasVerticallyStackedGUINodes(n).get(trueVisualizationIndex);
    }

    public GUILink getCanvasAssociatedGUILink(Link e)
    {
        return cache_canvasRegularLinkMap.get(e);
    }

    public Pair<Set<GUILink>, Set<GUILink>> getCanvasAssociatedGUILinksIncludingCoupling(Link e, boolean regularLinkIsPrimary)
    {
        Set<GUILink> resPrimary = new HashSet<>();
        Set<GUILink> resBackup = new HashSet<>();
        if (regularLinkIsPrimary) resPrimary.add(getCanvasAssociatedGUILink(e));
        else resBackup.add(getCanvasAssociatedGUILink(e));
        if (!e.isCoupled()) return Pair.of(resPrimary, resBackup);
        if (e.getCoupledDemand() != null)
        {
            /* add the intranode links */
            final NetworkLayer upperLayer = e.getLayer();
            final NetworkLayer downLayer = e.getCoupledDemand().getLayer();
            if (regularLinkIsPrimary)
            {
                resPrimary.addAll(getCanvasIntraNodeGUILinkSequence(e.getOriginNode(), upperLayer, downLayer));
                resPrimary.addAll(getCanvasIntraNodeGUILinkSequence(e.getDestinationNode(), downLayer, upperLayer));
            } else
            {
                resBackup.addAll(getCanvasIntraNodeGUILinkSequence(e.getOriginNode(), upperLayer, downLayer));
                resBackup.addAll(getCanvasIntraNodeGUILinkSequence(e.getDestinationNode(), downLayer, upperLayer));
            }

			/* add the regular links */
            Pair<Set<Link>, Set<Link>> traversedLinks = e.getCoupledDemand().getLinksThisLayerPotentiallyCarryingTraffic(true);
            for (Link ee : traversedLinks.getFirst())
            {
                Pair<Set<GUILink>, Set<GUILink>> pairGuiLinks = getCanvasAssociatedGUILinksIncludingCoupling(ee, true);
                if (regularLinkIsPrimary) resPrimary.addAll(pairGuiLinks.getFirst());
                else resBackup.addAll(pairGuiLinks.getFirst());
                resBackup.addAll(pairGuiLinks.getSecond());
            }
            for (Link ee : traversedLinks.getSecond())
            {
                Pair<Set<GUILink>, Set<GUILink>> pairGuiLinks = getCanvasAssociatedGUILinksIncludingCoupling(ee, false);
                resPrimary.addAll(pairGuiLinks.getFirst());
                resBackup.addAll(pairGuiLinks.getSecond());
            }
        } else if (e.getCoupledMulticastDemand() != null)
        {
            /* add the intranode links */
            final NetworkLayer upperLayer = e.getLayer();
            final MulticastDemand lowerLayerDemand = e.getCoupledMulticastDemand();
            final NetworkLayer downLayer = lowerLayerDemand.getLayer();
            if (regularLinkIsPrimary)
            {
                resPrimary.addAll(getCanvasIntraNodeGUILinkSequence(lowerLayerDemand.getIngressNode(), upperLayer, downLayer));
                resPrimary.addAll(getCanvasIntraNodeGUILinkSequence(lowerLayerDemand.getIngressNode(), downLayer, upperLayer));
                for (Node n : lowerLayerDemand.getEgressNodes())
                {
                    resPrimary.addAll(getCanvasIntraNodeGUILinkSequence(n, upperLayer, downLayer));
                    resPrimary.addAll(getCanvasIntraNodeGUILinkSequence(n, downLayer, upperLayer));
                }
            } else
            {
                resBackup.addAll(getCanvasIntraNodeGUILinkSequence(lowerLayerDemand.getIngressNode(), upperLayer, downLayer));
                resBackup.addAll(getCanvasIntraNodeGUILinkSequence(lowerLayerDemand.getIngressNode(), downLayer, upperLayer));
                for (Node n : lowerLayerDemand.getEgressNodes())
                {
                    resBackup.addAll(getCanvasIntraNodeGUILinkSequence(n, upperLayer, downLayer));
                    resBackup.addAll(getCanvasIntraNodeGUILinkSequence(n, downLayer, upperLayer));
                }
            }

            for (MulticastTree t : lowerLayerDemand.getMulticastTrees())
                for (Link ee : t.getLinkSet())
                {
                    Pair<Set<GUILink>, Set<GUILink>> pairGuiLinks = getCanvasAssociatedGUILinksIncludingCoupling(ee, true);
                    resPrimary.addAll(pairGuiLinks.getFirst());
                    resBackup.addAll(pairGuiLinks.getSecond());
                }
        }
        return Pair.of(resPrimary, resBackup);
    }

    public GUILink getCanvasIntraNodeGUILink(Node n, NetworkLayer from, NetworkLayer to)
    {
        final Integer fromRealVIndex = cache_mapCanvasVisibleLayer2VisualizationOrderRemovingNonVisible.get(from);
        final Integer toRealVIndex = cache_mapCanvasVisibleLayer2VisualizationOrderRemovingNonVisible.get(to);
        if ((fromRealVIndex == null) || (toRealVIndex == null)) return null;
        return cache_mapNode2IntraNodeCanvasGUILinkMap.get(n).get(Pair.of(fromRealVIndex, toRealVIndex));
    }

    public Set<GUILink> getCanvasIntraNodeGUILinks(Node n)
    {
        return cache_canvasIntraNodeGUILinks.get(n);
    }

    public List<GUILink> getCanvasIntraNodeGUILinkSequence(Node n, NetworkLayer from, NetworkLayer to)
    {
        if (from.getNetPlan() != currentNp) throw new RuntimeException("Bad");
        if (to.getNetPlan() != currentNp) throw new RuntimeException("Bad");
        final Integer fromRealVIndex = cache_mapCanvasVisibleLayer2VisualizationOrderRemovingNonVisible.get(from);
        final Integer toRealVIndex = cache_mapCanvasVisibleLayer2VisualizationOrderRemovingNonVisible.get(to);

        final List<GUILink> res = new LinkedList<>();
        if ((fromRealVIndex == null) || (toRealVIndex == null)) return res;
        if (fromRealVIndex == toRealVIndex) return res;
        final int increment = toRealVIndex > fromRealVIndex ? 1 : -1;
        int vLayerIndex = fromRealVIndex;
        do
        {
            final int origin = vLayerIndex;
            final int destination = vLayerIndex + increment;
            res.add(cache_mapNode2IntraNodeCanvasGUILinkMap.get(n).get(Pair.of(origin, destination)));
            vLayerIndex += increment;
        } while (vLayerIndex != toRealVIndex);

        return res;
    }

    /** Implicitly it produces a reset of the picked state
     * @param newCurrentNetPlan
     * @param newLayerVisiblityOrderMap
     * @param newLayerVisibilityMap
     */
    public void setCanvasLayerVisibilityAndOrder (NetPlan newCurrentNetPlan , BidiMap<NetworkLayer,Integer> newLayerVisiblityOrderMap,
            Map<NetworkLayer,Boolean> newLayerVisibilityMap)
    {
        if (newCurrentNetPlan == null) throw new RuntimeException("Trying to update an empty topology");
        final boolean netPlanChanged = (this.currentNp != newCurrentNetPlan);

        this.currentNp = newCurrentNetPlan;

        /* implicitly we restart the picking state */
        this.pickedElementType = null;
        this.pickedElementNotFR = null;
        this.pickedElementFR = null;

        
        if (newLayerVisiblityOrderMap != null)
        	this.mapLayer2VisualizationOrderInCanvas = new DualHashBidiMap<>(newLayerVisiblityOrderMap);
        if (newLayerVisibilityMap != null)
        	this.layerVisibilityInCanvasMap = new HashMap<> (newLayerVisibilityMap);
        
//        final List<Boolean> isLayerVisibleIndexedByLayerIndex = new ArrayList<>(L);
//        for (NetworkLayer layer : currentNp.getNetworkLayers())
//        {
//           	mapLayer2VisualizationOrder.put(layer, orderOfLayerIndexedByLayerIndex.get(layer.getIndex()));
//           	isLayerVisibleIndexedByLayerIndex.add(layerVisibilityIndexedByLayerIndex.get(layer.getIndex()));
//        }
//        
//        if (mapLayer2VisualizationOrder == null) mapLayer2VisualizationOrder = this.mapLayer2VisualizationOrder;

        if (!mapLayer2VisualizationOrderInCanvas.keySet().equals(new HashSet<>(currentNp.getNetworkLayers())))
            throw new RuntimeException();
        if (!this.layerVisibilityInCanvasMap.keySet().equals(new HashSet<>(currentNp.getNetworkLayers())))
            throw new RuntimeException();

        /* Just in case the layers have changed */
        for (NetworkLayer layer : currentNp.getNetworkLayers())
        	if (!mapShowInCanvasLayerLinks.keySet().contains(layer))
        		this.mapShowInCanvasLayerLinks.put(layer , true);

		/* Update the interlayer space */
//        this.interLayerSpaceInPixels = 50; //getDefaultVerticalDistanceForInterLayers();

        if (netPlanChanged)
        {
            nodesToHideInCanvasAsMandatedByUserInTable = new HashSet<>();
            linksToHideInCanvasAsMandatedByUserInTable = new HashSet<>();
        }
        this.cache_canvasIntraNodeGUILinks = new HashMap<>();
        this.cache_canvasRegularLinkMap = new HashMap<>();
        this.cache_mapCanvasVisibleLayer2VisualizationOrderRemovingNonVisible = new DualHashBidiMap<>();
        this.cache_mapNode2IntraNodeCanvasGUILinkMap = new HashMap<>();
        this.cache_mapNode2ListVerticallyStackedGUINodes = new HashMap<>();
        for (int layerVisualizationOrderIncludingNonVisible = 0; layerVisualizationOrderIncludingNonVisible < currentNp.getNumberOfLayers(); layerVisualizationOrderIncludingNonVisible++)
        {
            final NetworkLayer layer = mapLayer2VisualizationOrderInCanvas.inverseBidiMap().get(layerVisualizationOrderIncludingNonVisible);
            if (isLayerVisibleInCanvas(layer))
                cache_mapCanvasVisibleLayer2VisualizationOrderRemovingNonVisible.put(layer, cache_mapCanvasVisibleLayer2VisualizationOrderRemovingNonVisible.size());
        }
        for (Node n : currentNp.getNodes())
        {
            List<GUINode> guiNodesThisNode = new ArrayList<>();
            cache_mapNode2ListVerticallyStackedGUINodes.put(n, guiNodesThisNode);
            Set<GUILink> intraNodeGUILinksThisNode = new HashSet<>();
            cache_canvasIntraNodeGUILinks.put(n, intraNodeGUILinksThisNode);
            Map<Pair<Integer, Integer>, GUILink> thisNodeInterLayerLinksInfoMap = new HashMap<>();
            cache_mapNode2IntraNodeCanvasGUILinkMap.put(n, thisNodeInterLayerLinksInfoMap);
            for (int trueVisualizationOrderIndex = 0; trueVisualizationOrderIndex < cache_mapCanvasVisibleLayer2VisualizationOrderRemovingNonVisible.size(); trueVisualizationOrderIndex++)
            {
                final NetworkLayer newLayer = cache_mapCanvasVisibleLayer2VisualizationOrderRemovingNonVisible.inverseBidiMap().get(trueVisualizationOrderIndex);
                final GUINode gn = new GUINode(n, newLayer, this);
                guiNodesThisNode.add(gn);
                if (trueVisualizationOrderIndex > 0)
                {
                    final GUINode lowerLayerGNode = guiNodesThisNode.get(trueVisualizationOrderIndex - 1);
                    final GUINode upperLayerGNode = guiNodesThisNode.get(trueVisualizationOrderIndex);
                    if (upperLayerGNode != gn) throw new RuntimeException();
                    final GUILink glLowerToUpper = new GUILink(null, lowerLayerGNode, gn);
                    final GUILink glUpperToLower = new GUILink(null, gn, lowerLayerGNode);
                    intraNodeGUILinksThisNode.add(glLowerToUpper);
                    intraNodeGUILinksThisNode.add(glUpperToLower);
                    thisNodeInterLayerLinksInfoMap.put(Pair.of(trueVisualizationOrderIndex - 1, trueVisualizationOrderIndex), glLowerToUpper);
                    thisNodeInterLayerLinksInfoMap.put(Pair.of(trueVisualizationOrderIndex, trueVisualizationOrderIndex - 1), glUpperToLower);
                }
            }
        }
        for (int trueVisualizationOrderIndex = 0; trueVisualizationOrderIndex < cache_mapCanvasVisibleLayer2VisualizationOrderRemovingNonVisible.size(); trueVisualizationOrderIndex++)
        {
            final NetworkLayer layer = cache_mapCanvasVisibleLayer2VisualizationOrderRemovingNonVisible.inverseBidiMap().get(trueVisualizationOrderIndex);
            for (Link e : currentNp.getLinks(layer))
            {
                final GUINode gn1 = cache_mapNode2ListVerticallyStackedGUINodes.get(e.getOriginNode()).get(trueVisualizationOrderIndex);
                final GUINode gn2 = cache_mapNode2ListVerticallyStackedGUINodes.get(e.getDestinationNode()).get(trueVisualizationOrderIndex);
                final GUILink gl1 = new GUILink(e, gn1, gn2);
                cache_canvasRegularLinkMap.put(e, gl1);
            }
        }

        checkCacheConsistency();
    }

    private void checkCacheConsistency()
    {
        for (Node n : currentNp.getNodes())
        {
            assertTrue(cache_canvasIntraNodeGUILinks.get(n) != null);
            assertTrue(cache_mapNode2IntraNodeCanvasGUILinkMap.get(n) != null);
            assertTrue(cache_mapNode2ListVerticallyStackedGUINodes.get(n) != null);
            for (Entry<Pair<Integer, Integer>, GUILink> entry : cache_mapNode2IntraNodeCanvasGUILinkMap.get(n).entrySet())
            {
                final int fromLayer = entry.getKey().getFirst();
                final int toLayer = entry.getKey().getSecond();
                final GUILink gl = entry.getValue();
                assertTrue(gl.isIntraNodeLink());
                assertTrue(gl.getOriginNode().getAssociatedNetPlanNode() == n);
                assertTrue(gl.getOriginNode().getVisualizationOrderRemovingNonVisibleLayers() == fromLayer);
                assertTrue(gl.getDestinationNode().getVisualizationOrderRemovingNonVisibleLayers() == toLayer);
            }
            assertEquals(new HashSet<>(cache_mapNode2IntraNodeCanvasGUILinkMap.get(n).values()), cache_canvasIntraNodeGUILinks.get(n));
            for (GUILink gl : cache_canvasIntraNodeGUILinks.get(n))
            {
                assertTrue(gl.isIntraNodeLink());
                assertEquals(gl.getOriginNode().getAssociatedNetPlanNode(), n);
                assertEquals(gl.getDestinationNode().getAssociatedNetPlanNode(), n);
            }
            assertEquals(cache_mapNode2ListVerticallyStackedGUINodes.get(n).size(), getCanvasNumberOfVisibleLayers());
            int indexLayer = 0;
            for (GUINode gn : cache_mapNode2ListVerticallyStackedGUINodes.get(n))
            {
                assertEquals(gn.getLayer(), cache_mapCanvasVisibleLayer2VisualizationOrderRemovingNonVisible.inverseBidiMap().get(indexLayer));
                assertEquals(gn.getVisualizationOrderRemovingNonVisibleLayers(), indexLayer++);
                assertEquals(gn.getAssociatedNetPlanNode(), n);
            }
        }
//
//		for (NetworkLayer layer : currentNp.getNetworkLayers())
//		{
//			if (cache_layer2VLayerMap.get(layer) == null) 
//				for (VisualizationLayer vl : vLayers) 
//					assertTrue (!vl.npLayersToShow.contains(layer));
//			if (cache_layer2VLayerMap.get(layer) != null) 
//				for (VisualizationLayer vl : vLayers) 
//					if (vl == cache_layer2VLayerMap.get(layer))
//						assertTrue (vl.npLayersToShow.contains(layer));
//					else
//						assertTrue (!vl.npLayersToShow.contains(layer));
//			if (cache_layer2VLayerMap.get(layer) != null)
//				for (Link e : currentNp.getLinks(layer))
//				{
//					final GUILink gl = regularLinkMap.get(e);
//					assertTrue (gl != null);
//					assertEquals (gl.getAssociatedNetPlanLink() , e);
//					assertTrue (cache_layer2VLayerMap.get(layer).guiIntraLayerLinks.contains(gl));
//				}
//		}
//		
    }

    public boolean decreaseCanvasFontSizeAll()
    {
        boolean changedSize = false;
        for (GUINode gn : getCanvasAllGUINodes())
                changedSize |= gn.decreaseFontSize();
        return changedSize;
    }

    public void increaseCanvasFontSizeAll()
    {
        for (GUINode gn : getCanvasAllGUINodes())
                gn.increaseFontSize();
    }

    public void decreaseCanvasNodeSizeAll()
    {
        for (GUINode gn : getCanvasAllGUINodes())
                gn.setIconHeightInNonActiveLayer(gn.getIconHeightInNotActiveLayer() * SCALE_OUT);
    }

    public void increaseCanvasNodeSizeAll()
    {
        for (GUINode gn : getCanvasAllGUINodes())
            gn.setIconHeightInNonActiveLayer(gn.getIconHeightInNotActiveLayer() * SCALE_IN);
    }

    public int getCanvasNumberOfVisibleLayers()
    {
        return cache_mapCanvasVisibleLayer2VisualizationOrderRemovingNonVisible.size();
    }

//	public void setVisualizationLayers (List<List<NetworkLayer>> listOfLayersPerVL , NetPlan netPlan)
//	{
//		if (listOfLayersPerVL.isEmpty()) throw new Net2PlanException ("At least one visualization layer is needed");
//		Set<NetworkLayer> alreadyAppearingLayer = new HashSet<> ();
//		for (List<NetworkLayer> layers : listOfLayersPerVL)
//		{	
//			if (layers.isEmpty()) throw new Net2PlanException ("A visualization layer cannot be empty");
//			for (NetworkLayer layer : layers)
//			{
//				if (layer.getNetPlan() != netPlan) throw new RuntimeException ("Bad");
//				if (alreadyAppearingLayer.contains(layer)) throw new Net2PlanException ("A layer cannot belong to more than one visualization layer");
//				alreadyAppearingLayer.add(layer);
//			}
//		}
//		this.currentNp = netPlan;
//		this.vLayers.clear();
//		for (List<NetworkLayer> layers : listOfLayersPerVL)
//			vLayers.add(new VisualizationLayer(layers, this , vLayers.size()));
//
//		this.cache_layer2VLayerMap = new HashMap<> (); 
//		for (VisualizationLayer visualizationLayer : vLayers) 
//			for (NetworkLayer layer : visualizationLayer.npLayersToShow) 
//				cache_layer2VLayerMap.put(layer , visualizationLayer);
////		for (VisualizationLayer visualizationLayer : vLayers) 
////			visualizationLayer.updateGUINodeAndGUILinks();
//	}

    /**
     * @return the showNodeNames
     */
    public boolean isCanvasShowNodeNames()
    {
        return showInCanvasNodeNames;
    }

    /**
     * @param showNodeNames the showNodeNames to set
     */
    public void setCanvasShowNodeNames(boolean showNodeNames)
    {
        this.showInCanvasNodeNames = showNodeNames;
    }

    /**
     * @return the showLinkLabels
     */
    
    public boolean isCanvasShowLinkLabels()
    {
        return showInCanvasLinkLabels;
    }

    /**
     * @param showLinkLabels the showLinkLabels to set
     */
    public void setCanvasShowLinkLabels(boolean showLinkLabels)
    {
        this.showInCanvasLinkLabels = showLinkLabels;
    }

    /**
     * @return the showNonConnectedNodes
     */
    public boolean isCanvasShowNonConnectedNodes()
    {
        return showInCanvasNonConnectedNodes;
    }

    /**
     * @param showNonConnectedNodes the showNonConnectedNodes to set
     */
    public void setCanvasShowNonConnectedNodes(boolean showNonConnectedNodes)
    {
        this.showInCanvasNonConnectedNodes = showNonConnectedNodes;
    }

    public void setMandatedByTheuserToBeHidenInCanvas(Node n, boolean shouldBeHiden)
    {
        if (shouldBeHiden) nodesToHideInCanvasAsMandatedByUserInTable.add(n);
        else nodesToHideInCanvasAsMandatedByUserInTable.remove(n);
    }

    public boolean isMandatedByTheUserToBeHidenInCanvas(Node n)
    {
        return nodesToHideInCanvasAsMandatedByUserInTable.contains(n);
    }

    public void setMandatedByTheUserToBeHidenInCanvas(Link e, boolean shouldBeHiden)
    {
        if (shouldBeHiden) linksToHideInCanvasAsMandatedByUserInTable.add(e);
        else linksToHideInCanvasAsMandatedByUserInTable.remove(e);
    }

    public boolean isMandatedByTheUserToBeHidenInCanvas(Link e)
    {
        return linksToHideInCanvasAsMandatedByUserInTable.contains(e);
    }

    /* Everything to its default color, shape. Separated nodes, are set together again. Visibility state is unchanged */
//    public void resetColorAndShapeState()
//    {
//        for (GUINode n : getAllGUINodes())
//        {
//            n.setFont(DEFAULT_GUINODE_FONT);
//            n.setDrawPaint(DEFAULT_GUINODE_DRAWCOLOR);
//            n.setFillPaint(DEFAULT_GUINODE_FILLCOLOR);
//            n.setShape(DEFAULT_GUINODE_SHAPE);
//            n.setShapeSize(DEFAULT_GUINODE_SHAPESIZE);
//        }
//        for (GUILink e : getAllGUILinks(true, false))
//        {
//            e.setHasArrow(DEFAULT_REGGUILINK_HASARROW);
//            e.setArrowStroke(DEFAULT_REGGUILINK_EDGESTROKE_ACTIVELAYER , DEFAULT_REGGUILINK_EDGESTROKE);
//            e.setEdgeStroke(DEFAULT_REGGUILINK_EDGESTROKE_ACTIVELAYER , DEFAULT_REGGUILINK_EDGESTROKE);
//            e.setArrowDrawPaint(DEFAULT_REGGUILINK_EDGECOLOR);
//            e.setArrowFillPaint(DEFAULT_REGGUILINK_EDGECOLOR);
//            e.setEdgeDrawPaint(DEFAULT_REGGUILINK_EDGECOLOR);
//            e.setShownSeparated(false);
//        }
//        for (GUILink e : getAllGUILinks(false, true))
//        {
//            e.setHasArrow(DEFAULT_INTRANODEGUILINK_HASARROW);
//            e.setArrowStroke(DEFAULT_INTRANODEGUILINK_EDGESTROKE_ACTIVE , DEFAULT_INTRANODEGUILINK_EDGESTROKE);
//            e.setEdgeStroke(DEFAULT_INTRANODEGUILINK_EDGESTROKE_ACTIVE , DEFAULT_INTRANODEGUILINK_EDGESTROKE);
//            e.setArrowDrawPaint(DEFAULT_INTRANODEGUILINK_EDGEDRAWCOLOR);
//            e.setArrowFillPaint(DEFAULT_INTRANODEGUILINK_EDGEDRAWCOLOR);
//            e.setEdgeDrawPaint(DEFAULT_INTRANODEGUILINK_EDGEDRAWCOLOR);
//            e.setShownSeparated(false);
//        }
//    }

    public Set<GUILink> getCanvasAllGUILinks(boolean includeRegularLinks, boolean includeInterLayerLinks)
    {
        Set<GUILink> res = new HashSet<>();
        if (includeRegularLinks) res.addAll(cache_canvasRegularLinkMap.values());
        if (includeInterLayerLinks) for (Node n : currentNp.getNodes()) res.addAll(this.cache_canvasIntraNodeGUILinks.get(n));
        return res;
    }

    public Set<GUINode> getCanvasAllGUINodes()
    {
        Set<GUINode> res = new HashSet<>();
        for (List<GUINode> list : this.cache_mapNode2ListVerticallyStackedGUINodes.values()) res.addAll(list);
        return res;
    }


    public void setCanvasGUINodeProperties(Collection<GUINode> nodes, Color color, double height)
    {
        for (GUINode n : nodes)
        {
            if (color != null)
            {
                n.setDrawPaint(color);
                n.setFillPaint(color);
            }
            if (height > 0)
            {
                n.setIconHeightInNonActiveLayer(height);
            }
        }
    }

    public void setCanvasGUILinkProperties(Collection<GUILink> links, Color color, Stroke stroke, Boolean hasArrows, Boolean shownSeparated)
    {
        for (GUILink e : links)
        {
            if (color != null)
            {
                e.setArrowDrawPaint(color);
                e.setArrowFillPaint(color);
                e.setEdgeDrawPaint(color);
            }
            if (stroke != null)
            {
                e.setArrowStroke(stroke , stroke);
                e.setEdgeStroke(stroke , stroke);
            }
            if (hasArrows != null)
            {
                e.setHasArrow(hasArrows);
            }
            if (shownSeparated != null)
            {
                e.setShownSeparated(shownSeparated);
            }
        }
    }

    public double getCanvasDefaultVerticalDistanceForInterLayers()
    {
        if (currentNp.getNumberOfNodes() == 0) return 1.0;
        final int numVisibleLayers = getCanvasNumberOfVisibleLayers() == 0 ? currentNp.getNumberOfLayers() : getCanvasNumberOfVisibleLayers();
        double minY = Double.MAX_VALUE;
        double maxY = -Double.MAX_VALUE;
        for (Node n : currentNp.getNodes())
        {
            final double y = n.getXYPositionMap().getY();
            minY = Math.min(minY, y);
            maxY = Math.max(maxY, y);
        }
        if ((maxY - minY < 1e-6)) return Math.abs(maxY) / (30 * numVisibleLayers);
        return (maxY - minY) / (30 * numVisibleLayers);
    }

    
    /** To call when the topology has new/has removed any link or node, but keeping the same layers. 
     * The topology is remade, which involves implicitly a reset of the view
     */
    public void recomputeCanvasTopologyBecauseOfLinkOrNodeAdditionsOrRemovals ()
    {
    	this.setCanvasLayerVisibilityAndOrder(this.currentNp , null , null);
    }
    
    public void setCanvasLayerVisibility(final NetworkLayer layer, final boolean isVisible)
    {
    	if (!this.currentNp.getNetworkLayers().contains(layer)) throw new RuntimeException ();
    	BidiMap<NetworkLayer,Integer> new_layerVisiblityOrderMap = new DualHashBidiMap<> (this.mapLayer2VisualizationOrderInCanvas);
    	Map<NetworkLayer,Boolean> new_layerVisibilityMap = new HashMap<> (this.layerVisibilityInCanvasMap);
    	new_layerVisibilityMap.put(layer,isVisible);
    	setCanvasLayerVisibilityAndOrder(this.currentNp , new_layerVisiblityOrderMap , new_layerVisibilityMap);
    }

    public boolean isLayerVisibleInCanvas(final NetworkLayer layer)
    {
        return layerVisibilityInCanvasMap.get(layer);
    }

    public void setLayerLinksVisibilityInCanvas(final NetworkLayer layer, final boolean showLinks)
    {
    	if (!this.currentNp.getNetworkLayers().contains(layer)) throw new RuntimeException ();
        mapShowInCanvasLayerLinks.put(layer, showLinks);
    }

    public boolean isCanvasLayerLinksShown(final NetworkLayer layer)
    {
        return mapShowInCanvasLayerLinks.get(layer);
    }

    public NetworkLayer getCanvasNetworkLayerAtVisualizationOrderRemovingNonVisible(int trueVisualizationOrder)
    {
        if (trueVisualizationOrder < 0) throw new RuntimeException("");
        if (trueVisualizationOrder >= getCanvasNumberOfVisibleLayers()) throw new RuntimeException("");
        return cache_mapCanvasVisibleLayer2VisualizationOrderRemovingNonVisible.inverseBidiMap().get(trueVisualizationOrder);
    }

    public NetworkLayer getCanvasNetworkLayerAtVisualizationOrderNotRemovingNonVisible(int visualizationOrder)
    {
        if (visualizationOrder < 0) throw new RuntimeException("");
        if (visualizationOrder >= currentNp.getNumberOfLayers()) throw new RuntimeException("");
        return mapLayer2VisualizationOrderInCanvas.inverseBidiMap().get(visualizationOrder);
    }

    public int getCanvasVisualizationOrderRemovingNonVisible(NetworkLayer layer)
    {
        Integer res = cache_mapCanvasVisibleLayer2VisualizationOrderRemovingNonVisible.get(layer);
        if (res == null) throw new RuntimeException("");
        return res;
    }

    public int getCanvasVisualizationOrderNotRemovingNonVisible(NetworkLayer layer)
    {
        Integer res = mapLayer2VisualizationOrderInCanvas.get(layer);
        if (res == null) throw new RuntimeException("");
        return res;
    }

    public static Pair<BidiMap<NetworkLayer, Integer>, Map<NetworkLayer,Boolean>> generateCanvasDefaultVisualizationLayerInfo(NetPlan np)
    {
        final int L = np.getNumberOfLayers();
        final BidiMap<NetworkLayer, Integer> res_1 = new DualHashBidiMap<>();
        final Map<NetworkLayer,Boolean> res_2 = new HashMap<>();

        for (NetworkLayer layer : np.getNetworkLayers())
        {
        	res_1.put (layer,res_1.size());
        	res_2.put (layer , true);
        }
        return Pair.of(res_1, res_2);
    }

    public Pair<BidiMap<NetworkLayer, Integer>, Map<NetworkLayer,Boolean>> suggestCanvasUpdatedVisualizationLayerInfoForNewDesign (Set<NetworkLayer> newNetworkLayers)
    {
    	final Map<NetworkLayer,Boolean> oldLayerVisibilityMap = getCanvasLayerVisibilityMap();
    	final BidiMap<NetworkLayer,Integer> oldLayerOrderMap = getCanvasLayerOrderIndexMap(true);
    	final Map<NetworkLayer,Boolean> newLayerVisibilityMap = new HashMap<> ();
    	final BidiMap<NetworkLayer,Integer> newLayerOrderMap = new DualHashBidiMap<>();
    	for (int oldVisibilityOrderIndex = 0; oldVisibilityOrderIndex < oldLayerOrderMap.size() ; oldVisibilityOrderIndex ++)
    	{
    		final NetworkLayer oldLayer = oldLayerOrderMap.inverseBidiMap().get(oldVisibilityOrderIndex);
    		if (newNetworkLayers.contains(oldLayer))
    		{
    			newLayerOrderMap.put(oldLayer , newLayerVisibilityMap.size());
    			newLayerVisibilityMap.put(oldLayer , oldLayerVisibilityMap.get(oldLayer));
    		}
    	}
    	final Set<NetworkLayer> newLayersNotExistingBefore = Sets.difference(newNetworkLayers , oldLayerVisibilityMap.keySet());
    	for (NetworkLayer newLayer : newLayersNotExistingBefore)
    	{
			newLayerOrderMap.put(newLayer , newLayerVisibilityMap.size());
			newLayerVisibilityMap.put(newLayer , true); // new layers always visible
    	}
    	return Pair.of(newLayerOrderMap , newLayerVisibilityMap);
    }

    public boolean isPickedElement () { return pickedElementType != null; }
    
    public NetworkElementType getPickedElementType () { return pickedElementType; }
    
    public void pickLayer (NetworkLayer pickedLayer)
    {
    	resetPickedState();
    	this.pickedElementType = NetworkElementType.LAYER;
    	this.pickedElementFR = null;
    	this.pickedElementNotFR = pickedLayer;
    }
    
    public void pickDemand (Demand pickedDemand)
    {
    	resetPickedState();
    	this.pickedElementType = NetworkElementType.DEMAND;
    	this.pickedElementFR = null;
    	this.pickedElementNotFR = pickedDemand;
    	
		final boolean isDemandLayerVisibleInTheCanvas = isLayerVisibleInCanvas(pickedDemand.getLayer());
    	final GUINode gnOrigin = getCanvasAssociatedGUINode(pickedDemand.getIngressNode() , pickedDemand.getLayer());
		final GUINode gnDestination = getCanvasAssociatedGUINode(pickedDemand.getEgressNode() , pickedDemand.getLayer());
		Pair<Set<Link>,Set<Link>> thisLayerPropagation = null;
		if (showInCanvasThisLayerPropagation && isDemandLayerVisibleInTheCanvas)
		{
    		thisLayerPropagation = pickedDemand.getLinksThisLayerPotentiallyCarryingTraffic(false);
    		final Set<Link> linksPrimary = thisLayerPropagation.getFirst();
    		final Set<Link> linksBackup = thisLayerPropagation.getSecond();
    		final Set<Link> linksPrimaryAndBackup = Sets.intersection(linksPrimary , linksBackup);
    		drawColateralLinks (Sets.difference(linksPrimary , linksPrimaryAndBackup) , DEFAULT_REGGUILINK_EDGECOLOR_PICKED);
    		drawColateralLinks (Sets.difference(linksBackup , linksPrimaryAndBackup) , DEFAULT_REGGUILINK_EDGECOLOR_BACKUP);
    		drawColateralLinks (linksPrimaryAndBackup , DEFAULT_REGGUILINK_EDGECOLOR_BACKUPANDPRIMARY);
		}
		if (showInCanvasLowerLayerPropagation && (currentNp.getNumberOfLayers() > 1))
		{
			if (thisLayerPropagation == null) thisLayerPropagation = pickedDemand.getLinksThisLayerPotentiallyCarryingTraffic(false);
			final Pair<Set<Demand>,Set<Pair<MulticastDemand,Node>>> downLayerInfoPrimary = getDownCoupling(thisLayerPropagation.getFirst()); 
			final Pair<Set<Demand>,Set<Pair<MulticastDemand,Node>>> downLayerInfoBackup = getDownCoupling(thisLayerPropagation.getSecond()); 
			final InterLayerPropagationGraph ipgPrimary = new InterLayerPropagationGraph (downLayerInfoPrimary.getFirst() , null , downLayerInfoPrimary.getSecond() , false , false);
			final InterLayerPropagationGraph ipgBackup = new InterLayerPropagationGraph (downLayerInfoBackup.getFirst() , null , downLayerInfoBackup.getSecond() , false , false);
			final Set<Link> linksPrimary = ipgPrimary.getLinksInGraph();
			final Set<Link> linksBackup = ipgBackup.getLinksInGraph();
			final Set<Link> linksPrimaryAndBackup = Sets.intersection(linksPrimary , linksBackup);
			final Set<Link> linksOnlyPrimary = Sets.difference(linksPrimary , linksPrimaryAndBackup);
			final Set<Link> linksOnlyBackup = Sets.difference(linksBackup , linksPrimaryAndBackup);
			drawColateralLinks (linksOnlyPrimary , DEFAULT_REGGUILINK_EDGECOLOR_PICKED);
			drawDownPropagationInterLayerLinks (linksOnlyPrimary , DEFAULT_REGGUILINK_EDGECOLOR_PICKED);
			drawColateralLinks (linksOnlyBackup , DEFAULT_REGGUILINK_EDGECOLOR_BACKUP);
			drawDownPropagationInterLayerLinks (linksOnlyBackup , DEFAULT_REGGUILINK_EDGECOLOR_BACKUP);
			drawColateralLinks (linksPrimaryAndBackup , DEFAULT_REGGUILINK_EDGECOLOR_BACKUPANDPRIMARY);
			drawDownPropagationInterLayerLinks (linksPrimaryAndBackup , DEFAULT_REGGUILINK_EDGECOLOR_BACKUPANDPRIMARY);
		}
		if (showInCanvasUpperLayerPropagation && (currentNp.getNumberOfLayers() > 1) && pickedDemand.isCoupled())
		{
			final InterLayerPropagationGraph ipg = new InterLayerPropagationGraph (null , Sets.newHashSet(pickedDemand.getCoupledLink()) , null , true , false);
			drawColateralLinks (ipg.getLinksInGraph() , DEFAULT_REGGUILINK_EDGECOLOR_PICKED);
			drawDownPropagationInterLayerLinks (ipg.getLinksInGraph() , DEFAULT_REGGUILINK_EDGECOLOR_PICKED);
		}
		/* Picked link the last, so overrides the rest */
		if (isDemandLayerVisibleInTheCanvas)
		{
	        gnOrigin.setDrawPaint(DEFAULT_GUINODE_COLOR_ORIGINFLOW);
	        gnOrigin.setFillPaint(DEFAULT_GUINODE_COLOR_ORIGINFLOW);
	        gnDestination.setDrawPaint(DEFAULT_GUINODE_COLOR_ENDFLOW);
	        gnDestination.setFillPaint(DEFAULT_GUINODE_COLOR_ENDFLOW);
		}
    }
    
    public void pickSRG (SharedRiskGroup pickedSRG)
    {
    	resetPickedState();
    	this.pickedElementType = NetworkElementType.SRG;
    	this.pickedElementFR = null;
    	this.pickedElementNotFR = pickedSRG;
    	final Set<Link> allAffectedLinks = pickedSRG.getAffectedLinksAllLayers();
    	Map<Link,Triple<Map<Demand,Set<Link>>,Map<Demand,Set<Link>>,Map<Pair<MulticastDemand,Node>,Set<Link>>>> thisLayerPropInfo = new HashMap<> (); 
		if (showInCanvasThisLayerPropagation)
		{
			for (Link link : allAffectedLinks)
			{
				thisLayerPropInfo.put(link , link.getLinksThisLayerPotentiallyCarryingTrafficTraversingThisLink(false));
	    		final Set<Link> linksPrimary = thisLayerPropInfo.get(link).getFirst().values().stream().flatMap(set->set.stream()).collect (Collectors.toSet());
	    		final Set<Link> linksBackup = thisLayerPropInfo.get(link).getSecond().values().stream().flatMap(set->set.stream()).collect (Collectors.toSet());
	    		final Set<Link> linksMulticast = thisLayerPropInfo.get(link).getThird().values().stream().flatMap(set->set.stream()).collect (Collectors.toSet());
	    		drawColateralLinks (Sets.union(Sets.union(linksPrimary , linksBackup) , linksMulticast) , DEFAULT_REGGUILINK_EDGECOLOR_AFFECTEDFAILURES);
			}
		}
		if (showInCanvasLowerLayerPropagation && (currentNp.getNumberOfLayers() > 1))
		{
			final Set<Link> affectedCoupledLinks = allAffectedLinks.stream().filter(e->e.isCoupled()).collect(Collectors.toSet());
			final Pair<Set<Demand>,Set<Pair<MulticastDemand,Node>>> couplingInfo = getDownCoupling(affectedCoupledLinks);
			final InterLayerPropagationGraph ipg = new InterLayerPropagationGraph (couplingInfo.getFirst()  , null , couplingInfo.getSecond() , false , false);
			final Set<Link> lowerLayerLinks = ipg.getLinksInGraph(); 
			drawColateralLinks (lowerLayerLinks , DEFAULT_REGGUILINK_EDGECOLOR_AFFECTEDFAILURES);
			drawDownPropagationInterLayerLinks (lowerLayerLinks , DEFAULT_REGGUILINK_EDGECOLOR_AFFECTEDFAILURES);
		}
		if (showInCanvasUpperLayerPropagation && (currentNp.getNumberOfLayers() > 1))
		{
    		final Set<Demand> demandsPrimaryAndBackup = new HashSet<> ();
    		final Set<Pair<MulticastDemand,Node>> demandsMulticast = new HashSet<> ();
			for (Link link : allAffectedLinks)
			{
				final Triple<Map<Demand,Set<Link>>,Map<Demand,Set<Link>>,Map<Pair<MulticastDemand,Node>,Set<Link>>> thisLinkInfo = 
						showInCanvasThisLayerPropagation?  thisLayerPropInfo.get(link) : link.getLinksThisLayerPotentiallyCarryingTrafficTraversingThisLink(false);
	    		demandsPrimaryAndBackup.addAll(Sets.union(thisLinkInfo.getFirst().keySet() , thisLinkInfo.getSecond().keySet()));
	    		demandsMulticast.addAll(thisLinkInfo.getThird().keySet());
			}
    		final Set<Link> coupledUpperLinks = getUpCoupling(demandsPrimaryAndBackup , demandsMulticast);
			final InterLayerPropagationGraph ipg = new InterLayerPropagationGraph (null , coupledUpperLinks , null , true , false);
			drawColateralLinks (ipg.getLinksInGraph() , DEFAULT_REGGUILINK_EDGECOLOR_AFFECTEDFAILURES);
			drawDownPropagationInterLayerLinks (ipg.getLinksInGraph() , DEFAULT_REGGUILINK_EDGECOLOR_AFFECTEDFAILURES);
		}
		/* Picked link the last, so overrides the rest */
		for (Link link : allAffectedLinks)
		{
			final GUILink gl = getCanvasAssociatedGUILink(link);
			if (gl == null) continue;
			gl.setHasArrow(true);
			gl.setArrowStroke(DEFAULT_REGGUILINK_EDGESTROKE_PICKED , DEFAULT_REGGUILINK_EDGESTROKE_PICKED);
			gl.setEdgeStroke(DEFAULT_REGGUILINK_EDGESTROKE_PICKED , DEFAULT_REGGUILINK_EDGESTROKE_PICKED);
			final Paint color = link.isDown()? DEFAULT_REGGUILINK_EDGECOLOR_FAILED : DEFAULT_REGGUILINK_EDGECOLOR_FAILED;
			gl.setArrowDrawPaint(color);
			gl.setArrowFillPaint(color);
			gl.setEdgeDrawPaint(color);
			gl.setShownSeparated(true);
		}
		for (Node node : pickedSRG.getNodes())
		{
			for (GUINode gn : getCanvasVerticallyStackedGUINodes(node))
			{
				gn.setDrawPaint(DEFAULT_GUINODE_COLOR_FAILED);
		        gn.setFillPaint(DEFAULT_GUINODE_COLOR_FAILED);
			}
		}
    }

    public void pickMulticastDemand (MulticastDemand pickedDemand)
    {
    	resetPickedState();
    	this.pickedElementType = NetworkElementType.MULTICAST_DEMAND;
    	this.pickedElementFR = null;
    	this.pickedElementNotFR = pickedDemand;
		final boolean isDemandLayerVisibleInTheCanvas = isLayerVisibleInCanvas(pickedDemand.getLayer());
		final GUINode gnOrigin = getCanvasAssociatedGUINode(pickedDemand.getIngressNode() , pickedDemand.getLayer());
		Set<Link> linksThisLayer = null;
		for (Node egressNode : pickedDemand.getEgressNodes())
		{
			final GUINode gnDestination = getCanvasAssociatedGUINode(egressNode , pickedDemand.getLayer());
			if (showInCanvasThisLayerPropagation && isDemandLayerVisibleInTheCanvas)
			{
				linksThisLayer = pickedDemand.getLinksThisLayerPotentiallyCarryingTraffic(egressNode , false);
	    		drawColateralLinks (linksThisLayer , DEFAULT_REGGUILINK_EDGECOLOR_PICKED);
			}
			if (showInCanvasLowerLayerPropagation && (currentNp.getNumberOfLayers() > 1))
			{
				if (linksThisLayer == null) linksThisLayer = pickedDemand.getLinksThisLayerPotentiallyCarryingTraffic(egressNode , false);
				final Pair<Set<Demand>,Set<Pair<MulticastDemand,Node>>> downLayerInfo = getDownCoupling(linksThisLayer); 
				final InterLayerPropagationGraph ipg = new InterLayerPropagationGraph (downLayerInfo.getFirst() , null , downLayerInfo.getSecond() , false , false);
				final Set<Link> linksLowerLayers = ipg.getLinksInGraph();
				drawColateralLinks (linksLowerLayers , DEFAULT_REGGUILINK_EDGECOLOR_PICKED);
				drawDownPropagationInterLayerLinks (linksLowerLayers , DEFAULT_REGGUILINK_EDGECOLOR_PICKED);
			}
			if (showInCanvasUpperLayerPropagation && (currentNp.getNumberOfLayers() > 1) && pickedDemand.isCoupled())
			{
				final Set<Link> upCoupledLink = getUpCoupling(null , Sets.newHashSet(Pair.of(pickedDemand,egressNode)));
				final InterLayerPropagationGraph ipg = new InterLayerPropagationGraph (null , upCoupledLink , null , true , false);
				drawColateralLinks (ipg.getLinksInGraph() , DEFAULT_REGGUILINK_EDGECOLOR_PICKED);
				drawDownPropagationInterLayerLinks (ipg.getLinksInGraph() , DEFAULT_REGGUILINK_EDGECOLOR_PICKED);
			}
			/* Picked link the last, so overrides the rest */
			if (isDemandLayerVisibleInTheCanvas)
			{
				gnDestination.setDrawPaint(DEFAULT_GUINODE_COLOR_ENDFLOW);
				gnDestination.setFillPaint(DEFAULT_GUINODE_COLOR_ENDFLOW);
			}
		}
		/* Picked link the last, so overrides the rest */
		if (isDemandLayerVisibleInTheCanvas)
		{
			gnOrigin.setDrawPaint(DEFAULT_GUINODE_COLOR_ORIGINFLOW);
			gnOrigin.setFillPaint(DEFAULT_GUINODE_COLOR_ORIGINFLOW);
		}
    }

    public void pickRoute (Route pickedRoute)
    {
    	resetPickedState();
    	this.pickedElementType = NetworkElementType.ROUTE;
    	this.pickedElementFR = null;
    	this.pickedElementNotFR = pickedRoute;
		final boolean isRouteLayerVisibleInTheCanvas = isLayerVisibleInCanvas(pickedRoute.getLayer());
		if (showInCanvasThisLayerPropagation && isRouteLayerVisibleInTheCanvas)
		{
    		final List<Link> linksPrimary = pickedRoute.getSeqLinks();
    		drawColateralLinks (linksPrimary , pickedRoute.isBackupRoute()? DEFAULT_REGGUILINK_EDGECOLOR_BACKUP : DEFAULT_REGGUILINK_EDGECOLOR_PICKED);
		}
		if (showInCanvasLowerLayerPropagation && (currentNp.getNumberOfLayers() > 1))
		{
			final Pair<Set<Demand>,Set<Pair<MulticastDemand,Node>>> downInfo = getDownCoupling (pickedRoute.getSeqLinks());
			final InterLayerPropagationGraph ipg = new InterLayerPropagationGraph (downInfo.getFirst() , null , downInfo.getSecond() , false , false);
			drawColateralLinks (ipg.getLinksInGraph() , pickedRoute.isBackupRoute()? DEFAULT_REGGUILINK_EDGECOLOR_BACKUP : DEFAULT_REGGUILINK_EDGECOLOR_PICKED);
			drawDownPropagationInterLayerLinks (ipg.getLinksInGraph() , pickedRoute.isBackupRoute()? DEFAULT_REGGUILINK_EDGECOLOR_BACKUP : DEFAULT_REGGUILINK_EDGECOLOR_PICKED);
		}
		if (showInCanvasUpperLayerPropagation && (currentNp.getNumberOfLayers() > 1) && pickedRoute.getDemand().isCoupled())
		{
			final InterLayerPropagationGraph ipg = new InterLayerPropagationGraph (null , Sets.newHashSet(pickedRoute.getDemand().getCoupledLink()) , null , true , false);
			drawColateralLinks (ipg.getLinksInGraph() , DEFAULT_REGGUILINK_EDGECOLOR_PICKED);
			drawDownPropagationInterLayerLinks (ipg.getLinksInGraph() , DEFAULT_REGGUILINK_EDGECOLOR_PICKED);
		}
		/* Picked link the last, so overrides the rest */
		if (isRouteLayerVisibleInTheCanvas)
		{
			final GUINode gnOrigin = getCanvasAssociatedGUINode(pickedRoute.getIngressNode() , pickedRoute.getLayer());
			final GUINode gnDestination = getCanvasAssociatedGUINode(pickedRoute.getEgressNode() , pickedRoute.getLayer());
	        gnOrigin.setDrawPaint(DEFAULT_GUINODE_COLOR_ORIGINFLOW);
	        gnOrigin.setFillPaint(DEFAULT_GUINODE_COLOR_ORIGINFLOW);
	        gnDestination.setDrawPaint(DEFAULT_GUINODE_COLOR_ENDFLOW);
	        gnDestination.setFillPaint(DEFAULT_GUINODE_COLOR_ENDFLOW);
		}
    }

    public void pickMulticastTree (MulticastTree pickedTree)
    {
    	resetPickedState();
    	this.pickedElementType = NetworkElementType.MULTICAST_TREE;
    	this.pickedElementFR = null;
    	this.pickedElementNotFR = pickedTree;
		final boolean isTreeLayerVisibleInTheCanvas = isLayerVisibleInCanvas(pickedTree.getLayer());
		final GUINode gnOrigin = getCanvasAssociatedGUINode(pickedTree.getIngressNode() , pickedTree.getLayer());
		for (Node egressNode : pickedTree.getEgressNodes())
		{
			final GUINode gnDestination = getCanvasAssociatedGUINode(egressNode , pickedTree.getLayer());
			if (showInCanvasThisLayerPropagation && isTreeLayerVisibleInTheCanvas)
			{
	    		final List<Link> linksPrimary = pickedTree.getSeqLinksToEgressNode(egressNode);
	    		drawColateralLinks (linksPrimary , DEFAULT_REGGUILINK_EDGECOLOR_PICKED);
			}
			if (showInCanvasLowerLayerPropagation && (currentNp.getNumberOfLayers() > 1))
			{
				final Pair<Set<Demand>,Set<Pair<MulticastDemand,Node>>> downInfo = getDownCoupling (pickedTree.getSeqLinksToEgressNode(egressNode));
				final InterLayerPropagationGraph ipg = new InterLayerPropagationGraph (downInfo.getFirst() , null , downInfo.getSecond() , false , false);
				drawColateralLinks (ipg.getLinksInGraph() , DEFAULT_REGGUILINK_EDGECOLOR_PICKED);
				drawDownPropagationInterLayerLinks (ipg.getLinksInGraph() , DEFAULT_REGGUILINK_EDGECOLOR_PICKED);
			}
			if (showInCanvasUpperLayerPropagation && (currentNp.getNumberOfLayers() > 1) && pickedTree.getMulticastDemand().isCoupled())
			{
				final Set<Link> upperCoupledLink = getUpCoupling(null , Arrays.asList(Pair.of(pickedTree.getMulticastDemand() , egressNode)));
				final InterLayerPropagationGraph ipg = new InterLayerPropagationGraph (null , upperCoupledLink , null , true , false);
				drawColateralLinks (ipg.getLinksInGraph() , DEFAULT_REGGUILINK_EDGECOLOR_PICKED);
				drawDownPropagationInterLayerLinks (ipg.getLinksInGraph() , DEFAULT_REGGUILINK_EDGECOLOR_PICKED);
			}
			if (isTreeLayerVisibleInTheCanvas)
			{
		        gnDestination.setDrawPaint(DEFAULT_GUINODE_COLOR_ENDFLOW);
		        gnDestination.setFillPaint(DEFAULT_GUINODE_COLOR_ENDFLOW);
			}
		}
		/* Picked link the last, so overrides the rest */
		if (isTreeLayerVisibleInTheCanvas)
		{
	        gnOrigin.setDrawPaint(DEFAULT_GUINODE_COLOR_ORIGINFLOW);
	        gnOrigin.setFillPaint(DEFAULT_GUINODE_COLOR_ORIGINFLOW);
		}
    }

    public void pickLink (Link pickedLink)
    {
    	resetPickedState();
    	this.pickedElementType = NetworkElementType.LINK;
    	this.pickedElementFR = null;
    	this.pickedElementNotFR = pickedLink;
		final boolean isLinkLayerVisibleInTheCanvas = isLayerVisibleInCanvas(pickedLink.getLayer());
		Triple<Map<Demand,Set<Link>>,Map<Demand,Set<Link>>,Map<Pair<MulticastDemand,Node>,Set<Link>>> thisLayerTraversalInfo = null;
		if (showInCanvasThisLayerPropagation && isLinkLayerVisibleInTheCanvas)
		{
    		thisLayerTraversalInfo = pickedLink.getLinksThisLayerPotentiallyCarryingTrafficTraversingThisLink(false);
    		final Set<Link> linksPrimary = thisLayerTraversalInfo.getFirst().values().stream().flatMap(set->set.stream()).collect (Collectors.toSet());
    		final Set<Link> linksBackup = thisLayerTraversalInfo.getSecond().values().stream().flatMap(set->set.stream()).collect (Collectors.toSet());
    		final Set<Link> linksMulticast = thisLayerTraversalInfo.getThird().values().stream().flatMap(set->set.stream()).collect (Collectors.toSet());
    		drawColateralLinks (Sets.union(Sets.union(linksPrimary , linksBackup) , linksMulticast) , DEFAULT_REGGUILINK_EDGECOLOR_PICKED);
		}
		if (showInCanvasLowerLayerPropagation && (currentNp.getNumberOfLayers() > 1) && pickedLink.isCoupled())
		{
			final Pair<Set<Demand>,Set<Pair<MulticastDemand,Node>>> downLayerInfo = getDownCoupling (Arrays.asList(pickedLink));
			final InterLayerPropagationGraph ipg = new InterLayerPropagationGraph (downLayerInfo.getFirst() , null , downLayerInfo.getSecond() , false , false);
			drawColateralLinks (ipg.getLinksInGraph() , DEFAULT_REGGUILINK_EDGECOLOR_PICKED);
			drawDownPropagationInterLayerLinks (ipg.getLinksInGraph() , DEFAULT_REGGUILINK_EDGECOLOR_PICKED);
		}
		if (showInCanvasUpperLayerPropagation && (currentNp.getNumberOfLayers() > 1))
		{
			if (thisLayerTraversalInfo == null) thisLayerTraversalInfo = pickedLink.getLinksThisLayerPotentiallyCarryingTrafficTraversingThisLink(false);
    		final Set<Demand> demandsPrimaryAndBackup = Sets.union(thisLayerTraversalInfo.getFirst().keySet() , thisLayerTraversalInfo.getSecond().keySet());
    		final Set<Pair<MulticastDemand,Node>> mDemands = thisLayerTraversalInfo.getThird().keySet();
    		final Set<Link> initialUpperLinks = getUpCoupling(demandsPrimaryAndBackup , mDemands);
			final InterLayerPropagationGraph ipg = new InterLayerPropagationGraph (null , Sets.newHashSet(initialUpperLinks) , null , true , false);
			drawColateralLinks (ipg.getLinksInGraph() , DEFAULT_REGGUILINK_EDGECOLOR_PICKED);
			drawDownPropagationInterLayerLinks (ipg.getLinksInGraph() , DEFAULT_REGGUILINK_EDGECOLOR_PICKED);
		}
		/* Picked link the last, so overrides the rest */
		if (isLinkLayerVisibleInTheCanvas)
		{
			final GUILink gl = getCanvasAssociatedGUILink(pickedLink);
			gl.setHasArrow(true);
			gl.setArrowStroke(DEFAULT_REGGUILINK_EDGESTROKE_PICKED , DEFAULT_REGGUILINK_EDGESTROKE_PICKED);
			gl.setEdgeStroke(DEFAULT_REGGUILINK_EDGESTROKE_PICKED , DEFAULT_REGGUILINK_EDGESTROKE_PICKED);
			final Paint color = pickedLink.isDown()? DEFAULT_REGGUILINK_EDGECOLOR_FAILED : DEFAULT_REGGUILINK_EDGECOLOR_PICKED;
			gl.setArrowDrawPaint(color);
			gl.setArrowFillPaint(color);
			gl.setEdgeDrawPaint(color);
			gl.setShownSeparated(true);
		}
    }
    
    public void pickNode (Node pickedNode)
    {
    	resetPickedState();
    	this.pickedElementType = NetworkElementType.NODE;
    	this.pickedElementFR = null;
    	this.pickedElementNotFR = pickedNode;
		for (GUINode gn : getCanvasVerticallyStackedGUINodes(pickedNode))
		{
            gn.setDrawPaint(DEFAULT_GUINODE_COLOR_PICK);
            gn.setFillPaint(DEFAULT_GUINODE_COLOR_PICK);
		}
		for (Link e : Sets.union(pickedNode.getOutgoingLinks(currentNp.getNetworkLayerDefault()) , pickedNode.getIncomingLinks(currentNp.getNetworkLayerDefault())))
		{
			final GUILink gl = getCanvasAssociatedGUILink(e);
			gl.setShownSeparated(true);
			gl.setHasArrow(true);
		}
    }
    
    public void pickResource (Resource pickedResource)
    {
    	resetPickedState();
    	this.pickedElementType = NetworkElementType.RESOURCE;
    	this.pickedElementFR = null;
    	this.pickedElementNotFR = pickedResource;
		for (GUINode gn : getCanvasVerticallyStackedGUINodes(pickedResource.getHostNode()))
		{
            gn.setDrawPaint(DEFAULT_GUINODE_COLOR_RESOURCE);
            gn.setFillPaint(DEFAULT_GUINODE_COLOR_RESOURCE);
		}
    }

    public void pickForwardingRule (Pair<Demand,Link> pickedFR)
    {
    	resetPickedState();
    	this.pickedElementType = NetworkElementType.FORWARDING_RULE;
    	this.pickedElementFR = pickedFR;
    	this.pickedElementNotFR = null;
		final boolean isFRLayerVisibleInTheCanvas = isLayerVisibleInCanvas(pickedFR.getFirst().getLayer());
    	final Demand pickedDemand = pickedFR.getFirst();
    	final Link pickedLink = pickedFR.getSecond();
		if (showInCanvasThisLayerPropagation && isFRLayerVisibleInTheCanvas)
		{
    		final Triple<Map<Demand,Set<Link>>,Map<Demand,Set<Link>>,Map<Pair<MulticastDemand,Node>,Set<Link>>> triple = 
    				pickedLink.getLinksThisLayerPotentiallyCarryingTrafficTraversingThisLink(false);
    		final Set<Link> linksPrimary = triple.getFirst().get(pickedDemand);
    		final Set<Link> linksBackup = triple.getSecond().get(pickedDemand);
    		drawColateralLinks (Sets.union(linksPrimary , linksBackup) , DEFAULT_REGGUILINK_EDGECOLOR_PICKED);
		}
		if (showInCanvasLowerLayerPropagation && (currentNp.getNumberOfLayers() > 1) && pickedLink.isCoupled())
		{
			final Pair<Set<Demand>,Set<Pair<MulticastDemand,Node>>> downLayerInfo = getDownCoupling (Arrays.asList(pickedLink));
			final InterLayerPropagationGraph ipgCausedByLink = new InterLayerPropagationGraph (downLayerInfo.getFirst() , null , downLayerInfo.getSecond() , false , false);
			final Set<Link> frPropagationLinks = ipgCausedByLink.getLinksInGraph(); 
			drawColateralLinks (frPropagationLinks , DEFAULT_REGGUILINK_EDGECOLOR_PICKED);
			drawDownPropagationInterLayerLinks (frPropagationLinks , DEFAULT_REGGUILINK_EDGECOLOR_PICKED);
		}
		if (showInCanvasUpperLayerPropagation && (currentNp.getNumberOfLayers() > 1) && pickedDemand.isCoupled())
		{
			final InterLayerPropagationGraph ipgCausedByDemand = new InterLayerPropagationGraph (null , Sets.newHashSet(pickedDemand.getCoupledLink()) , null , true , false);
			final Set<Link> frPropagationLinks = ipgCausedByDemand.getLinksInGraph(); 
			drawColateralLinks (frPropagationLinks , DEFAULT_REGGUILINK_EDGECOLOR_PICKED);
			drawDownPropagationInterLayerLinks (frPropagationLinks , DEFAULT_REGGUILINK_EDGECOLOR_PICKED);
		}
		/* Picked link the last, so overrides the rest */
		if (isFRLayerVisibleInTheCanvas)
		{
			final GUILink gl = getCanvasAssociatedGUILink(pickedLink);
			gl.setHasArrow(true);
			gl.setArrowStroke(DEFAULT_REGGUILINK_EDGESTROKE_PICKED , DEFAULT_REGGUILINK_EDGESTROKE_PICKED);
			gl.setEdgeStroke(DEFAULT_REGGUILINK_EDGESTROKE_PICKED , DEFAULT_REGGUILINK_EDGESTROKE_PICKED);
			final Paint color = pickedLink.isDown()? DEFAULT_REGGUILINK_EDGECOLOR_FAILED : DEFAULT_REGGUILINK_EDGECOLOR_PICKED;
			gl.setArrowDrawPaint(color);
			gl.setArrowFillPaint(color);
			gl.setEdgeDrawPaint(color);
			gl.setShownSeparated(true);
			gl.getOriginNode().setDrawPaint(DEFAULT_GUINODE_COLOR_ORIGINFLOW);
			gl.getOriginNode().setFillPaint(DEFAULT_GUINODE_COLOR_ORIGINFLOW);
			gl.getDestinationNode().setDrawPaint(DEFAULT_GUINODE_COLOR_ENDFLOW);
			gl.getDestinationNode().setFillPaint(DEFAULT_GUINODE_COLOR_ENDFLOW);
		}
    }

    
    private void pickElement (NetworkElement e)
    {
    	if (e instanceof Node) pickNode ((Node) e);
    	else if (e instanceof Node) pickNode ((Node) e);
    	else if (e instanceof Link) pickLink ((Link) e);
    	else if (e instanceof Demand) pickDemand ((Demand) e);
    	else if (e instanceof Route) pickRoute ((Route) e);
    	else if (e instanceof MulticastDemand) pickMulticastDemand ((MulticastDemand) e);
    	else if (e instanceof MulticastTree) pickMulticastTree ((MulticastTree) e);
    	else if (e instanceof Resource) pickResource ((Resource) e);
    	else if (e instanceof SharedRiskGroup) pickSRG ((SharedRiskGroup) e);
    	else throw new RuntimeException();
    }
    
    public void resetPickedState ()
    {
    	this.pickedElementType = null;
    	this.pickedElementFR = null;
    	this.pickedElementNotFR = null;

        for (GUINode n : getCanvasAllGUINodes())
        {
            n.setDrawPaint(DEFAULT_GUINODE_COLOR);
            n.setFillPaint(DEFAULT_GUINODE_COLOR);
        }
        for (GUILink e : getCanvasAllGUILinks(true, false))
        {
            e.setHasArrow(DEFAULT_REGGUILINK_HASARROW);
            e.setArrowStroke(DEFAULT_REGGUILINK_EDGESTROKE_ACTIVELAYER , DEFAULT_REGGUILINK_EDGESTROKE);
            e.setEdgeStroke(DEFAULT_REGGUILINK_EDGESTROKE_ACTIVELAYER , DEFAULT_REGGUILINK_EDGESTROKE);
            final boolean isDown = e.getAssociatedNetPlanLink().isDown(); 
            final Paint color = isDown? DEFAULT_REGGUILINK_EDGECOLOR_FAILED : DEFAULT_REGGUILINK_EDGECOLOR; 
            e.setArrowDrawPaint(color);
            e.setArrowFillPaint(color);
            e.setEdgeDrawPaint(color);
            e.setShownSeparated(isDown);
        }
        for (GUILink e : getCanvasAllGUILinks(false, true))
        {
            e.setHasArrow(DEFAULT_INTRANODEGUILINK_HASARROW);
            e.setArrowStroke(DEFAULT_INTRANODEGUILINK_EDGESTROKE , DEFAULT_INTRANODEGUILINK_EDGESTROKE);
            e.setEdgeStroke(DEFAULT_INTRANODEGUILINK_EDGESTROKE , DEFAULT_INTRANODEGUILINK_EDGESTROKE);
            e.setArrowDrawPaint(DEFAULT_INTRANODEGUILINK_EDGEDRAWCOLOR);
            e.setArrowFillPaint(DEFAULT_INTRANODEGUILINK_EDGEDRAWCOLOR);
            e.setEdgeDrawPaint(DEFAULT_INTRANODEGUILINK_EDGEDRAWCOLOR);
            e.setShownSeparated(false);
        }

    }

    private void drawDownPropagationInterLayerLinks (Set<Link> links , Paint color)
    {
    	for (Link link : links)
    	{
    		final GUILink gl = getCanvasAssociatedGUILink(link);
    		if (gl == null) continue;
    		if (!link.isCoupled()) continue;
    		final boolean isCoupledToDemand = link.getCoupledDemand() != null;
    		final NetworkLayer upperLayer = link.getLayer(); 
    		final NetworkLayer lowerLayer = isCoupledToDemand? link.getCoupledDemand().getLayer() : link.getCoupledMulticastDemand().getLayer(); 
    		if (!isLayerVisibleInCanvas(lowerLayer)) continue;
    		for (GUILink interLayerLink : getCanvasIntraNodeGUILinkSequence(link.getOriginNode() , upperLayer , lowerLayer))
    		{
    			interLayerLink.setArrowStroke(DEFAULT_INTRANODEGUILINK_EDGESTROKE_PICKED , DEFAULT_INTRANODEGUILINK_EDGESTROKE_PICKED);
    			interLayerLink.setEdgeStroke(DEFAULT_INTRANODEGUILINK_EDGESTROKE_PICKED , DEFAULT_INTRANODEGUILINK_EDGESTROKE_PICKED);
    			interLayerLink.setArrowDrawPaint(color);
    			interLayerLink.setArrowFillPaint(color);
    			interLayerLink.setEdgeDrawPaint(color);
    			interLayerLink.setShownSeparated(false);
    			interLayerLink.setHasArrow(true);
    		}
    		for (GUILink interLayerLink : getCanvasIntraNodeGUILinkSequence(link.getDestinationNode() , lowerLayer , upperLayer))
    		{
    			interLayerLink.setArrowStroke(DEFAULT_INTRANODEGUILINK_EDGESTROKE_PICKED , DEFAULT_INTRANODEGUILINK_EDGESTROKE_PICKED);
    			interLayerLink.setEdgeStroke(DEFAULT_INTRANODEGUILINK_EDGESTROKE_PICKED , DEFAULT_INTRANODEGUILINK_EDGESTROKE_PICKED);
    			interLayerLink.setArrowDrawPaint(color);
    			interLayerLink.setArrowFillPaint(color);
    			interLayerLink.setEdgeDrawPaint(color);
    			interLayerLink.setShownSeparated(false);
    			interLayerLink.setHasArrow(true);
    		}
    	}
    }
    private void drawColateralLinks (Collection<Link> links , Paint colorIfNotFailedLink)
    {
		for (Link link : links)
		{
			final GUILink glColateral = getCanvasAssociatedGUILink(link);
			if (glColateral == null) continue;
			glColateral.setArrowStroke(DEFAULT_REGGUILINK_EDGESTROKE_PICKED_COLATERALACTVELAYER , DEFAULT_REGGUILINK_EDGESTROKE_PICKED_COLATERALNONACTIVELAYER);
			glColateral.setEdgeStroke(DEFAULT_REGGUILINK_EDGESTROKE_PICKED_COLATERALACTVELAYER , DEFAULT_REGGUILINK_EDGESTROKE_PICKED_COLATERALNONACTIVELAYER);
			final Paint color = link.isDown()? DEFAULT_REGGUILINK_EDGECOLOR_FAILED : colorIfNotFailedLink;
			glColateral.setArrowDrawPaint(color);
			glColateral.setArrowFillPaint(color);
			glColateral.setEdgeDrawPaint(color);
			glColateral.setShownSeparated(true);
    		glColateral.setHasArrow(true);
		}
    }

    private Pair<Set<Demand>,Set<Pair<MulticastDemand,Node>>> getDownCoupling (Collection<Link> links)
    {
    	final Set<Demand> res_1 = new HashSet<> ();
    	final Set<Pair<MulticastDemand,Node>> res_2 = new HashSet<> ();
    	for (Link link : links)
    	{
    		if (link.getCoupledDemand() != null) res_1.add(link.getCoupledDemand());
    		else if (link.getCoupledMulticastDemand() != null) res_2.add(Pair.of(link.getCoupledMulticastDemand() , link.getDestinationNode()));
    	}
    	return Pair.of(res_1 , res_2);
    	
    }
    private Set<Link> getUpCoupling (Collection<Demand> demands , Collection<Pair<MulticastDemand,Node>> mDemands)
    {
    	final Set<Link> res = new HashSet<> ();
    	if (demands != null)
    		for (Demand d : demands)
    			if (d.isCoupled()) res.add(d.getCoupledLink());
    	if (mDemands != null)
    		for (Pair<MulticastDemand,Node> md : mDemands)
    		{
    			if (md.getFirst().isCoupled())
        			res.add(md.getFirst().getCoupledLinks().stream().filter (e->e.getDestinationNode() == md.getSecond()).findFirst().get());
//    			System.out.println(md.getFirst().getCoupledLinks().stream().map(e->e.getDestinationNode()).collect(Collectors.toList()));
//    			System.out.println(md.getSecond());
    		}
    	return res;
    }

    public List<NetworkLayer> getCanvasLayersInVisualizationOrder (boolean considerNonVisible)
    {
    	BidiMap<Integer, NetworkLayer> map = considerNonVisible? mapLayer2VisualizationOrderInCanvas.inverseBidiMap() : cache_mapCanvasVisibleLayer2VisualizationOrderRemovingNonVisible.inverseBidiMap();
    	List<NetworkLayer> res = new ArrayList<> ();
    	for (int vIndex = 0; vIndex < currentNp.getNumberOfLayers() ; vIndex ++)
    		res.add(map.get(vIndex));
    	return res;
    }

    public BidiMap<NetworkLayer,Integer> getCanvasLayerOrderIndexMap(boolean considerNonVisible)
    {
    	return considerNonVisible? mapLayer2VisualizationOrderInCanvas : cache_mapCanvasVisibleLayer2VisualizationOrderRemovingNonVisible;
    }

    public Map<NetworkLayer,Boolean> getCanvasLayerVisibilityMap () { return Collections.unmodifiableMap(this.layerVisibilityInCanvasMap); }
    
    public static Pair<Icon,Shape> getIcon (URL url , int height , Color borderColor)
    {
    	final Pair<Icon,Shape> iconShapeInfo = databaseOfAlreadyReadIcons.get(Triple.of(url , height , borderColor));
    	if (iconShapeInfo != null) return iconShapeInfo;
		if (url == null)
		{
			BufferedImage img = ImageUtils.createCircle(height , (Color) DEFAULT_GUINODE_COLOR);
			if (img.getHeight() != height) throw new RuntimeException();
<<<<<<< HEAD
			final Shape shapeNoBorder = FourPassImageShaper.getShape(img); 
			 final AffineTransform translateShape = AffineTransform.getTranslateInstance(-img.getWidth()/2 , -img.getHeight()/2);
			if (borderColor.getAlpha() != 0)
				img = ImageUtils.addBorder(img , DEFAULT_ICONBORDERSIZEINPIXELS , borderColor);
			final Icon icon = new ImageIcon (img);
			final Pair<Icon,Shape> res = Pair.of(icon , translateShape.createTransformedShape(shapeNoBorder));
=======
			final Shape shapeNoBorder = FourPassImageShaper.getShape(img);
			if (borderColor.getAlpha() != 0)
				img = ImageUtils.addBorder(img , DEFAULT_ICONBORDERSIZEINPIXELS , borderColor);
			final Icon icon = new ImageIcon (img);
            final AffineTransform translateTransform = AffineTransform.getTranslateInstance(-icon.getIconWidth()/2, -icon.getIconHeight()/2);
			final Pair<Icon,Shape> res = Pair.of(icon , translateTransform.createTransformedShape(shapeNoBorder));
>>>>>>> f3f0d93b
			databaseOfAlreadyReadIcons.put(Triple.of(null , icon.getIconHeight() , borderColor) , res);
			return res;
		}
		try
		{
    		/* Read the base buffered image */
			BufferedImage img = ImageIO.read(url);
			if (img.getHeight() != height)
				img = ImageUtils.resize(img , (int) (img.getWidth() * height / (double) img.getHeight()) , height);
			if (img.getHeight() != height) throw new RuntimeException();
			final Shape shapeNoBorder = FourPassImageShaper.getShape(img); 
			if (borderColor.getAlpha() != 0)
				img = ImageUtils.addBorder(img , DEFAULT_ICONBORDERSIZEINPIXELS , borderColor);
			final Icon icon = new ImageIcon (img);
            final AffineTransform translateTransform = AffineTransform.getTranslateInstance(-icon.getIconWidth()/2, -icon.getIconHeight()/2);
            final Pair<Icon,Shape> res = Pair.of(icon , translateTransform.createTransformedShape(shapeNoBorder));
			databaseOfAlreadyReadIcons.put(Triple.of(url , icon.getIconHeight() , borderColor) , res);
			return res;
		} catch (Exception e)
		{
			System.out.println("URL: **" + url + "**");
			System.out.println(url);
			/* Use the default image, whose URL is the one given */
			e.printStackTrace();
			return getIcon (null , height , borderColor);
		}
    }
}<|MERGE_RESOLUTION|>--- conflicted
+++ resolved
@@ -1496,21 +1496,11 @@
 		{
 			BufferedImage img = ImageUtils.createCircle(height , (Color) DEFAULT_GUINODE_COLOR);
 			if (img.getHeight() != height) throw new RuntimeException();
-<<<<<<< HEAD
-			final Shape shapeNoBorder = FourPassImageShaper.getShape(img); 
-			 final AffineTransform translateShape = AffineTransform.getTranslateInstance(-img.getWidth()/2 , -img.getHeight()/2);
-			if (borderColor.getAlpha() != 0)
-				img = ImageUtils.addBorder(img , DEFAULT_ICONBORDERSIZEINPIXELS , borderColor);
-			final Icon icon = new ImageIcon (img);
-			final Pair<Icon,Shape> res = Pair.of(icon , translateShape.createTransformedShape(shapeNoBorder));
-=======
 			final Shape shapeNoBorder = FourPassImageShaper.getShape(img);
 			if (borderColor.getAlpha() != 0)
 				img = ImageUtils.addBorder(img , DEFAULT_ICONBORDERSIZEINPIXELS , borderColor);
 			final Icon icon = new ImageIcon (img);
-            final AffineTransform translateTransform = AffineTransform.getTranslateInstance(-icon.getIconWidth()/2, -icon.getIconHeight()/2);
-			final Pair<Icon,Shape> res = Pair.of(icon , translateTransform.createTransformedShape(shapeNoBorder));
->>>>>>> f3f0d93b
+			final Pair<Icon,Shape> res = Pair.of(icon , shapeNoBorder);
 			databaseOfAlreadyReadIcons.put(Triple.of(null , icon.getIconHeight() , borderColor) , res);
 			return res;
 		}
