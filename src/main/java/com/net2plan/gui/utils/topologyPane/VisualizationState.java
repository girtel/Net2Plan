package com.net2plan.gui.utils.topologyPane;

import java.awt.BasicStroke;
import java.awt.Color;
import java.awt.Font;
import java.awt.Paint;
import java.awt.Shape;
import java.awt.Stroke;
import java.awt.geom.Ellipse2D;
import java.util.ArrayList;
import java.util.Collection;
import java.util.HashMap;
import java.util.HashSet;
import java.util.LinkedList;
import java.util.List;
import java.util.Map;
import java.util.Map.Entry;
import java.util.Set;

import org.apache.commons.collections15.BidiMap;
import org.apache.commons.collections15.bidimap.DualHashBidiMap;

import static org.junit.Assert.*;

import com.net2plan.interfaces.networkDesign.Link;
import com.net2plan.interfaces.networkDesign.MulticastDemand;
import com.net2plan.interfaces.networkDesign.MulticastTree;
import com.net2plan.interfaces.networkDesign.NetPlan;
import com.net2plan.interfaces.networkDesign.NetworkLayer;
import com.net2plan.interfaces.networkDesign.Node;
import com.net2plan.utils.Pair;


public class VisualizationState
{
<<<<<<< HEAD
    public final static float SCALE_IN = 1.1f;
    public final static float SCALE_OUT = 1 / SCALE_IN;
    
    public final static Paint DEFAULT_GUINODE_DRAWCOLOR = java.awt.Color.BLACK;
    public final static Paint DEFAULT_GUINODE_FILLCOLOR = java.awt.Color.BLACK;
    public final static Paint DEFAULT_GUINODE_FILLCOLOR_PICKED = java.awt.Color.BLACK;
    public final static Font DEFAULT_GUINODE_FONT = new Font("Helvetica", Font.BOLD, 11);
    public final static int DEFAULT_GUINODE_SHAPESIZE = 30;
    public final static Shape DEFAULT_GUINODE_SHAPE = new Ellipse2D.Double(-1 * DEFAULT_GUINODE_SHAPESIZE / 2, -1 * DEFAULT_GUINODE_SHAPESIZE / 2, 1 * DEFAULT_GUINODE_SHAPESIZE, 1 * DEFAULT_GUINODE_SHAPESIZE);
    public final static Shape DEFAULT_GUINODE_SHAPE_PICKED = new Ellipse2D.Double(-1.2 * DEFAULT_GUINODE_SHAPESIZE / 2, -1.2 * DEFAULT_GUINODE_SHAPESIZE / 2, 1.2 * DEFAULT_GUINODE_SHAPESIZE, 1.2 * DEFAULT_GUINODE_SHAPESIZE);

    public final static boolean DEFAULT_REGGUILINK_HASARROW = false;
    public final static Stroke DEFAULT_REGGUILINK_ARROWSTROKE = new BasicStroke(1);
    public final static Stroke DEFAULT_REGGUILINK_ARROWSTROKE_PICKED = new BasicStroke(2);
    public final static Stroke DEFAULT_REGGUILINK_EDGETROKE = new BasicStroke(3);
    public final static Stroke DEFAULT_REGGUILINK_EDGESTROKE_PICKED = new BasicStroke(5);
    public final static Paint DEFAULT_REGGUILINK_ARROWDRAWCOLOR = Color.BLACK;
    public final static Paint DEFAULT_REGGUILINK_ARROWDRAWCOLOR_PICKED = Color.BLUE;
    public final static Paint DEFAULT_REGGUILINK_ARROWFILLCOLOR = Color.BLACK;
    public final static Paint DEFAULT_REGGUILINK_EDGEDRAWCOLOR = Color.BLACK;
    public final static Paint DEFAULT_REGGUILINK_EDGEDRAWCOLOR_PICKED = Color.BLUE;
    public final static Stroke DEFAULT_REGGUILINK_EDGESTROKE_BACKUP = new BasicStroke(1, BasicStroke.CAP_SQUARE, BasicStroke.JOIN_MITER, 10.0f, new float[] { 10 }, 0.0f);
    public final static Stroke DEFAULT_REGGUILINK_EDGESTROKE_BACKUP_PICKED = new BasicStroke(2, BasicStroke.CAP_SQUARE, BasicStroke.JOIN_MITER, 10.0f, new float[] { 10 }, 0.0f);
    
    public final static boolean DEFAULT_INTRANODEGUILINK_HASARROW = false;
    public final static Stroke DEFAULT_INTRANODEGUILINK_ARROWSTROKE = new BasicStroke(0.5f);
    public final static Stroke DEFAULT_INTRANODEGUILINK_ARROWSTROKE_PICKED = new BasicStroke(2);
    public final static Stroke DEFAULT_INTRANODEGUILINK_EDGETROKE = new BasicStroke(1.5f);
    public final static Stroke DEFAULT_INTRANODEGUILINK_EDGESTROKE_PICKED = new BasicStroke(2.5f);
    public final static Paint DEFAULT_INTRANODEGUILINK_ARROWDRAWCOLOR = Color.BLACK;
    public final static Paint DEFAULT_INTRANODEGUILINK_ARROWDRAWCOLOR_PICKED = Color.BLUE;
    public final static Paint DEFAULT_INTRANODEGUILINK_ARROWFILLCOLOR = Color.BLACK;
    public final static Paint DEFAULT_INTRANODEGUILINK_EDGEDRAWCOLOR = Color.BLACK;
    public final static Paint DEFAULT_INTRANODEGUILINK_EDGEDRAWCOLOR_PICKED = Color.BLUE;
    public final static Stroke DEFAULT_REGGUILINK_INTRANODEGESTROKE_BACKUP = new BasicStroke(0.5f, BasicStroke.CAP_SQUARE, BasicStroke.JOIN_MITER, 10.0f, new float[] { 10 }, 0.0f);
    public final static Stroke DEFAULT_REGGUILINK_INTRANODEGESTROKE_BACKUP_PICKED = new BasicStroke(1, BasicStroke.CAP_SQUARE, BasicStroke.JOIN_MITER, 10.0f, new float[] { 10 }, 0.0f);

    /* Changing any of this does not need visualization rebuild  */
=======
    private boolean showInterLayerLinks;
>>>>>>> e83c6975
    private boolean showNodeNames;
	private boolean showLinkLabels;
	private boolean showLinksInNonActiveLayer;
	private boolean showInterLayerLinks;
	private boolean showLowerLayerPropagation;
	private boolean showUpperLayerPropagation;
	private boolean showNonConnectedNodes;
	private double interLayerSpaceInNetPlanCoordinates;
    private boolean isNetPlanEditable;
    private NetPlan currentNp;
    private Set<Node> nonVisibleNodes;
    private Set<Link> nonVisibleLinks;

    /* This only can be changed calling to rebuild */
    private BidiMap<NetworkLayer,Integer> mapLayer2VisualizationOrder; // as many entries as layers
    private List<Boolean> isLayerVisibleIndexedByLayerIndex; // 

    /* These need is recomputed inside a rebuild */
    private Map<Node,Set<GUILink>> cache_intraNodeGUILinks;
    private Map<Link,GUILink> cache_regularLinkMap;
    private BidiMap<NetworkLayer,Integer> cache_mapVisibleLayer2VisualizationOrderRemovingNonVisible; // as many elements as visible layers 
    private Map<Node,Map<Pair<Integer,Integer>,GUILink>> cache_mapNode2IntraNodeGUILinkMap; // integers are orders of REAL VISIBLE LAYERS
    private Map<Node,List<GUINode>> cache_mapNode2ListVerticallyStackedGUINodes;
    
    
    public NetPlan getNetPlan () { return currentNp; }

	public VisualizationState (NetPlan currentNp , BidiMap<NetworkLayer,Integer> mapLayer2VisualizationOrder , List<Boolean> isLayerVisibleIndexedByLayerIndex)
	{
		this.currentNp = currentNp;
//		this.activateMultilayerView = false;
		this.showNodeNames = false;
		this.showLinkLabels = false;
		this.showLinksInNonActiveLayer = true;
		this.showInterLayerLinks = true;
		this.showNonConnectedNodes = true;
		this.isNetPlanEditable = true;
		this.showLowerLayerPropagation = false;
		this.showUpperLayerPropagation = false;
	    this.nonVisibleNodes = new HashSet<> ();
	    this.nonVisibleLinks = new HashSet<> ();
		rebuildVisualizationState(currentNp , mapLayer2VisualizationOrder , isLayerVisibleIndexedByLayerIndex);
	}
	
	public boolean isVisible (GUINode gn)
	{
		final Node n = gn.getAssociatedNetPlanNode();
		if (nonVisibleNodes.contains(n)) return false;
		if (showNonConnectedNodes) return true;
		if (showInterLayerLinks && (getNumberOfVisibleLayers() > 1)) return true;
		if (n.getOutgoingLinks(gn.getLayer()).size() > 0) return true;
		if (n.getIncomingLinks(gn.getLayer()).size() > 0) return true;
		return false;
	}

	public boolean isVisible (GUILink gl)
	{
		if (gl.isIntraNodeLink()) return showInterLayerLinks;
		final Link e = gl.getAssociatedNetPlanLink();
		
		if (nonVisibleLinks.contains(e)) return false;
		final boolean inActiveLayer = e.getLayer() == currentNp.getNetworkLayerDefault();
		if (!showLinksInNonActiveLayer && !inActiveLayer) return false;
		return true;
	}

	/**
	 * @return the interLayerSpaceInNetPlanCoordinates
	 */
	public double getInterLayerSpaceInNetPlanCoordinates()
	{
		return interLayerSpaceInNetPlanCoordinates;
	}

	/**
	 * @param interLayerSpaceInNetPlanCoordinates the interLayerSpaceInNetPlanCoordinates to set
	 */
	public void setInterLayerSpaceInNetPlanCoordinates(double interLayerSpaceInNetPlanCoordinates)
	{
		this.interLayerSpaceInNetPlanCoordinates = interLayerSpaceInNetPlanCoordinates;
	}

	/**
	 * @return the showInterLayerLinks
	 */
	public boolean isShowInterLayerLinks()
	{
		return showInterLayerLinks;
	}

	/**
	 * @param showInterLayerLinks the showInterLayerLinks to set
	 */
	public void setShowInterLayerLinks(boolean showInterLayerLinks)
	{
		this.showInterLayerLinks = showInterLayerLinks;
	}

	/**
	 * @return the isNetPlanEditable
	 */
	public boolean isNetPlanEditable()
	{
		return isNetPlanEditable;
	}

	/**
	 * @param isNetPlanEditable the isNetPlanEditable to set
	 */
	public void setNetPlanEditable(boolean isNetPlanEditable)
	{
		this.isNetPlanEditable = isNetPlanEditable;
	}

	public List<GUINode> getVerticallyStackedGUINodes (Node n) { return cache_mapNode2ListVerticallyStackedGUINodes.get(n); } 
	
	public GUINode getAssociatedGUINode (Node n , NetworkLayer layer) 
	{ 
		final Integer trueVisualizationIndex = cache_mapVisibleLayer2VisualizationOrderRemovingNonVisible.get(layer);
		if (trueVisualizationIndex == null) return null;
		return getVerticallyStackedGUINodes(n).get(trueVisualizationIndex);
	} 

	public GUILink getAssociatedGUILink (Link e) { return cache_regularLinkMap.get(e); } 

	public Pair<Set<GUILink>,Set<GUILink>> getAssociatedGUILinksIncludingCoupling (Link e , boolean regularLinkIsPrimary) 
	{
		Set<GUILink> resPrimary = new HashSet<> ();
		Set<GUILink> resBackup = new HashSet<> ();
		if (regularLinkIsPrimary) resPrimary.add (getAssociatedGUILink(e)); else resBackup.add(getAssociatedGUILink(e));
		if (!e.isCoupled()) return Pair.of(resPrimary , resBackup);
		if (e.getCoupledDemand() != null)
		{
			/* add the intranode links */
			final NetworkLayer upperLayer = e.getLayer();
			final NetworkLayer downLayer = e.getCoupledDemand().getLayer();
			if (regularLinkIsPrimary)
			{
				resPrimary.addAll(getIntraNodeGUILinkSequence(e.getOriginNode() , upperLayer , downLayer));
				resPrimary.addAll(getIntraNodeGUILinkSequence(e.getDestinationNode() , downLayer , upperLayer));
			}
			else 
			{
				resBackup.addAll(getIntraNodeGUILinkSequence(e.getOriginNode() , upperLayer , downLayer));
				resBackup.addAll(getIntraNodeGUILinkSequence(e.getDestinationNode() , downLayer , upperLayer));
			}

			/* add the regular links */
			Pair<Set<Link>,Set<Link>> traversedLinks = e.getCoupledDemand().getLinksThisLayerPotentiallyCarryingTraffic(true); 
			for (Link ee : traversedLinks.getFirst())
			{
				Pair<Set<GUILink>,Set<GUILink>> pairGuiLinks = getAssociatedGUILinksIncludingCoupling (ee , true); 
				if (regularLinkIsPrimary) resPrimary.addAll(pairGuiLinks.getFirst()); else resBackup.addAll(pairGuiLinks.getFirst());  
				resBackup.addAll(pairGuiLinks.getSecond());
			}
			for (Link ee : traversedLinks.getSecond())
			{
				Pair<Set<GUILink>,Set<GUILink>> pairGuiLinks = getAssociatedGUILinksIncludingCoupling (ee , false); 
				resPrimary.addAll(pairGuiLinks.getFirst());
				resBackup.addAll(pairGuiLinks.getSecond());
			}
		}
		else if (e.getCoupledMulticastDemand() != null)
		{
			/* add the intranode links */
			final NetworkLayer upperLayer = e.getLayer();
			final MulticastDemand lowerLayerDemand = e.getCoupledMulticastDemand(); 
			final NetworkLayer downLayer = lowerLayerDemand.getLayer();
			if (regularLinkIsPrimary)
			{
				resPrimary.addAll(getIntraNodeGUILinkSequence(lowerLayerDemand.getIngressNode() , upperLayer , downLayer));
				resPrimary.addAll(getIntraNodeGUILinkSequence(lowerLayerDemand.getIngressNode() , downLayer , upperLayer));
				for (Node n : lowerLayerDemand.getEgressNodes())
				{
					resPrimary.addAll(getIntraNodeGUILinkSequence(n , upperLayer , downLayer));
					resPrimary.addAll(getIntraNodeGUILinkSequence(n , downLayer , upperLayer));
				}
			}
			else 
			{
				resBackup.addAll(getIntraNodeGUILinkSequence(lowerLayerDemand.getIngressNode() , upperLayer , downLayer));
				resBackup.addAll(getIntraNodeGUILinkSequence(lowerLayerDemand.getIngressNode() , downLayer , upperLayer));
				for (Node n : lowerLayerDemand.getEgressNodes())
				{
					resBackup.addAll(getIntraNodeGUILinkSequence(n , upperLayer , downLayer));
					resBackup.addAll(getIntraNodeGUILinkSequence(n , downLayer , upperLayer));
				}
			}

			for (MulticastTree t : lowerLayerDemand.getMulticastTrees())
				for (Link ee : t.getLinkSet())
				{
					Pair<Set<GUILink>,Set<GUILink>> pairGuiLinks = getAssociatedGUILinksIncludingCoupling (ee , true); 
					resPrimary.addAll(pairGuiLinks.getFirst());
					resBackup.addAll(pairGuiLinks.getSecond());
				}
			}
		return Pair.of(resPrimary,resBackup);
	} 

	public GUILink getIntraNodeGUILink (Node n , NetworkLayer from , NetworkLayer to)
	{
		final Integer fromRealVIndex = cache_mapVisibleLayer2VisualizationOrderRemovingNonVisible.get(from);
		final Integer toRealVIndex = cache_mapVisibleLayer2VisualizationOrderRemovingNonVisible.get(to);
		if ((fromRealVIndex == null) || (toRealVIndex == null)) return null;
		return cache_mapNode2IntraNodeGUILinkMap.get(n).get(Pair.of(fromRealVIndex,toRealVIndex));
	}
	
	public Set<GUILink> getIntraNodeGUILinks (Node n) { return cache_intraNodeGUILinks.get(n); } 

	public List<GUILink> getIntraNodeGUILinkSequence (Node n , NetworkLayer from , NetworkLayer to) 
	{
		if (from.getNetPlan() != currentNp) throw new RuntimeException ("Bad");
		if (to.getNetPlan() != currentNp) throw new RuntimeException ("Bad");
		final Integer fromRealVIndex = cache_mapVisibleLayer2VisualizationOrderRemovingNonVisible.get(from);
		final Integer toRealVIndex = cache_mapVisibleLayer2VisualizationOrderRemovingNonVisible.get(to);

		final List<GUILink> res = new LinkedList<> ();
		if ((fromRealVIndex == null) || (toRealVIndex == null)) return res;
		if (fromRealVIndex == toRealVIndex) return res;
		final int increment = toRealVIndex  > fromRealVIndex? 1 : -1; 
		int vLayerIndex = fromRealVIndex;
		do
		{
			final int origin = vLayerIndex;
			final int destination = vLayerIndex+increment;
			res.add(cache_mapNode2IntraNodeGUILinkMap.get(n).get(Pair.of(origin,destination)));
			vLayerIndex += increment;
		} while (vLayerIndex != toRealVIndex);
		
		return res; 
	} 

	
	public void rebuildVisualizationState (NetPlan newCurrentNetPlan , BidiMap<NetworkLayer,Integer> mapLayer2VisualizationOrder , List<Boolean> isLayerVisibleIndexedByLayerIndex)
	{
		if (newCurrentNetPlan == null) throw new RuntimeException("Trying to update an empty topology");
		final boolean netPlanChanged = (this.currentNp != newCurrentNetPlan);
		this.currentNp = newCurrentNetPlan;

		if (mapLayer2VisualizationOrder == null) mapLayer2VisualizationOrder = this.mapLayer2VisualizationOrder;
		if (isLayerVisibleIndexedByLayerIndex == null) isLayerVisibleIndexedByLayerIndex = this.isLayerVisibleIndexedByLayerIndex;
		
		if (!mapLayer2VisualizationOrder.keySet().equals(new HashSet<> (currentNp.getNetworkLayers())))
			throw new RuntimeException ();
		if (isLayerVisibleIndexedByLayerIndex.size() != currentNp.getNumberOfLayers()) 
			throw new RuntimeException ();
		
		this.mapLayer2VisualizationOrder = new DualHashBidiMap<> (mapLayer2VisualizationOrder);
		this.isLayerVisibleIndexedByLayerIndex = new ArrayList<> (isLayerVisibleIndexedByLayerIndex);

		/* Default layer always visible */
		this.isLayerVisibleIndexedByLayerIndex.set(currentNp.getNetworkLayerDefault().getIndex() , true);
				
		/* Update the interlayer space */
		this.interLayerSpaceInNetPlanCoordinates = getDefaultVerticalDistanceForInterLayers();

		
		if (netPlanChanged)
		{
			nonVisibleNodes = new HashSet<> ();
			nonVisibleLinks = new HashSet<> ();
		}
		this.cache_intraNodeGUILinks = new HashMap<> ();
		this.cache_regularLinkMap = new HashMap<> ();
		this.cache_mapVisibleLayer2VisualizationOrderRemovingNonVisible = new DualHashBidiMap<>();
		this.cache_mapNode2IntraNodeGUILinkMap = new HashMap <> ();
		this.cache_mapNode2ListVerticallyStackedGUINodes = new HashMap<> ();
		for (int layerIndex = 0; layerIndex < currentNp.getNumberOfLayers() ; layerIndex ++)
		{
			final NetworkLayer layer = currentNp.getNetworkLayer(layerIndex);
			if (isLayerVisible(layer)) cache_mapVisibleLayer2VisualizationOrderRemovingNonVisible.put(layer , cache_mapVisibleLayer2VisualizationOrderRemovingNonVisible.size());
		}
		for (Node n : currentNp.getNodes())
		{
			List<GUINode> guiNodesThisNode = new ArrayList<> ();
			cache_mapNode2ListVerticallyStackedGUINodes.put (n , guiNodesThisNode);
			Set<GUILink> intraNodeGUILinksThisNode = new HashSet<> ();
			cache_intraNodeGUILinks.put(n , intraNodeGUILinksThisNode);
			Map<Pair<Integer,Integer>,GUILink> thisNodeInterLayerLinksInfoMap = new HashMap<> ();
			cache_mapNode2IntraNodeGUILinkMap.put(n , thisNodeInterLayerLinksInfoMap);
			for (int trueVisualizationOrderIndex = 0; trueVisualizationOrderIndex < cache_mapVisibleLayer2VisualizationOrderRemovingNonVisible.size() ; trueVisualizationOrderIndex ++)
			{
				final NetworkLayer newLayer = cache_mapVisibleLayer2VisualizationOrderRemovingNonVisible.inverseBidiMap().get(trueVisualizationOrderIndex);
	        	final GUINode gn = new GUINode(n , newLayer , this);
	        	guiNodesThisNode.add(gn);  	
	        	if (trueVisualizationOrderIndex  > 0)
	        	{
	        		final GUINode lowerLayerGNode = guiNodesThisNode.get(trueVisualizationOrderIndex-1);
	        		final GUINode upperLayerGNode = guiNodesThisNode.get(trueVisualizationOrderIndex);
	        		if (upperLayerGNode != gn) throw new RuntimeException ();
	        		final GUILink glLowerToUpper = new GUILink (null , lowerLayerGNode, gn);
	        		final GUILink glUpperToLower = new GUILink (null , gn , lowerLayerGNode);
	        		intraNodeGUILinksThisNode.add(glLowerToUpper);
	        		intraNodeGUILinksThisNode.add(glUpperToLower);
	        		thisNodeInterLayerLinksInfoMap.put(Pair.of(trueVisualizationOrderIndex-1,trueVisualizationOrderIndex) , glLowerToUpper);
	        		thisNodeInterLayerLinksInfoMap.put(Pair.of(trueVisualizationOrderIndex,trueVisualizationOrderIndex-1) , glUpperToLower);
	        	}
			}
		}
		for (int trueVisualizationOrderIndex = 0; trueVisualizationOrderIndex < cache_mapVisibleLayer2VisualizationOrderRemovingNonVisible.size() ; trueVisualizationOrderIndex ++)
		{
			final NetworkLayer layer = cache_mapVisibleLayer2VisualizationOrderRemovingNonVisible.inverseBidiMap().get(trueVisualizationOrderIndex);
			for (Link e : currentNp.getLinks(layer))
			{
				final GUINode gn1 = cache_mapNode2ListVerticallyStackedGUINodes.get(e.getOriginNode()).get(trueVisualizationOrderIndex);
				final GUINode gn2 = cache_mapNode2ListVerticallyStackedGUINodes.get(e.getDestinationNode()).get(trueVisualizationOrderIndex);
				final GUILink gl1 = new GUILink (e , gn1 , gn2);
				cache_regularLinkMap.put(e , gl1);
			}
		}

		checkCacheConsistency ();
	}
	
	private void checkCacheConsistency ()
	{
		for (Node n : currentNp.getNodes())
		{
			assertTrue(cache_intraNodeGUILinks.get(n) != null);
			assertTrue(cache_mapNode2IntraNodeGUILinkMap.get(n) != null);
			assertTrue(cache_mapNode2ListVerticallyStackedGUINodes.get(n) != null);
			for (Entry<Pair<Integer,Integer>,GUILink> entry : cache_mapNode2IntraNodeGUILinkMap.get(n).entrySet())
			{
				final int fromLayer = entry.getKey().getFirst();
				final int toLayer = entry.getKey().getSecond();
				final GUILink gl = entry.getValue();
				assertTrue(gl.isIntraNodeLink());
				assertTrue(gl.getOriginNode().getAssociatedNetPlanNode() == n);
				assertTrue(gl.getOriginNode().getVisualizationOrderRemovingNonVisibleLayers() == fromLayer);
				assertTrue(gl.getDestinationNode().getVisualizationOrderRemovingNonVisibleLayers() == toLayer);
			}
			assertEquals (new HashSet<> (cache_mapNode2IntraNodeGUILinkMap.get(n).values()) , cache_intraNodeGUILinks.get(n));
			for (GUILink gl : cache_intraNodeGUILinks.get(n))
			{
				assertTrue(gl.isIntraNodeLink());
				assertEquals(gl.getOriginNode().getAssociatedNetPlanNode() , n);
				assertEquals(gl.getDestinationNode().getAssociatedNetPlanNode() , n);
			}
			assertEquals(cache_mapNode2ListVerticallyStackedGUINodes.get(n).size() , getNumberOfVisibleLayers());
			int indexLayer = 0;
			for (GUINode gn : cache_mapNode2ListVerticallyStackedGUINodes.get(n))
			{
				assertEquals(gn.getLayer () , cache_mapVisibleLayer2VisualizationOrderRemovingNonVisible.inverseBidiMap().get(indexLayer));
				assertEquals(gn.getVisualizationOrderRemovingNonVisibleLayers() , indexLayer ++);
				assertEquals(gn.getAssociatedNetPlanNode() , n);
			}
		}
//
//		for (NetworkLayer layer : currentNp.getNetworkLayers())
//		{
//			if (cache_layer2VLayerMap.get(layer) == null) 
//				for (VisualizationLayer vl : vLayers) 
//					assertTrue (!vl.npLayersToShow.contains(layer));
//			if (cache_layer2VLayerMap.get(layer) != null) 
//				for (VisualizationLayer vl : vLayers) 
//					if (vl == cache_layer2VLayerMap.get(layer))
//						assertTrue (vl.npLayersToShow.contains(layer));
//					else
//						assertTrue (!vl.npLayersToShow.contains(layer));
//			if (cache_layer2VLayerMap.get(layer) != null)
//				for (Link e : currentNp.getLinks(layer))
//				{
//					final GUILink gl = regularLinkMap.get(e);
//					assertTrue (gl != null);
//					assertEquals (gl.getAssociatedNetPlanLink() , e);
//					assertTrue (cache_layer2VLayerMap.get(layer).guiIntraLayerLinks.contains(gl));
//				}
//		}
//		
	}
	
    public boolean decreaseFontSizeAll()
    {
        boolean changedSize = false;
        for (Node n : currentNp.getNodes())
        	for (GUINode gn : cache_mapNode2ListVerticallyStackedGUINodes.get(n))
        		changedSize |= gn.decreaseFontSize();
        return changedSize;
    }

    public void increaseFontSizeAll()
    {
        for (Node n : currentNp.getNodes())
        	for (GUINode gn : cache_mapNode2ListVerticallyStackedGUINodes.get(n))
        		gn.increaseFontSize();
    }

    public void decreaseNodeSizeAll()
    {
<<<<<<< HEAD
        for (Node n : currentNp.getNodes())
        	for (GUINode gn : cache_mapNode2ListVerticallyStackedGUINodes.get(n))
        		gn.setShapeSize(gn.getShapeSize() * SCALE_OUT);
=======
        for (VisualizationLayer vl : vLayers)
        	for (GUINode gn : vl.guiNodes)
        		gn.setShapeSize(gn.getShapeSize() * VisualizationConstants.SCALE_OUT);
>>>>>>> e83c6975
    }

    public void increaseNodeSizeAll()
    {
<<<<<<< HEAD
        for (Node n : currentNp.getNodes())
        	for (GUINode gn : cache_mapNode2ListVerticallyStackedGUINodes.get(n))
        		gn.setShapeSize(gn.getShapeSize() * SCALE_IN);
=======
        for (VisualizationLayer vl : vLayers)
        	for (GUINode gn : vl.guiNodes)
        		gn.setShapeSize(gn.getShapeSize() * VisualizationConstants.SCALE_IN);
>>>>>>> e83c6975
    }

	public int getNumberOfVisibleLayers () { return cache_mapVisibleLayer2VisualizationOrderRemovingNonVisible.size(); }
	
//	public void setVisualizationLayers (List<List<NetworkLayer>> listOfLayersPerVL , NetPlan netPlan)
//	{
//		if (listOfLayersPerVL.isEmpty()) throw new Net2PlanException ("At least one visualization layer is needed");
//		Set<NetworkLayer> alreadyAppearingLayer = new HashSet<> ();
//		for (List<NetworkLayer> layers : listOfLayersPerVL)
//		{	
//			if (layers.isEmpty()) throw new Net2PlanException ("A visualization layer cannot be empty");
//			for (NetworkLayer layer : layers)
//			{
//				if (layer.getNetPlan() != netPlan) throw new RuntimeException ("Bad");
//				if (alreadyAppearingLayer.contains(layer)) throw new Net2PlanException ("A layer cannot belong to more than one visualization layer");
//				alreadyAppearingLayer.add(layer);
//			}
//		}
//		this.currentNp = netPlan;
//		this.vLayers.clear();
//		for (List<NetworkLayer> layers : listOfLayersPerVL)
//			vLayers.add(new VisualizationLayer(layers, this , vLayers.size()));
//
//		this.cache_layer2VLayerMap = new HashMap<> (); 
//		for (VisualizationLayer visualizationLayer : vLayers) 
//			for (NetworkLayer layer : visualizationLayer.npLayersToShow) 
//				cache_layer2VLayerMap.put(layer , visualizationLayer);
////		for (VisualizationLayer visualizationLayer : vLayers) 
////			visualizationLayer.updateGUINodeAndGUILinks();
//	}

	/**
	 * @return the showNodeNames
	 */
	public boolean isShowNodeNames()
	{
		return showNodeNames;
	}

	/**
	 * @param showNodeNames the showNodeNames to set
	 */
	public void setShowNodeNames(boolean showNodeNames)
	{
		this.showNodeNames = showNodeNames;
	}

	/**
	 * @return the showLinkLabels
	 */
	public boolean isShowLinkLabels()
	{
		return showLinkLabels;
	}

	/**
	 * @param showLinkLabels the showLinkLabels to set
	 */
	public void setShowLinkLabels(boolean showLinkLabels)
	{
		this.showLinkLabels = showLinkLabels;
	}

	/**
	 * @return the showNonConnectedNodes
	 */
	public boolean isShowNonConnectedNodes()
	{
		return showNonConnectedNodes;
	}

	/**
	 * @param showNonConnectedNodes the showNonConnectedNodes to set
	 */
	public void setShowNonConnectedNodes(boolean showNonConnectedNodes)
	{
		this.showNonConnectedNodes = showNonConnectedNodes;
	}
	
	public void setVisibilityState (Node n , boolean isVisible)
	{
		if (isVisible) nonVisibleNodes.remove(n); else nonVisibleNodes.add(n);
	}

	public boolean isVisible (Node n)
	{
		return !nonVisibleNodes.contains(n);
	}

	public void setVisibilityState (Link e , boolean isVisible)
	{
		if (isVisible) nonVisibleLinks.remove(e); else nonVisibleLinks.add(e);
	}

	public boolean isVisible (Link e)
	{
		return !nonVisibleLinks.contains(e);
	}

	/* Everything to its default color, shape. Separated nodes, are set together again. Visibility state is unchanged */
	public void resetColorAndShapeState()
    {
		for (GUINode n : getAllGUINodes())
		{
		    n.setFont(VisualizationConstants.DEFAULT_GUINODE_FONT);
		    n.setDrawPaint(VisualizationConstants.DEFAULT_GUINODE_DRAWCOLOR);
		    n.setFillPaint(VisualizationConstants.DEFAULT_GUINODE_FILLCOLOR);
		    n.setShape(VisualizationConstants.DEFAULT_GUINODE_SHAPE);
		    n.setShapeSize(VisualizationConstants.DEFAULT_GUINODE_SHAPESIZE);
		}
        for (GUILink e : getAllGUILinks(true,false))
        {
        	e.setHasArrow(VisualizationConstants.DEFAULT_REGGUILINK_HASARROW);
        	e.setArrowStroke(VisualizationConstants.DEFAULT_REGGUILINK_ARROWSTROKE);
        	e.setEdgeStroke(VisualizationConstants.DEFAULT_REGGUILINK_EDGETROKE);
        	e.setArrowDrawPaint(VisualizationConstants.DEFAULT_REGGUILINK_ARROWDRAWCOLOR);
        	e.setArrowFillPaint(VisualizationConstants.DEFAULT_REGGUILINK_ARROWFILLCOLOR);
        	e.setEdgeDrawPaint(VisualizationConstants.DEFAULT_REGGUILINK_EDGEDRAWCOLOR);
        	e.setShownSeparated(false);
        }
    	for (GUILink e : getAllGUILinks(false,true))
        {
        	e.setHasArrow(VisualizationConstants.DEFAULT_INTRANODEGUILINK_HASARROW);
        	e.setArrowStroke(VisualizationConstants.DEFAULT_INTRANODEGUILINK_ARROWSTROKE);
        	e.setEdgeStroke(VisualizationConstants.DEFAULT_INTRANODEGUILINK_EDGETROKE);
        	e.setArrowDrawPaint(VisualizationConstants.DEFAULT_INTRANODEGUILINK_ARROWDRAWCOLOR);
        	e.setArrowFillPaint(VisualizationConstants.DEFAULT_INTRANODEGUILINK_ARROWFILLCOLOR);
        	e.setEdgeDrawPaint(VisualizationConstants.DEFAULT_INTRANODEGUILINK_EDGEDRAWCOLOR);
        	e.setShownSeparated(false);
        }
    }
	
	public Set<GUILink> getAllGUILinks (boolean includeRegularLinks , boolean includeInterLayerLinks)
	{
		Set<GUILink> res = new HashSet<> ();
		if (includeRegularLinks) res.addAll(cache_regularLinkMap.values());
		if (includeInterLayerLinks) for (Node n : currentNp.getNodes()) res.addAll(this.cache_intraNodeGUILinks.get(n));
		return res;
	}

	public Set<GUINode> getAllGUINodes () 
	{
		Set<GUINode> res = new HashSet<> ();
        for (List<GUINode> list : this.cache_mapNode2ListVerticallyStackedGUINodes.values()) res.addAll(list);
		return res;
	}
	

    public void setNodeProperties (Collection<GUINode> nodes , Color color , Shape shape , double shapeSize)
    {
    	for (GUINode n : nodes)
    	{
    		if (color != null) { n.setDrawPaint(color); n.setFillPaint(color); }
    		if (shape != null) { n.setShape(shape); }
    		if (shapeSize > 0) { n.setShapeSize(shapeSize); }
    	}
    }

    public void setLinkProperties (Collection<GUILink> links , Color color , Stroke stroke , Boolean hasArrows , Boolean shownSeparated)
    {
    	for (GUILink e : links)
    	{
    		if (color != null) { e.setArrowDrawPaint(color); e.setArrowFillPaint(color); e.setEdgeDrawPaint(color);}
    		if (stroke != null) { e.setArrowStroke(stroke); e.setEdgeStroke(stroke);}
    		if (hasArrows != null) { e.setHasArrow(hasArrows);}
    		if (shownSeparated != null) { e.setShownSeparated(shownSeparated); }
    	}
    }

    public double getDefaultVerticalDistanceForInterLayers ()
    {
    	if (currentNp.getNumberOfNodes() == 0) return 1.0; 
    	final int numVisibleLayers = getNumberOfVisibleLayers() == 0? currentNp.getNumberOfLayers() : getNumberOfVisibleLayers(); 
    	double minY = Double.MAX_VALUE; double maxY = -Double.MAX_VALUE;
    	for (Node n : currentNp.getNodes())
    	{
    		final double y = n.getXYPositionMap().getY();
    		minY = Math.min(minY , y);
    		maxY = Math.max(maxY , y);
    	}
    	if ((maxY - minY < 1e-6)) return Math.abs(maxY) / (30 * numVisibleLayers);
    	return (maxY - minY) / (30 * numVisibleLayers);
    }

    public boolean isLayerVisible (NetworkLayer layer) 
    { 
    	return isLayerVisibleIndexedByLayerIndex.get(layer.getIndex()); 
    }

    public NetworkLayer getNetworkLayerAtVisualizationOrderRemovingNonVisible (int trueVisualizationOrder)
    {
    	if (trueVisualizationOrder < 0) throw new RuntimeException ("");
    	if (trueVisualizationOrder >= getNumberOfVisibleLayers()) throw new RuntimeException ("");
    	return cache_mapVisibleLayer2VisualizationOrderRemovingNonVisible.inverseBidiMap().get(trueVisualizationOrder);
    }
    
    public NetworkLayer getNetworkLayerAtVisualizationOrderNotRemovingNonVisible (int visualizationOrder)
    {
    	if (visualizationOrder < 0) throw new RuntimeException ("");
    	if (visualizationOrder >= currentNp.getNumberOfLayers()) throw new RuntimeException ("");
    	return mapLayer2VisualizationOrder.inverseBidiMap().get(visualizationOrder);
    }

    public int getVisualizationOrderRemovingNonVisible (NetworkLayer layer)
    {
    	Integer res = cache_mapVisibleLayer2VisualizationOrderRemovingNonVisible.get(layer);
    	if (res == null) throw new RuntimeException ("");
    	return res;
    }
    
    public int getVisualizationOrderNotRemovingNonVisible (NetworkLayer layer)
    {
    	Integer res = mapLayer2VisualizationOrder.get(layer);
    	if (res == null) throw new RuntimeException ("");
    	return res;
    }

    public static Pair<BidiMap<NetworkLayer,Integer> , List<Boolean>> getVisualizationLayerInfo (NetPlan np , 
    		boolean isActiveMultilayerView , boolean setAllLayersVisible , boolean setLayerOrderAsLayerIndexes , 
    		boolean setLayerOrderAsCoupling , List<Integer> orderOfLayerIndexedByLayerIndex , 
    		List<Boolean> setLayerVisibilityDirectly)
	{
    	final int L = np.getNumberOfLayers();
    	final BidiMap<NetworkLayer,Integer> res_1 = new DualHashBidiMap<> ();
    	final List<Boolean> res_2 = new ArrayList<> (L);
    	
   		List<NetworkLayer> layersInTopologicalOrderDownToUp = setLayerOrderAsCoupling ? np.getNetworkLayerInTopologicalOrder() : null;

   		for (NetworkLayer layer : np.getNetworkLayers())
		{
			if (orderOfLayerIndexedByLayerIndex != null) res_1.put(layer , orderOfLayerIndexedByLayerIndex.get(layer.getIndex()));
			else if (setLayerOrderAsLayerIndexes) res_1.put(layer , layer.getIndex());
			else if (setLayerOrderAsCoupling) res_1.put(layersInTopologicalOrderDownToUp.get(layer.getIndex()) , layer.getIndex());
			
			if (setLayerVisibilityDirectly != null) res_2.add(setLayerVisibilityDirectly.get(layer.getIndex()));
			else if (isActiveMultilayerView)  res_2.add(layer.equals(np.getNetworkLayerDefault()));
			else res_2.add(true);
		}
		return Pair.of(res_1,res_2);
	}

}<|MERGE_RESOLUTION|>--- conflicted
+++ resolved
@@ -33,48 +33,7 @@
 
 public class VisualizationState
 {
-<<<<<<< HEAD
-    public final static float SCALE_IN = 1.1f;
-    public final static float SCALE_OUT = 1 / SCALE_IN;
-    
-    public final static Paint DEFAULT_GUINODE_DRAWCOLOR = java.awt.Color.BLACK;
-    public final static Paint DEFAULT_GUINODE_FILLCOLOR = java.awt.Color.BLACK;
-    public final static Paint DEFAULT_GUINODE_FILLCOLOR_PICKED = java.awt.Color.BLACK;
-    public final static Font DEFAULT_GUINODE_FONT = new Font("Helvetica", Font.BOLD, 11);
-    public final static int DEFAULT_GUINODE_SHAPESIZE = 30;
-    public final static Shape DEFAULT_GUINODE_SHAPE = new Ellipse2D.Double(-1 * DEFAULT_GUINODE_SHAPESIZE / 2, -1 * DEFAULT_GUINODE_SHAPESIZE / 2, 1 * DEFAULT_GUINODE_SHAPESIZE, 1 * DEFAULT_GUINODE_SHAPESIZE);
-    public final static Shape DEFAULT_GUINODE_SHAPE_PICKED = new Ellipse2D.Double(-1.2 * DEFAULT_GUINODE_SHAPESIZE / 2, -1.2 * DEFAULT_GUINODE_SHAPESIZE / 2, 1.2 * DEFAULT_GUINODE_SHAPESIZE, 1.2 * DEFAULT_GUINODE_SHAPESIZE);
-
-    public final static boolean DEFAULT_REGGUILINK_HASARROW = false;
-    public final static Stroke DEFAULT_REGGUILINK_ARROWSTROKE = new BasicStroke(1);
-    public final static Stroke DEFAULT_REGGUILINK_ARROWSTROKE_PICKED = new BasicStroke(2);
-    public final static Stroke DEFAULT_REGGUILINK_EDGETROKE = new BasicStroke(3);
-    public final static Stroke DEFAULT_REGGUILINK_EDGESTROKE_PICKED = new BasicStroke(5);
-    public final static Paint DEFAULT_REGGUILINK_ARROWDRAWCOLOR = Color.BLACK;
-    public final static Paint DEFAULT_REGGUILINK_ARROWDRAWCOLOR_PICKED = Color.BLUE;
-    public final static Paint DEFAULT_REGGUILINK_ARROWFILLCOLOR = Color.BLACK;
-    public final static Paint DEFAULT_REGGUILINK_EDGEDRAWCOLOR = Color.BLACK;
-    public final static Paint DEFAULT_REGGUILINK_EDGEDRAWCOLOR_PICKED = Color.BLUE;
-    public final static Stroke DEFAULT_REGGUILINK_EDGESTROKE_BACKUP = new BasicStroke(1, BasicStroke.CAP_SQUARE, BasicStroke.JOIN_MITER, 10.0f, new float[] { 10 }, 0.0f);
-    public final static Stroke DEFAULT_REGGUILINK_EDGESTROKE_BACKUP_PICKED = new BasicStroke(2, BasicStroke.CAP_SQUARE, BasicStroke.JOIN_MITER, 10.0f, new float[] { 10 }, 0.0f);
-    
-    public final static boolean DEFAULT_INTRANODEGUILINK_HASARROW = false;
-    public final static Stroke DEFAULT_INTRANODEGUILINK_ARROWSTROKE = new BasicStroke(0.5f);
-    public final static Stroke DEFAULT_INTRANODEGUILINK_ARROWSTROKE_PICKED = new BasicStroke(2);
-    public final static Stroke DEFAULT_INTRANODEGUILINK_EDGETROKE = new BasicStroke(1.5f);
-    public final static Stroke DEFAULT_INTRANODEGUILINK_EDGESTROKE_PICKED = new BasicStroke(2.5f);
-    public final static Paint DEFAULT_INTRANODEGUILINK_ARROWDRAWCOLOR = Color.BLACK;
-    public final static Paint DEFAULT_INTRANODEGUILINK_ARROWDRAWCOLOR_PICKED = Color.BLUE;
-    public final static Paint DEFAULT_INTRANODEGUILINK_ARROWFILLCOLOR = Color.BLACK;
-    public final static Paint DEFAULT_INTRANODEGUILINK_EDGEDRAWCOLOR = Color.BLACK;
-    public final static Paint DEFAULT_INTRANODEGUILINK_EDGEDRAWCOLOR_PICKED = Color.BLUE;
-    public final static Stroke DEFAULT_REGGUILINK_INTRANODEGESTROKE_BACKUP = new BasicStroke(0.5f, BasicStroke.CAP_SQUARE, BasicStroke.JOIN_MITER, 10.0f, new float[] { 10 }, 0.0f);
-    public final static Stroke DEFAULT_REGGUILINK_INTRANODEGESTROKE_BACKUP_PICKED = new BasicStroke(1, BasicStroke.CAP_SQUARE, BasicStroke.JOIN_MITER, 10.0f, new float[] { 10 }, 0.0f);
-
-    /* Changing any of this does not need visualization rebuild  */
-=======
     private boolean showInterLayerLinks;
->>>>>>> e83c6975
     private boolean showNodeNames;
 	private boolean showLinkLabels;
 	private boolean showLinksInNonActiveLayer;
@@ -465,28 +424,16 @@
 
     public void decreaseNodeSizeAll()
     {
-<<<<<<< HEAD
         for (Node n : currentNp.getNodes())
         	for (GUINode gn : cache_mapNode2ListVerticallyStackedGUINodes.get(n))
         		gn.setShapeSize(gn.getShapeSize() * SCALE_OUT);
-=======
+    }
+
+    public void increaseNodeSizeAll()
+    {
         for (VisualizationLayer vl : vLayers)
         	for (GUINode gn : vl.guiNodes)
-        		gn.setShapeSize(gn.getShapeSize() * VisualizationConstants.SCALE_OUT);
->>>>>>> e83c6975
-    }
-
-    public void increaseNodeSizeAll()
-    {
-<<<<<<< HEAD
-        for (Node n : currentNp.getNodes())
-        	for (GUINode gn : cache_mapNode2ListVerticallyStackedGUINodes.get(n))
         		gn.setShapeSize(gn.getShapeSize() * SCALE_IN);
-=======
-        for (VisualizationLayer vl : vLayers)
-        	for (GUINode gn : vl.guiNodes)
-        		gn.setShapeSize(gn.getShapeSize() * VisualizationConstants.SCALE_IN);
->>>>>>> e83c6975
     }
 
 	public int getNumberOfVisibleLayers () { return cache_mapVisibleLayer2VisualizationOrderRemovingNonVisible.size(); }
