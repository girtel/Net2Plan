--- conflicted
+++ resolved
@@ -116,7 +116,6 @@
 
         transformNetPlanCoordinatesToJungCoordinates = vertex ->
         {
-<<<<<<< HEAD
 //        	final Graphics2D g2d = getGraphics2DObject ();
 //        	final Layout graphLayout = getGraphLayout();
 //        	final Dimension sizeGraphLayout = graphLayout.getSize();
@@ -155,18 +154,6 @@
             final double interLayerDistanceInNpCoord = vl.getVisualizationState().getDefaultVerticalDistanceForInterLayers();
         	final Point2D basePositionInNetPlanCoord = vertex.getAssociatedNetPlanNode().getXYPositionMap();
             return new Point2D.Double(basePositionInNetPlanCoord.getX(), -(basePositionInNetPlanCoord.getY() + (vlIndex * interLayerDistanceInNpCoord)) );
-=======
-        	final Node npNode = vertex.getAssociatedNetPlanNode();
-        	final Point2D basePositionInNetPlanCoord = npNode.getXYPositionMap();
-        	final Point2D basePositionInScreenPixels = getScreenPixelCoordinateFromNetPlanCoordinate(basePositionInNetPlanCoord, Layer.LAYOUT);
-        	final Point2D basePositionInNetPlanCoordTransfAndInmverse = getNetPlanCoordinatesFromScreenPixelCoordinate(basePositionInScreenPixels, Layer.LAYOUT);
-        	final VisualizationLayer vl = vertex.getVisualizationLayer();
-    		final int vlIndex = vl.getIndex();
-    		final double interLayerSpacePixels = vl.getVisualizationState().getInterLayerDistanceInPixels();
-    		final Point2D elevatedPositionInPixels = new Point2D.Double(basePositionInScreenPixels.getX() , basePositionInScreenPixels.getY() + (vlIndex * interLayerSpacePixels));
-        	final Point2D elevatedPositionInNetPlanCoord = getNetPlanCoordinatesFromScreenPixelCoordinate(new Point2D.Double(basePositionInScreenPixels.getX() , basePositionInScreenPixels.getY() + (vlIndex * interLayerSpacePixels)), Layer.LAYOUT);
-            return new Point2D.Double(elevatedPositionInNetPlanCoord.getX(), -elevatedPositionInNetPlanCoord.getY());
->>>>>>> c3960d46
         };
 
     	g = new DirectedOrderedSparseMultigraph<>();
@@ -293,11 +280,10 @@
      * @return (@code Point2D) on the JUNG canvas.
      */
     @Override
-<<<<<<< HEAD
-    public Point2D getNetPlanCoordinatesFromJungLayoutCoordinate(Point2D jungLayoutCoord)
-    {
-        Point2D netPlanCoordinates = vv.getRenderContext().getMultiLayerTransformer().inverseTransform(Layer.LAYOUT, jungLayoutCoord);
-        netPlanCoordinates.setLocation(netPlanCoordinates.getX(), -netPlanCoordinates.getY());
+    public Point2D getNetPlanCoordinatesFromScreenPixelCoordinate(Point2D screenPoint, Layer layer)
+    {
+        Point2D layoutCoordinates = vv.getRenderContext().getMultiLayerTransformer().inverseTransform(Layer.LAYOUT, screenPoint);
+        layoutCoordinates.setLocation(layoutCoordinates.getX(), -layoutCoordinates.getY());
 
         return netPlanCoordinates;
     }
@@ -309,12 +295,6 @@
         //viewCoordinates.setLocation(viewCoordinates.getX(), -viewCoordinates.getY());
         return viewCoordinates;
     }
-=======
-    public Point2D getNetPlanCoordinatesFromScreenPixelCoordinate(Point2D screenPoint, Layer layer)
-    {
-        Point2D layoutCoordinates = vv.getRenderContext().getMultiLayerTransformer().inverseTransform(layer, screenPoint);
-        layoutCoordinates.setLocation(layoutCoordinates.getX(), -layoutCoordinates.getY());
->>>>>>> c3960d46
 
     @Override
     public Point2D getJungViewCoordinatesFromNetPlanCoordinates(Point2D netPlanCoord)
@@ -332,16 +312,9 @@
      * @return (@code Point2D) on the SWING canvas.
      */
     @Override
-<<<<<<< HEAD
-    public Point2D getJungLayoutCoordinateFromNetPlanCoordinate(Point2D netPlanCoord)
-    {
-//        screenPoint.setLocation(screenPoint.getX(), -screenPoint.getY());
-        return vv.getRenderContext().getMultiLayerTransformer().transform(Layer.LAYOUT, new Point2D.Double(netPlanCoord.getX() , -netPlanCoord.getY()));
-=======
     public Point2D getScreenPixelCoordinateFromNetPlanCoordinate(Point2D screenPoint, Layer layer)
     {
         return vv.getRenderContext().getMultiLayerTransformer().transform(layer, new Point2D.Double(screenPoint.getX() , -screenPoint.getY()));
->>>>>>> c3960d46
     }
 
 
@@ -474,11 +447,7 @@
         for (GUINode node : visibleGUINodes)
         {
             Point2D nodeNpCoordinates = node.getAssociatedNetPlanNode().getXYPositionMap();
-<<<<<<< HEAD
-            Point2D nodeJungCoordinates = getJungLayoutCoordinateFromNetPlanCoordinate(nodeNpCoordinates);
-=======
             Point2D nodeJungCoordinates = getNetPlanCoordinatesFromScreenPixelCoordinate(nodeNpCoordinates, Layer.VIEW);
->>>>>>> c3960d46
             if (xmaxNpCoords < nodeNpCoordinates.getX()) xmaxNpCoords = nodeNpCoordinates.getX();
             if (xminNpCoords > nodeNpCoordinates.getX()) xminNpCoords = nodeNpCoordinates.getX();
             if (ymaxNpCoords < nodeNpCoordinates.getY()) ymaxNpCoords = nodeNpCoordinates.getY();
@@ -491,10 +460,6 @@
 
         double PRECISION_FACTOR = 0.00001;
 
-<<<<<<< HEAD
-//        Rectangle viewInJungCoordinates = vv.getBounds ();
-=======
->>>>>>> c3960d46
         Rectangle viewInLayoutUnits = vv.getRenderContext().getMultiLayerTransformer().inverseTransform(vv.getBounds()).getBounds();
         float ratio_h = Math.abs(xmaxJungCoords - xminJungCoords) < PRECISION_FACTOR ? 1 : (float) (viewInLayoutUnits.getWidth() / (xmaxJungCoords - xminJungCoords));
         float ratio_v = Math.abs(ymaxJungCoords - yminJungCoords) < PRECISION_FACTOR ? 1 : (float) (viewInLayoutUnits.getHeight() / (ymaxJungCoords - yminJungCoords));
@@ -506,11 +471,7 @@
 //        float ratio_v = Math.abs(ymaxNpCoords - yminNpCoords) < PRECISION_FACTOR ? 1 : (float) (viewInLayoutUnits.getHeight() / (ymaxNpCoords - yminNpCoords));
 //        float ratio = (float) (0.8 * Math.min(ratio_h, ratio_v));
 //        scalingControl.scale(vv, ratio, vv.getCenter());
-<<<<<<< HEAD
-//
-=======
-
->>>>>>> c3960d46
+
         Point2D topologyCenterJungCoord = new Point2D.Double((xminJungCoords + xmaxJungCoords) / 2, (yminJungCoords + ymaxJungCoords) / 2);
         Point2D windowCenterJungCoord = vv.getRenderContext().getMultiLayerTransformer().inverseTransform(vv.getCenter());
         double dx = (windowCenterJungCoord.getX() - topologyCenterJungCoord.getX());
@@ -529,13 +490,8 @@
     @Override
     public void moveNodeToXYPosition(Node npNode, Point2D point)
     {
-<<<<<<< HEAD
-		final double yOfPixelZero = getNetPlanCoordinatesFromJungLayoutCoordinate(new Point2D.Double (0 , 0)).getY();
-		final double yOfPixelUp = getNetPlanCoordinatesFromJungLayoutCoordinate(new Point2D.Double (0 , vs.getInterLayerDistanceInPixels())).getY();
-=======
 		final double yOfPixelZero = getNetPlanCoordinatesFromScreenPixelCoordinate(new Point2D.Double (0 , 0), Layer.LAYOUT).getY();
 		final double yOfPixelUp = getNetPlanCoordinatesFromScreenPixelCoordinate(new Point2D.Double (0 , vs.getInterLayerDistanceInPixels()), Layer.LAYOUT).getY();
->>>>>>> c3960d46
 		final double extraInJungCoordinates =  Math.abs(yOfPixelUp - yOfPixelZero);
 
     	for (GUINode node : vs.getVerticallyStackedGUINodes(npNode))
