/*******************************************************************************
 * All rights reserved. This program and the accompanying materials
 * are made available under the terms of the GNU Lesser Public License v2.1
 * which accompanies this distribution, and is available at
 * http://www.gnu.org/licenses/lgpl.html
 * <p>
 * Contributors:
 * Pablo Pavon Mariño - initial API and implementation
 ******************************************************************************/


package com.net2plan.gui.utils.topologyPane.jung;

import java.awt.Color;
import java.awt.Component;
import java.awt.Dimension;
import java.awt.Graphics;
import java.awt.Graphics2D;
import java.awt.Point;
import java.awt.Rectangle;
import java.awt.Shape;
import java.awt.event.MouseEvent;
import java.awt.event.MouseWheelEvent;
import java.awt.geom.AffineTransform;
import java.awt.geom.Line2D;
import java.awt.geom.Point2D;
import java.awt.geom.Rectangle2D;
import java.io.File;
import java.util.ArrayList;
import java.util.Collections;
import java.util.HashSet;
import java.util.List;
import java.util.Map;
import java.util.Set;

import javax.swing.Icon;
import javax.swing.ImageIcon;
import javax.swing.JComponent;

import org.apache.commons.collections15.Transformer;
import org.apache.commons.collections15.functors.ConstantTransformer;

import com.net2plan.gui.utils.IVisualizationCallback;
import com.net2plan.gui.utils.topologyPane.GUILink;
import com.net2plan.gui.utils.topologyPane.GUINode;
import com.net2plan.gui.utils.topologyPane.ITopologyCanvasPlugin;
import com.net2plan.gui.utils.topologyPane.TopologyPanel;
import com.net2plan.gui.utils.topologyPane.VisualizationConstants;
import com.net2plan.gui.utils.topologyPane.VisualizationState;
import com.net2plan.gui.utils.topologyPane.jung.osmSupport.state.OSMStateManager;
import com.net2plan.interfaces.networkDesign.Configuration;
import com.net2plan.interfaces.networkDesign.Node;
import com.net2plan.internal.CommandLineParser;
import com.net2plan.internal.plugins.ITopologyCanvas;
import com.net2plan.utils.Triple;

import edu.uci.ics.jung.algorithms.layout.GraphElementAccessor;
import edu.uci.ics.jung.algorithms.layout.Layout;
import edu.uci.ics.jung.algorithms.layout.StaticLayout;
import edu.uci.ics.jung.graph.DirectedOrderedSparseMultigraph;
import edu.uci.ics.jung.graph.Graph;
import edu.uci.ics.jung.graph.util.Context;
import edu.uci.ics.jung.graph.util.DefaultParallelEdgeIndexFunction;
import edu.uci.ics.jung.visualization.Layer;
import edu.uci.ics.jung.visualization.RenderContext;
import edu.uci.ics.jung.visualization.VisualizationServer;
import edu.uci.ics.jung.visualization.VisualizationViewer;
import edu.uci.ics.jung.visualization.control.GraphMousePlugin;
import edu.uci.ics.jung.visualization.control.LayoutScalingControl;
import edu.uci.ics.jung.visualization.control.PluggableGraphMouse;
import edu.uci.ics.jung.visualization.control.ScalingControl;
import edu.uci.ics.jung.visualization.control.ScalingGraphMousePlugin;
import edu.uci.ics.jung.visualization.decorators.ConstantDirectionalEdgeValueTransformer;
import edu.uci.ics.jung.visualization.decorators.EdgeShape;
import edu.uci.ics.jung.visualization.renderers.BasicEdgeLabelRenderer;
import edu.uci.ics.jung.visualization.renderers.BasicVertexLabelRenderer;
import edu.uci.ics.jung.visualization.renderers.DefaultEdgeLabelRenderer;
import edu.uci.ics.jung.visualization.renderers.Renderer;
import edu.uci.ics.jung.visualization.transform.BidirectionalTransformer;
import edu.uci.ics.jung.visualization.transform.MutableTransformer;
import edu.uci.ics.jung.visualization.transform.shape.GraphicsDecorator;
import edu.uci.ics.jung.visualization.transform.shape.ShapeTransformer;
import edu.uci.ics.jung.visualization.transform.shape.TransformingGraphics;
import edu.uci.ics.jung.visualization.util.ArrowFactory;

/**
 * Topology canvas using JUNG library [<a href='#jung'>JUNG</a>].
 *
 * @see <a name='jung'></a><a href='http://jung.sourceforge.net/'>Java Universal Network/Graph Framework (JUNG) website</a>
 */
@SuppressWarnings("unchecked")
public final class JUNGCanvas implements ITopologyCanvas
{
    private double currentInterLayerDistanceInNpCoordinates;
    private final VisualizationState vs;
    private final Transformer<GUINode, Point2D> transformNetPlanCoordinatesToJungCoordinates;

    private final Graph<GUINode, GUILink> g;
    private final Layout<GUINode, GUILink> l;
    private final VisualizationViewer<GUINode, GUILink> vv;
    private final PluggableGraphMouse gm;
    private final ScalingControl scalingControl;
    private final Transformer<Context<Graph<GUINode, GUILink>, GUILink>, Shape> originalEdgeShapeTransformer;
    private VisualizationServer.Paintable paintableAssociatedToBackgroundImage;

    private final OSMStateManager osmStateManager;

    /**
     * Default constructor.
     *
     * @since 0.2.3
     */
    public JUNGCanvas(IVisualizationCallback callback, TopologyPanel topologyPanel)
    {
        transformNetPlanCoordinatesToJungCoordinates = vertex ->
        {
            final int vlIndex = vertex.getVisualizationOrderRemovingNonVisibleLayers();
            //final double interLayerDistanceInNpCoord = vertex.getVisualizationState().getInterLayerSpaceInNetPlanCoordinates();
            final double interLayerDistanceInNpCoord = currentInterLayerDistanceInNpCoordinates;
            final Point2D basePositionInNetPlanCoord = vertex.getAssociatedNetPlanNode().getXYPositionMap();
            return new Point2D.Double(basePositionInNetPlanCoord.getX(), -(basePositionInNetPlanCoord.getY() + (vlIndex * interLayerDistanceInNpCoord)));
        };

        g = new DirectedOrderedSparseMultigraph<>();
        l = new StaticLayout<>(g, transformNetPlanCoordinatesToJungCoordinates);
        vv = new VisualizationViewer<>(l);

        this.vs = callback.getVisualizationState();

        osmStateManager = new OSMStateManager(callback, topologyPanel, this);

        originalEdgeShapeTransformer = new EdgeShape.QuadCurve<>();
        ((EdgeShape.QuadCurve<GUINode, GUILink>) originalEdgeShapeTransformer).setControlOffsetIncrement(10); // how much they separate from the direct line (default is 20)
        ((EdgeShape.QuadCurve<GUINode, GUILink>) originalEdgeShapeTransformer).setEdgeIndexFunction(DefaultParallelEdgeIndexFunction.<GUINode, GUILink>getInstance()); // how much they separate from the direct line (default is 20)

		/* Customize the graph */
        vv.getRenderContext().setVertexDrawPaintTransformer(n -> n.getDrawPaint());
        vv.getRenderContext().setVertexFillPaintTransformer(n -> n.getFillPaint());
        vv.getRenderContext().setVertexFontTransformer(n -> n.getFont());

<<<<<<< HEAD
		
		/* If icons => comment this line */
        vv.getRenderContext().setVertexShapeTransformer(gn -> gn.getShape());
        
        /* If shapes, comment this line */
        vv.getRenderContext().setVertexIconTransformer(gn->gn.getIcon ());

        /* Convert shape to Icon: http://stackoverflow.com/questions/5449633/convert-shape-object-to-image-object-in-java */
        /* then use only icons. modify the icon to have one with two circles around when selected? the circles are red if the node is failed */

// https://java.net/projects/snat/sources/reposit/content/test/UnicodeLabelDemo.java        
//        ojo!!
//        VertexIconShapeTransformer<Integer> vertexIconShapeFunction =
//        new VertexIconShapeTransformer<Integer>(new EllipseVertexShapeTransformer<Integer>());
//        DefaultVertexIconTransformer<Integer> vertexIconFunction = new DefaultVertexIconTransformer<Integer>();
//        vv.getRenderContext().setVertexShapeTransformer(vertexIconShapeFunction);
//        vv.getRenderContext().setVertexIconTransformer(vertexIconFunction);
        
        //http://jung.sourceforge.net/site/jung-samples/xref/edu/uci/ics/jung/samples/DrawnIconVertexDemo.html
        //        vv.getRenderContext().setVertexIconTransformer(new Transformer<Integer,Icon>() {
//        	77  
//        	78          	/*
//        	79          	 * Implements the Icon interface to draw an Icon with background color and
//        	80          	 * a text label
//        	81          	 */
//        	82  			public Icon transform(final Integer v) {
//        	83  				return new Icon() {
//        	84  
//        	85  					public int getIconHeight() {
//        	86  						return 20;
//        	87  					}
//        	88  
//        	89  					public int getIconWidth() {
//        	90  						return 20;
//        	91  					}
//        	92  
//        	93  					public void paintIcon(Component c, Graphics g,
//        	94  							int x, int y) {
//        	95  						if(vv.getPickedVertexState().isPicked(v)) {
//        	96  							g.setColor(Color.yellow);
//        	97  						} else {
//        	98  							g.setColor(Color.red);
//        	99  						}
//        	100 						g.fillOval(x, y, 20, 20);
//        	101 						if(vv.getPickedVertexState().isPicked(v)) {
//        	102 							g.setColor(Color.black);
//        	103 						} else {
//        	104 							g.setColor(Color.white);
//        	105 						}
//        	106 						g.drawString(""+v, x+6, y+15);
//        	107 						
//        	108 					}};
//        	109 			}});
=======
        vv.getRenderContext().setVertexShapeTransformer(gn -> gn.getShape());
        vv.getRenderContext().setVertexIconTransformer(gn -> gn.getIcon());

>>>>>>> f3f0d93b
        vv.getRenderContext().setVertexIncludePredicate(guiNodeContext -> vs.isVisibleInCanvas(guiNodeContext.element));
        vv.getRenderer().setVertexLabelRenderer(new NodeLabelRenderer());
        vv.setVertexToolTipTransformer(node -> node.getToolTip());


        vv.getRenderContext().setEdgeIncludePredicate(context -> vs.isVisibleInCanvas(context.element));
        vv.getRenderContext().setEdgeArrowPredicate(context -> vs.isVisibleInCanvas(context.element) && context.element.getHasArrow());
        vv.getRenderContext().setEdgeArrowStrokeTransformer(i -> i.getArrowStroke());
        vv.getRenderContext().setEdgeArrowTransformer(new ConstantTransformer(ArrowFactory.getNotchedArrow(7, 10, 5)));
        vv.getRenderContext().setEdgeLabelClosenessTransformer(new ConstantDirectionalEdgeValueTransformer(.6, .6));
        vv.getRenderContext().setEdgeStrokeTransformer(i -> i.getEdgeStroke());

        vv.getRenderContext().setEdgeDrawPaintTransformer(e -> e.getEdgeDrawPaint());
        vv.getRenderContext().setArrowDrawPaintTransformer(e -> e.getArrowDrawPaint());
        vv.getRenderContext().setArrowFillPaintTransformer(e -> e.getArrowFillPaint());

        vv.getRenderContext().setEdgeLabelRenderer(new DefaultEdgeLabelRenderer(Color.BLUE));
        vv.getRenderer().setEdgeLabelRenderer(new BasicEdgeLabelRenderer<GUINode, GUILink>()
        {
            public void labelEdge(RenderContext<GUINode, GUILink> rc, Layout<GUINode, GUILink> layout, GUILink e, String label)
            {
                if (vs.isCanvasShowLinkLabels()) super.labelEdge(rc, layout, e, e.getLabel());
            }
        });
        vv.setEdgeToolTipTransformer(link -> link.getToolTip());
//        vv.getRenderContext().setEdgeShapeTransformer(c ->
//                {
//                    final GUINode origin = c.element.getOriginNode();
//                    final GUINode destination = c.element.getDestinationNode();
//                    boolean separateTheLinks = vv.getPickedVertexState().isPicked(origin) || vv.getPickedVertexState().isPicked(destination);
//                    if (!separateTheLinks)
//                    {
//                        Set<GUILink> linksNodePair = new HashSet<>(c.graph.getIncidentEdges(destination));
//                        linksNodePair.retainAll(c.graph.getIncidentEdges(origin));
//                        for (GUILink e : linksNodePair)
//                            if (vv.getPickedEdgeState().isPicked(e) || !e.getAssociatedNetPlanLink().isUp())
//                            {
//                                separateTheLinks = true;
//                                break;
//                            }
//                    }
//                    return separateTheLinks ? originalEdgeShapeTransformer.transform(c) : new Line2D.Float(0.0f, 0.0f, 1.0f, 0.0f);
//                }
//        );

        vv.getRenderContext().setEdgeShapeTransformer(c -> c.element.isShownSeparated() ? originalEdgeShapeTransformer.transform(c) : new Line2D.Float(0.0f, 0.0f, 1.0f, 0.0f));

        // Background controller
        this.paintableAssociatedToBackgroundImage = null;

        gm = new PluggableGraphMouse();
        vv.setGraphMouse(gm);

        scalingControl = new LayoutScalingControl();
        ITopologyCanvasPlugin scalingPlugin = new ScalingCanvasPlugin(scalingControl, MouseEvent.NOBUTTON);
        addPlugin(scalingPlugin);

        vv.setOpaque(false);
        vv.setBackground(new Color(0, 0, 0, 0));

        this.updateInterLayerDistanceInNpCoordinates(vs.getInterLayerSpaceInPixels());

//        reset();
    }

    @Override
    public void addPlugin(ITopologyCanvasPlugin plugin)
    {
        gm.add(new GraphMousePluginAdapter(plugin));
    }

    @Override
    public void removePlugin(ITopologyCanvasPlugin plugin)
    {
        if (plugin instanceof GraphMousePlugin) gm.remove((GraphMousePlugin) plugin);
    }

    /**
     * Converts a point from the SWING coordinates system into a point from the JUNG coordinates system.
     *
     * @param jungLayoutCoord (@code Point2D) on the SWING canvas.
     * @return (@code Point2D) on the JUNG canvas.
     */
    @Override
    public Point2D getCanvasPointFromNetPlanPoint(Point2D npCoord)
    {
        Point2D layoutOrViewCoordinates = vv.getRenderContext().getMultiLayerTransformer().inverseTransform(Layer.LAYOUT, npCoord);
        layoutOrViewCoordinates.setLocation(layoutOrViewCoordinates.getX(), -layoutOrViewCoordinates.getY());

        return layoutOrViewCoordinates;
    }

    public void resetTransformer()
    {
        vv.getRenderContext().getMultiLayerTransformer().setToIdentity();
    }

    @Override
    public Point2D getCanvasPointFromScreenPoint(Point2D screenPoint)
    {
        return vv.getRenderContext().getMultiLayerTransformer().inverseTransform(Layer.LAYOUT, screenPoint);
    }

    public Rectangle getCurrentCanvasViewWindow()
    {
        return vv.getRenderContext().getMultiLayerTransformer().inverseTransform(vv.getBounds()).getBounds();
    }

    @Override
    public String getDescription()
    {
        return "";
    }

    @Override
    public JComponent getCanvasComponent()
    {
        return vv;
    }


    @Override
    public String getName()
    {
        return "JUNG Canvas";
    }

    @Override
    public GUILink getEdge(MouseEvent e)
    {
        final VisualizationViewer<GUINode, GUILink> vv = (VisualizationViewer<GUINode, GUILink>) e.getSource();
        GraphElementAccessor<GUINode, GUILink> pickSupport = vv.getPickSupport();
        if (pickSupport != null)
        {
            final Point p = e.getPoint();
            return pickSupport.getEdge(vv.getModel().getGraphLayout(), p.getX(), p.getY());
        }

        return null;
    }

    @Override
    public GUINode getVertex(MouseEvent e)
    {
        final VisualizationViewer<GUINode, GUILink> vv = (VisualizationViewer<GUINode, GUILink>) e.getSource();
        GraphElementAccessor<GUINode, GUILink> pickSupport = vv.getPickSupport();
        if (pickSupport != null)
        {
            final Point p = e.getPoint();
            final GUINode vertex = pickSupport.getVertex(vv.getModel().getGraphLayout(), p.getX(), p.getY());
            if (vertex != null) return vertex;
        }

        return null;
    }

    @Override
    public Set<GUINode> getAllVertices()
    {
        return Collections.unmodifiableSet(new HashSet<>(g.getVertices()));
    }

    @Override
    public Set<GUILink> getAllEdges()
    {
        return Collections.unmodifiableSet(new HashSet<>(g.getEdges()));
    }

    public Transformer<GUINode, Point2D> getTransformer()
    {
        return transformNetPlanCoordinatesToJungCoordinates;
    }

    public Layout<GUINode, GUILink> getLayout()
    {
        return l;
    }

    @Override
    public List<Triple<String, String, String>> getParameters()
    {
        return null;
    }

    @Override
    public void refresh()
    {
        vv.repaint();
    }

    @Override
    public void resetPickedStateAndRefresh()
    {
        vv.getPickedVertexState().clear();
        vv.getPickedEdgeState().clear();
        refresh();
    }

    @Override
    public void rebuildCanvasGraphAndRefresh()
    {
        for (GUILink gl : new ArrayList<>(g.getEdges()))
            g.removeEdge(gl);
        for (GUINode gn : new ArrayList<>(g.getVertices()))
            g.removeVertex(gn);
        for (GUINode gn : vs.getCanvasAllGUINodes()) g.addVertex(gn);
        for (GUILink gl : vs.getCanvasAllGUILinks(true, true))
            g.addEdge(gl, gl.getOriginNode(), gl.getDestinationNode());
        refresh();
    }

    @Override
    public void zoomAll()
    {
        osmStateManager.zoomAll();
    }

    @Override
    public void updateAllVerticesXYPosition()
    {
        osmStateManager.updateNodesXYPosition();
    }

    @Override
    public void moveVertexToXYPosition(GUINode npNode, Point2D point)
    {
        l.setLocation(npNode, point);
    }

    @Override
    public Point2D getCanvasPointFromMovement(final Point2D point)
    {
        return osmStateManager.getCanvasCoordinateFromScreenPoint(point);
    }

    @Override
    public void panTo(Point2D initialPoint, Point2D destinationPoint)
    {
        osmStateManager.panTo(initialPoint, destinationPoint);
    }

    @Override
    public void addNode(Point2D position)
    {
        osmStateManager.addNode(position);
    }

    @Override
    public void removeNode(Node node)
    {
        osmStateManager.removeNode(node);
    }

    @Override
    public void runOSMSupport()
    {
        osmStateManager.setRunningState();
    }

    @Override
    public void stopOSMSupport()
    {
        osmStateManager.setStoppedState();
    }

    @Override
    public boolean isOSMRunning()
    {
        return osmStateManager.isMapActivated();
    }

    @Override
    public void moveCanvasTo(Point2D destinationPoint)
    {
        final MutableTransformer layoutTransformer = vv.getRenderContext().getMultiLayerTransformer().getTransformer(Layer.LAYOUT);
        layoutTransformer.translate(destinationPoint.getX(), destinationPoint.getY());
    }

    @Override
    public void zoomIn()
    {
        osmStateManager.zoomIn();
    }

    @Override
    public void zoomOut()
    {
        osmStateManager.zoomOut();
    }

    @Override
    public void zoom(Point2D centerPoint, float scale)
    {
        scalingControl.scale(vv, scale, centerPoint);
    }

    @Override
    public double getCurrentCanvasScale()
    {
        return vv.getRenderContext().getMultiLayerTransformer().getTransformer(Layer.LAYOUT).getScale();
    }

    @Override
    public Point2D getCanvasCenter()
    {
        return vv.getCenter();
    }

    public void setBackgroundImage(final File bgFile, final double x, final double y)
    {
        final Double x1 = x;
        final Double y1 = y;

        setBackgroundImage(bgFile, x1.intValue(), y1.intValue());
    }

    public void setBackgroundImage(final File bgFile, final int x, final int y)
    {
        final ImageIcon background = new ImageIcon(bgFile.getAbsolutePath());
        updateBackgroundImage(background, x, y);
    }

    public void setBackgroundImage(final ImageIcon image, final int x, final int y)
    {
        updateBackgroundImage(image, x, y);
    }

    public void updateBackgroundImage(final ImageIcon icon)
    {
        updateBackgroundImage(icon, 0, 0);
    }

    public void updateBackgroundImage(final ImageIcon icon, final int x, final int y)
    {
        if (paintableAssociatedToBackgroundImage != null)
            vv.removePreRenderPaintable(paintableAssociatedToBackgroundImage);
        paintableAssociatedToBackgroundImage = null;
        if (icon != null)
        {
            this.paintableAssociatedToBackgroundImage = new VisualizationViewer.Paintable()
            {
                public void paint(Graphics g)
                {
                    Graphics2D g2d = (Graphics2D) g;
                    AffineTransform oldXform = g2d.getTransform();
                    AffineTransform lat = vv.getRenderContext().getMultiLayerTransformer().getTransformer(Layer.LAYOUT).getTransform();
                    AffineTransform vat = vv.getRenderContext().getMultiLayerTransformer().getTransformer(Layer.VIEW).getTransform();
                    AffineTransform at = new AffineTransform();
                    at.concatenate(g2d.getTransform());
                    at.concatenate(vat);
                    at.concatenate(lat);
                    g2d.setTransform(at);
                    g.drawImage(icon.getImage(), x, y, icon.getIconWidth(), icon.getIconHeight(), vv);
                    g2d.setTransform(oldXform);
                }

                public boolean useTransform()
                {
                    return false;
                }
            };
            vv.addPreRenderPaintable(paintableAssociatedToBackgroundImage);
        }
    }

    @Override
    public final Map<String, String> getCurrentOptions()
    {
        return CommandLineParser.getParameters(getParameters(), Configuration.getOptions());
    }

    @Override
    public int getPriority()
    {
        return 0;
    }


    @Override
    public void takeSnapshot()
    {
        osmStateManager.takeSnapshot();
    }

    private class NodeLabelRenderer extends BasicVertexLabelRenderer<GUINode, GUILink>
    {
        @Override
        public void labelVertex(RenderContext<GUINode, GUILink> rc, Layout<GUINode, GUILink> layout, GUINode v, String label)
        {
            if (!vs.isVisibleInCanvas(v)) return;
            if (vs.isCanvasShowNodeNames() && v.getLayer().isDefaultLayer())
            {
                Point2D vertexPositionInPixels = layout.transform(v);
                vertexPositionInPixels = rc.getMultiLayerTransformer().transform(Layer.LAYOUT, vertexPositionInPixels);
                final Component component = prepareRenderer(rc, rc.getVertexLabelRenderer(), "<html><font color='black'>" + v.getLabel() + "</font></html>", rc.getPickedVertexState().isPicked(v), v);
                final GraphicsDecorator g = rc.getGraphicsContext();
                final Dimension dimensionMessage = component.getPreferredSize();
                final Icon vertexIcon = v.getIcon();
                final Rectangle2D boundsVertex = new Rectangle2D.Double(vertexPositionInPixels.getX() - vertexIcon.getIconWidth() / 2, vertexPositionInPixels.getY() - vertexIcon.getIconHeight() / 2, vertexIcon.getIconWidth(), vertexIcon.getIconHeight());
                final Point anchorPointInPixels = getAnchorPoint(boundsVertex, dimensionMessage, Renderer.VertexLabel.Position.NE);
                g.draw(component, rc.getRendererPane(), anchorPointInPixels.x, anchorPointInPixels.y, dimensionMessage.width, dimensionMessage.height, true);
            }
        }

        @Override
        protected Point getAnchorPoint(Rectangle2D vertexBounds, Dimension labelSize, Renderer.VertexLabel.Position position)
        {
            double x;
            double y;
            int offset = 0;
            switch (position)
            {
                case NE:
                    x = vertexBounds.getMaxX() - offset;
                    y = vertexBounds.getMinY() + offset - labelSize.height;
                    return new Point((int) x, (int) y);
                case CNTR:
                    x = vertexBounds.getCenterX() - ((double) labelSize.width / 2);
                    y = vertexBounds.getCenterY() - ((double) labelSize.height / 2);
                    return new Point((int) x, (int) y);

                default:
                    return new Point();
            }

        }
    }

    private class ScalingCanvasPlugin extends ScalingGraphMousePlugin implements ITopologyCanvasPlugin
    {
        public ScalingCanvasPlugin(ScalingControl scaler, int modifiers)
        {
            super(scaler, modifiers, VisualizationConstants.SCALE_OUT, VisualizationConstants.SCALE_IN);
            setZoomAtMouse(false);
        }

        @Override
        public void mouseWheelMoved(MouseWheelEvent e)
        {
            boolean accepted = this.checkModifiers(e);
            if (accepted)
            {
                VisualizationViewer vv = (VisualizationViewer) e.getSource();
                int amount = e.getWheelRotation();
                if (this.zoomAtMouse)
                {
                    if (amount > 0)
                    {
                        osmStateManager.zoomOut();
                    } else if (amount < 0)
                    {
                        osmStateManager.zoomIn();
                    }
                } else if (amount > 0)
                {
                    osmStateManager.zoomOut();
                } else if (amount < 0)
                {
                    osmStateManager.zoomIn();
                }

                e.consume();
                vv.repaint();
            }

        }
    }

    @Override
    public void updateInterLayerDistanceInNpCoordinates(int interLayerDistanceInPixels)
    {
        this.currentInterLayerDistanceInNpCoordinates = osmStateManager.getCanvasInterlayerDistance(interLayerDistanceInPixels);
    }

    @Override
    public double getInterLayerDistanceInNpCoordinates()
    {
        return currentInterLayerDistanceInNpCoordinates;
    }
}<|MERGE_RESOLUTION|>--- conflicted
+++ resolved
@@ -138,65 +138,9 @@
         vv.getRenderContext().setVertexFillPaintTransformer(n -> n.getFillPaint());
         vv.getRenderContext().setVertexFontTransformer(n -> n.getFont());
 
-<<<<<<< HEAD
-		
-		/* If icons => comment this line */
-        vv.getRenderContext().setVertexShapeTransformer(gn -> gn.getShape());
-        
-        /* If shapes, comment this line */
-        vv.getRenderContext().setVertexIconTransformer(gn->gn.getIcon ());
-
-        /* Convert shape to Icon: http://stackoverflow.com/questions/5449633/convert-shape-object-to-image-object-in-java */
-        /* then use only icons. modify the icon to have one with two circles around when selected? the circles are red if the node is failed */
-
-// https://java.net/projects/snat/sources/reposit/content/test/UnicodeLabelDemo.java        
-//        ojo!!
-//        VertexIconShapeTransformer<Integer> vertexIconShapeFunction =
-//        new VertexIconShapeTransformer<Integer>(new EllipseVertexShapeTransformer<Integer>());
-//        DefaultVertexIconTransformer<Integer> vertexIconFunction = new DefaultVertexIconTransformer<Integer>();
-//        vv.getRenderContext().setVertexShapeTransformer(vertexIconShapeFunction);
-//        vv.getRenderContext().setVertexIconTransformer(vertexIconFunction);
-        
-        //http://jung.sourceforge.net/site/jung-samples/xref/edu/uci/ics/jung/samples/DrawnIconVertexDemo.html
-        //        vv.getRenderContext().setVertexIconTransformer(new Transformer<Integer,Icon>() {
-//        	77  
-//        	78          	/*
-//        	79          	 * Implements the Icon interface to draw an Icon with background color and
-//        	80          	 * a text label
-//        	81          	 */
-//        	82  			public Icon transform(final Integer v) {
-//        	83  				return new Icon() {
-//        	84  
-//        	85  					public int getIconHeight() {
-//        	86  						return 20;
-//        	87  					}
-//        	88  
-//        	89  					public int getIconWidth() {
-//        	90  						return 20;
-//        	91  					}
-//        	92  
-//        	93  					public void paintIcon(Component c, Graphics g,
-//        	94  							int x, int y) {
-//        	95  						if(vv.getPickedVertexState().isPicked(v)) {
-//        	96  							g.setColor(Color.yellow);
-//        	97  						} else {
-//        	98  							g.setColor(Color.red);
-//        	99  						}
-//        	100 						g.fillOval(x, y, 20, 20);
-//        	101 						if(vv.getPickedVertexState().isPicked(v)) {
-//        	102 							g.setColor(Color.black);
-//        	103 						} else {
-//        	104 							g.setColor(Color.white);
-//        	105 						}
-//        	106 						g.drawString(""+v, x+6, y+15);
-//        	107 						
-//        	108 					}};
-//        	109 			}});
-=======
         vv.getRenderContext().setVertexShapeTransformer(gn -> gn.getShape());
         vv.getRenderContext().setVertexIconTransformer(gn -> gn.getIcon());
 
->>>>>>> f3f0d93b
         vv.getRenderContext().setVertexIncludePredicate(guiNodeContext -> vs.isVisibleInCanvas(guiNodeContext.element));
         vv.getRenderer().setVertexLabelRenderer(new NodeLabelRenderer());
         vv.setVertexToolTipTransformer(node -> node.getToolTip());
