--- conflicted
+++ resolved
@@ -79,11 +79,7 @@
     {
         if (checkModifiers(e)) {
             final Point p = e.getPoint();
-<<<<<<< HEAD
-            final Point2D positionInNetPlanCoordinates = canvas.getNetPlanCoordinatesFromJungLayoutCoordinate(p);
-=======
             final Point2D positionInNetPlanCoordinates = canvas.getNetPlanCoordinatesFromScreenPixelCoordinate(p, Layer.LAYOUT);
->>>>>>> c3960d46
             final GUINode gn = canvas.getNode(e);
             final Node node = gn == null ? null : gn.getAssociatedNetPlanNode();
             final GUILink gl = canvas.getLink(e);
