package com.net2plan.gui.utils.topologyPane.jung.osmSupport;

import java.awt.BorderLayout;
import java.awt.LayoutManager;
import java.awt.Rectangle;
import java.awt.geom.Point2D;
import java.util.Collections;
import java.util.HashSet;
import java.util.List;
import java.util.Map;
import java.util.stream.Collectors;

import javax.swing.JComponent;
import javax.swing.OverlayLayout;

import com.net2plan.gui.utils.topologyPane.jung.JUNGCanvas;
import org.jxmapviewer.viewer.GeoPosition;
import org.jxmapviewer.viewer.TileFactory;

import com.net2plan.gui.utils.IVisualizationCallback;
import com.net2plan.gui.utils.topologyPane.GUINode;
import com.net2plan.gui.utils.topologyPane.TopologyPanel;
import com.net2plan.gui.utils.topologyPane.VisualizationState;
import com.net2plan.interfaces.networkDesign.Net2PlanException;
import com.net2plan.interfaces.networkDesign.NetPlan;
import com.net2plan.interfaces.networkDesign.Node;
import com.net2plan.internal.ErrorHandling;
import com.net2plan.internal.plugins.ITopologyCanvas;

/**
 * @author Jorge San Emeterio
 * @date 03/11/2016
 */
public class OSMMapController
{
    private static OSMMapPanel mapViewer;

    private TopologyPanel topologyPanel;
    private ITopologyCanvas canvas;
    private IVisualizationCallback callback;

    // Previous OSM map state
    private Rectangle previousOSMViewportBounds;
    private int previousZoomLevel;

    private double interLayerDistanceFactor;

    /**
     * Starts and runs the OSM map to its original state.
     * This method should be executed when the OSM map is not yet loaded.
     *
     * @param topologyPanel The topology panel.
     * @param canvas        The JUNG canvas.
     * @param callback      The interface to the NetPlan.
     */
    public void startMap(final IVisualizationCallback callback, final TopologyPanel topologyPanel, final ITopologyCanvas canvas)
    {
        // Checking if the nodes are valid for this operation.
        // They may not go outside the bounds: x: -180, 180: y: -90, 90
        for (Node node : callback.getDesign().getNodes())
        {
            final Point2D nodeXY = node.getXYPositionMap();

            final double x = nodeXY.getX();
            final double y = nodeXY.getY();

            if (!OSMMapUtils.isInsideBounds(x, y))
            {
                canvas.stopOSMSupport();

                final String message = "Node: " + node.getName() + " is out of the accepted bounds.\n" +
                        "All nodes must have their coordinates between the ranges: \n" +
                        "x = [-180, 180]\n" +
                        "y = [-90, 90]\n";
                throw new OSMMapException(message);
            }
        }

        this.topologyPanel = topologyPanel;
        this.canvas = canvas;
        this.callback = callback;

        mapViewer = new OSMMapPanel();

        // Activating maps on the canvas
        loadMapOntoTopologyPanel();

        // Making the relation between the OSM map and the topology
        restartMap();
    }

    /**
     * Sets the swing component structure.
     */
    private void loadMapOntoTopologyPanel()
    {
        // Making some swing adjustments.
        // Canvas on top of the OSM map panel.
        final LayoutManager layout = new OverlayLayout(mapViewer);
        mapViewer.setLayout(layout);

        topologyPanel.remove(canvas.getCanvasComponent());

        mapViewer.removeAll();
        mapViewer.add(canvas.getCanvasComponent());

        topologyPanel.add(mapViewer, BorderLayout.CENTER);

        mapViewer.validate();
        mapViewer.repaint();

        topologyPanel.validate();
        topologyPanel.repaint();
    }

    /**
     * Restarts the map to its original state. The one that showed up when first starting the map support.
     */
    private void restartMap()
    {
        calculateMapPosition();
        alignTopologyToOSMMap();
    }

    /**
     * Recalculates the position of each node over the map, so that they are all positioned over their correspondent geo-positions.
     */
    public void refreshTopologyAlignment()
    {
        alignTopologyToOSMMap();
    }

    /**
     * Calculates the correct map center and zoom so that all nodes are visible.
     */
    private void calculateMapPosition()
    {
        final NetPlan netPlan = callback.getDesign();
        final double zoomRatio = 0.6;

        // Read xy coordinates of each node as latitude and longitude coordinates.
        final Map<Long, GeoPosition> nodeToGeoPositionMap = netPlan.getNodes().stream().collect(Collectors.toMap(Node::getId, node -> new GeoPosition(node.getXYPositionMap().getY(), node.getXYPositionMap().getX())));

        // Calculating OSM map center and zoom.
        mapViewer.zoomToBestFit(nodeToGeoPositionMap.isEmpty() ? Collections.singleton(mapViewer.getDefaultPosition()) : new HashSet<>(nodeToGeoPositionMap.values()), zoomRatio);
        if (netPlan.getNumberOfNodes() <= 1) mapViewer.setZoom(16); // So that the map is not too close to the node.

        // Calculate interLayer distance factor
        // Transforming inter layer distance to OSM pixels.
        final GeoPosition geoPosition00 = new GeoPosition(0.0 , 0.0);
        final GeoPosition geoPosition01 = new GeoPosition(1.0 , 0.0);

        final Point2D osmCoordGeo00 = mapViewer.getTileFactory().geoToPixel(geoPosition00, mapViewer.getZoom());
        final Point2D osmCoordGeo01 = mapViewer.getTileFactory().geoToPixel(geoPosition01, mapViewer.getZoom());

        this.interLayerDistanceFactor = Math.abs(osmCoordGeo00.getY() - osmCoordGeo01.getY());
    }

    /**
     * Aligns the topology with the map so that the nodes are placed in their corresponding geoposition.
     * For every problem regarding the nodes not correctly aligning to the map, call this function.
     */
    private void alignTopologyToOSMMap()
    {
        final NetPlan netPlan = callback.getDesign();
        final Map<Node, GeoPosition> nodeToGeoPositionMap = netPlan.getNodes().stream().collect(Collectors.toMap(node->node, node -> new GeoPosition(node.getXYPositionMap().getY(), node.getXYPositionMap().getX())));

        final VisualizationState topologyVisualizationState = callback.getVisualizationState();

<<<<<<< HEAD
        //canvas.updateInterLayerDistanceInNpCoordinates(topologyVisualizationState.getInterLayerSpaceInPixels());
        final double interlayerDistanceNpCoordinates = canvas.getInterLayerDistanceInNpCoordinates();
        
        // PABLO: IDEA: WE GET HERE THE AMOUNT DIRECTLY IN OSM ACCORDING TO OSM ZOOM

        // Transforming inter layer distance to OSM pixels.
        final GeoPosition geoPosition00 = new GeoPosition(0.0 , 0.0);
        final GeoPosition geoPosition01 = new GeoPosition(1.0 , 0.0);

        final Point2D osmCoordGeo00 = mapViewer.getTileFactory().geoToPixel(geoPosition00 , mapViewer.getZoom());
        final Point2D osmCoordGeo01 = mapViewer.getTileFactory().geoToPixel(geoPosition01 , mapViewer.getZoom());
        final double distanceInOsmCoordOfOneVerticalUnitNpCoordinates = Math.abs(osmCoordGeo00.getY() - osmCoordGeo01.getY());

        final double interLayerDistanceOSMCoordinates = distanceInOsmCoordOfOneVerticalUnitNpCoordinates * interlayerDistanceNpCoordinates;
=======
        // Getting interlayer distance for OSM coordinates
        canvas.updateInterLayerDistanceInNpCoordinates(topologyVisualizationState.getInterLayerSpaceInPixels());
        final double interLayerDistanceOSMCoordinates = canvas.getInterLayerDistanceInNpCoordinates();
>>>>>>> 3c71b289

        // Moving the nodes to the position dictated by their geoposition.
        for (Map.Entry<Node, GeoPosition> entry : nodeToGeoPositionMap.entrySet())
        {
            final Node node = entry.getKey();
            final GeoPosition geoPosition = entry.getValue();

            // The nodes' xy coordinates are not modified.
            final Point2D realPositionOSMCoordinates = mapViewer.getTileFactory().geoToPixel(geoPosition, mapViewer.getZoom());

            // Having in mind GUI Node stack
            final List<GUINode> guiNodes = topologyVisualizationState.getVerticallyStackedGUINodes(node);

            for (GUINode guiNode : guiNodes)
            {
                final double layerIndex = guiNode.getVisualizationOrderRemovingNonVisibleLayers();

                // Moving GUI Nodes according to stack
                final Point2D guiNodePositionOSMCoordinates = new Point2D.Double(realPositionOSMCoordinates.getX(), realPositionOSMCoordinates.getY() - (layerIndex * interLayerDistanceOSMCoordinates)); // + = Downwards, - = Upwards
                canvas.moveVertexToXYPosition(guiNode, guiNodePositionOSMCoordinates);
            }
        }

        // Removing canvas zoom so that OSM coordinates and JUNG Coordinates align
        canvas.zoom(canvas.getCanvasCenter(), (float) (1 / canvas.getCurrentCanvasScale()));

        // Moving the canvas to the center of the map
        final Point2D q = mapViewer.getCenter();

        final Point2D aux = canvas.getCanvasPointFromNetPlanPoint(canvas.getCanvasCenter());
        final Point2D lvc = new Point2D.Double(aux.getX(), -aux.getY());

        final double dx = (lvc.getX() - q.getX());
        final double dy = (lvc.getY() - q.getY());

        canvas.moveCanvasTo(new Point2D.Double(dx, dy));

        previousOSMViewportBounds = mapViewer.getViewportBounds();
        previousZoomLevel = mapViewer.getZoom();

        // Refresh swing components.
        canvas.refresh();
        mapViewer.repaint();
    }

    /**
     * Aligns the topology to the map's zoom.
     */
    private void alignZoomJUNGToOSMMap()
    {
        final double zoomChange = mapViewer.getZoom() - previousZoomLevel;

        if (zoomChange != 0)
        {
            canvas.zoom(canvas.getCanvasCenter(), (float) Math.pow(2, -zoomChange));
        }

        previousZoomLevel = mapViewer.getZoom();
        previousOSMViewportBounds = mapViewer.getViewportBounds();

        alignTopologyToOSMMap();
    }

    /**
     * Aligns the topology to the map's pan.
     */
    private void alignPanJUNGToOSMMap()
    {
        final Rectangle currentOSMViewportBounds = mapViewer.getViewportBounds();

        final double currentCenterX = currentOSMViewportBounds.getCenterX();
        final double currentCenterY = currentOSMViewportBounds.getCenterY();

        final Point2D currentOSMCenterJUNG = canvas.getCanvasPointFromNetPlanPoint(new Point2D.Double(currentCenterX, currentCenterY));

        final double preCenterX = previousOSMViewportBounds.getCenterX();
        final double preCenterY = previousOSMViewportBounds.getCenterY();

        final Point2D previousOSMCenterJUNG = canvas.getCanvasPointFromNetPlanPoint(new Point2D.Double(preCenterX, preCenterY));

        final double dx = (currentOSMCenterJUNG.getX() - previousOSMCenterJUNG.getX());
        final double dy = (currentOSMCenterJUNG.getY() - previousOSMCenterJUNG.getY());

        if (dx != 0 || dy != 0)
        {
            canvas.moveCanvasTo(new Point2D.Double(-dx, dy));
        }

        previousZoomLevel = mapViewer.getZoom();
        previousOSMViewportBounds = currentOSMViewportBounds;

        canvas.refresh();
        mapViewer.repaint();
    }

    /**
     * Returns the swing component to the state they were before activating the OSM map.
     */
    public void cleanMap()
    {
        if (mapViewer != null)
        {
            // First, remove any canvas from the top of the OSM map viewer.
            mapViewer.removeAll();

            // Then remove the OSM map from the topology panel.
            topologyPanel.remove(mapViewer);

            // Deleting the map component
            mapViewer = null;

            // Repaint canvas on the topology panel
            topologyPanel.add(canvas.getCanvasComponent(), BorderLayout.CENTER);

            // Reset nodes' original position
            canvas.updateAllVerticesXYPosition();
            canvas.zoomAll();

            topologyPanel.validate();
            topologyPanel.repaint();
        }
    }

    /**
     * Restores the topology to its original state.
     */
    public void zoomAll()
    {
        if (canvas.isOSMRunning())
        {
            restartMap();
        } else
        {
            throw new OSMMapException("Map is currently deactivated");
        }
    }

    /**
     * Moves the OSM map center a given amount of pixels.
     *
     * @param dx Moves OSM map dx pixels over the X axis.
     * @param dy Moves OSM map dy pixels over the Y axis.
     */
    public void moveMap(final double dx, final double dy)
    {
        if (canvas.isOSMRunning())
        {
            final TileFactory tileFactory = mapViewer.getTileFactory();

            final Point2D mapCenter = mapViewer.getCenter();
            final Point2D newMapCenter = new Point2D.Double(mapCenter.getX() + dx, mapCenter.getY() + dy);

            mapViewer.setCenterPosition(tileFactory.pixelToGeo(newMapCenter, mapViewer.getZoom()));

            // Align the topology to the newly change OSM map.
            alignPanJUNGToOSMMap();
        } else
        {
            throw new OSMMapException("Map is currently deactivated");
        }
    }

    /**
     * Zooms the OSM map in and adapts the topology to its new state.
     */
    public void zoomIn()
    {
        if (canvas.isOSMRunning())
        {
            mapViewer.setZoom(mapViewer.getZoom() - 1);

            // Align the topology to the newly change OSM map.
            alignZoomJUNGToOSMMap();
        } else
        {
            throw new OSMMapException("Map is currently deactivated");
        }
    }

    /**
     * Zooms the OSM map out and adapts the topology to the new state.
     */
    public void zoomOut()
    {
        if (canvas.isOSMRunning())
        {
            mapViewer.setZoom(mapViewer.getZoom() + 1);

            // Align the topology to the newly change OSM map.
            alignZoomJUNGToOSMMap();
        } else
        {
            throw new OSMMapException("Map is currently deactivated");
        }
    }

    public JComponent getMapComponent()
    {
        return mapViewer;
    }

    public static class OSMMapException extends Net2PlanException
    {
        public OSMMapException(final String message)
        {
            ErrorHandling.showErrorDialog(message, "Could not display OSM Map");
        }

        public OSMMapException(final String message, final String title)
        {
            ErrorHandling.showErrorDialog(message, title);
        }
    }

    public static class OSMMapUtils
    {
        public static GeoPosition convertPointToGeo(final Point2D point)
        {
            // Pixel to geo must be calculated at the zoom level where canvas and map align.
            // That zoom level is the one given by the restore map method.
            return mapViewer.getTileFactory().pixelToGeo(point, mapViewer.getZoom());
        }

        public static Point2D convertGeoToPoint(final GeoPosition geoPosition)
        {
            return mapViewer.getTileFactory().geoToPixel(geoPosition, mapViewer.getZoom());
        }

        public static boolean isInsideBounds(final double x, final double y)
        {
            return !((x > 180 || x < -180) || (y > 90 || y < -90));
        }
    }
}<|MERGE_RESOLUTION|>--- conflicted
+++ resolved
@@ -167,26 +167,9 @@
 
         final VisualizationState topologyVisualizationState = callback.getVisualizationState();
 
-<<<<<<< HEAD
-        //canvas.updateInterLayerDistanceInNpCoordinates(topologyVisualizationState.getInterLayerSpaceInPixels());
-        final double interlayerDistanceNpCoordinates = canvas.getInterLayerDistanceInNpCoordinates();
-        
-        // PABLO: IDEA: WE GET HERE THE AMOUNT DIRECTLY IN OSM ACCORDING TO OSM ZOOM
-
-        // Transforming inter layer distance to OSM pixels.
-        final GeoPosition geoPosition00 = new GeoPosition(0.0 , 0.0);
-        final GeoPosition geoPosition01 = new GeoPosition(1.0 , 0.0);
-
-        final Point2D osmCoordGeo00 = mapViewer.getTileFactory().geoToPixel(geoPosition00 , mapViewer.getZoom());
-        final Point2D osmCoordGeo01 = mapViewer.getTileFactory().geoToPixel(geoPosition01 , mapViewer.getZoom());
-        final double distanceInOsmCoordOfOneVerticalUnitNpCoordinates = Math.abs(osmCoordGeo00.getY() - osmCoordGeo01.getY());
-
-        final double interLayerDistanceOSMCoordinates = distanceInOsmCoordOfOneVerticalUnitNpCoordinates * interlayerDistanceNpCoordinates;
-=======
         // Getting interlayer distance for OSM coordinates
         canvas.updateInterLayerDistanceInNpCoordinates(topologyVisualizationState.getInterLayerSpaceInPixels());
         final double interLayerDistanceOSMCoordinates = canvas.getInterLayerDistanceInNpCoordinates();
->>>>>>> 3c71b289
 
         // Moving the nodes to the position dictated by their geoposition.
         for (Map.Entry<Node, GeoPosition> entry : nodeToGeoPositionMap.entrySet())
