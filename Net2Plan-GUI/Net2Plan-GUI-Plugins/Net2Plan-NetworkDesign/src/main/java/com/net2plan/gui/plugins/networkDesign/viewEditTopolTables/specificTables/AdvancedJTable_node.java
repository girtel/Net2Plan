/*******************************************************************************
 * Copyright (c) 2015 Pablo Pavon Mariño.
 * All rights reserved. This program and the accompanying materials
 * are made available under the terms of the GNU Lesser Public License v2.1
 * which accompanies this distribution, and is available at
 * http://www.gnu.org/licenses/lgpl.html
 * <p>
 * Contributors:
 * Pablo Pavon Mariño - initial API and implementation
 ******************************************************************************/


package com.net2plan.gui.plugins.networkDesign.viewEditTopolTables.specificTables;

import com.google.common.collect.Sets;
import com.net2plan.gui.plugins.GUINetworkDesign;
import com.net2plan.gui.plugins.networkDesign.CellRenderers;
import com.net2plan.gui.plugins.networkDesign.interfaces.ITableRowFilter;
import com.net2plan.gui.plugins.networkDesign.interfaces.ITopologyCanvas;
import com.net2plan.gui.plugins.networkDesign.viewEditTopolTables.tableVisualizationFilters.TBFToFromCarriedTraffic;
import com.net2plan.gui.plugins.networkDesign.visualizationControl.VisualizationState;
import com.net2plan.gui.plugins.networkDesign.whatIfAnalysisPane.WhatIfAnalysisPane;
import com.net2plan.gui.utils.ClassAwareTableModel;
import com.net2plan.gui.utils.WiderJComboBox;
import com.net2plan.interfaces.networkDesign.Link;
import com.net2plan.interfaces.networkDesign.NetPlan;
import com.net2plan.interfaces.networkDesign.NetworkLayer;
import com.net2plan.interfaces.networkDesign.Node;
import com.net2plan.internal.Constants.NetworkElementType;
import com.net2plan.internal.ErrorHandling;
import com.net2plan.utils.CollectionUtils;
import com.net2plan.utils.Pair;
import com.net2plan.utils.StringUtils;
import net.miginfocom.swing.MigLayout;
import org.apache.commons.collections15.BidiMap;

import javax.swing.*;
import javax.swing.table.TableModel;
import java.awt.event.ActionEvent;
import java.awt.event.ActionListener;
import java.awt.event.MouseEvent;
import java.awt.geom.Point2D;
import java.util.*;

/**
 */
@SuppressWarnings("unchecked")
public class AdvancedJTable_node extends AdvancedJTable_NetworkElement
{
    public static final int COLUMN_ID = 0;
    public static final int COLUMN_INDEX = 1;
    public static final int COLUMN_SHOWHIDE = 2;
    public static final int COLUMN_NAME = 3;
    public static final int COLUMN_STATE = 4;
    public static final int COLUMN_XCOORD = 5;
    public static final int COLUMN_YCOORD = 6;
    public static final int COLUMN_OUTLINKS = 7;
    public static final int COLUMN_INLINKS = 8;
    public static final int COLUMN_INGRESSTRAFFIC = 9;
    public static final int COLUMN_EGRESSTRAFFIC = 10;
    public static final int COLUMN_INGRESSMULTICASTTRAFFIC = 11;
    public static final int COLUMN_EGRESSMULTICASTTRAFFIC = 12;
    public static final int COLUMN_INCOMINGLINKTRAFFIC = 13;
    public static final int COLUMN_OUTGOINGLINKTRAFFIC = 14;
    public static final int COLUMN_SRGS = 15;
    public static final int COLUMN_POPULATION = 16;
    public static final int COLUMN_ATTRIBUTES = 17;
    private static final String netPlanViewTabName = "Nodes";
    private static final String[] netPlanViewTableHeader = StringUtils.arrayOf("Unique identifier", "Index", "Show/Hide", "Name",
            "State", "xCoord / Longitude", "yCoord / Latitude", "Outgoing links", "Incoming links",
            "Ingress traffic", "Egress traffic", "Incoming traffic", "Outgoing traffic", "Ingress traffic (multicast)", "Egress traffic (multicast)", "SRGs", "Population", "Attributes");
    private static final String[] netPlanViewTableTips = StringUtils.arrayOf("Unique identifier (never repeated in the same netPlan object, never changes, long)",
            "Index (consecutive integer starting in zero)",
            "Indicates whether or not the node is visible in the topology canvas",
            "Node name", "Indicates whether the node is in up/down state", "Coordinate along x-axis (i.e. longitude)",
            "Coordinate along y-axis (i.e. latitude)", "Outgoing links", "Incoming links",
            "Total UNICAST traffic entering to the network from this node (offered / carried)",
            "Total UNICAST traffic of demands ending in this node (offered / carried)",
            "Total MULTICAST traffic entering to the network from this node",
            "Total MULTICAST traffic leaving the network from this node",
            "Total traffic (unicast and multicast) in the node input links",
            "Total traffic (unicast and multicast) in the node output links",
            "SRGs including this node", "Total population in this node", "Node-specific attributes");

    private ArrayList<String> attributesColumnsNames;
    private boolean expandAttributes = false;
    private Map<String, Boolean> hasBeenAddedEachAttColumn = new HashMap<>();

    /**
     * Default constructor.
     *
     * @param callback The network callback
     * @since 0.2.0
     */
    public AdvancedJTable_node(final GUINetworkDesign callback)
    {
        super(createTableModel(callback), callback, NetworkElementType.NODE, true);
        setDefaultCellRenderers(callback);
        setSpecificCellRenderers();
        setColumnRowSortingFixedAndNonFixedTable();
        fixedTable.setDefaultRenderer(Boolean.class, this.getDefaultRenderer(Boolean.class));
        fixedTable.setDefaultRenderer(Double.class, this.getDefaultRenderer(Double.class));
        fixedTable.setDefaultRenderer(Object.class, this.getDefaultRenderer(Object.class));
        fixedTable.setDefaultRenderer(Float.class, this.getDefaultRenderer(Float.class));
        fixedTable.setDefaultRenderer(Long.class, this.getDefaultRenderer(Long.class));
        fixedTable.setDefaultRenderer(Integer.class, this.getDefaultRenderer(Integer.class));
        fixedTable.setDefaultRenderer(String.class, this.getDefaultRenderer(String.class));
        fixedTable.getTableHeader().setDefaultRenderer(new CellRenderers.FixedTableHeaderRenderer());

    }


    public List<Object[]> getAllData(NetPlan currentState, ArrayList<String> attributesTitles)
    {
        final List<Node> rowVisibleNodes = getVisibleElementsInTable();
        List<Object[]> allNodeData = new LinkedList<Object[]>();


        for (Node node : rowVisibleNodes)
        {
            Set<Link> outgoingLinks = node.getOutgoingLinks();
            Set<Link> incomingLinks = node.getIncomingLinks();

            Object[] nodeData = new Object[netPlanViewTableHeader.length + attributesTitles.size()];
            nodeData[COLUMN_ID] = node.getId();
            nodeData[COLUMN_INDEX] = node.getIndex();
            nodeData[COLUMN_SHOWHIDE] = !callback.getVisualizationState().isHiddenOnCanvas(node);
            nodeData[COLUMN_NAME] = node.getName();
            nodeData[COLUMN_STATE] = node.isUp();
            nodeData[COLUMN_XCOORD] = node.getXYPositionMap().getX();
            nodeData[COLUMN_YCOORD] = node.getXYPositionMap().getY();
            nodeData[COLUMN_OUTLINKS] = outgoingLinks.isEmpty() ? "none" : outgoingLinks.size() + " (" + CollectionUtils.join(outgoingLinks, ", ") + ")";
            nodeData[COLUMN_INLINKS] = incomingLinks.isEmpty() ? "none" : incomingLinks.size() + " (" + CollectionUtils.join(incomingLinks, ", ") + ")";
            nodeData[COLUMN_INGRESSTRAFFIC] = node.getIngressOfferedTraffic() + "(" + node.getIngressCarriedTraffic() + ")";
            nodeData[COLUMN_EGRESSTRAFFIC] = node.getEgressOfferedTraffic() + "(" + node.getEgressCarriedTraffic() + ")";
            nodeData[COLUMN_INCOMINGLINKTRAFFIC] = node.getIncomingLinksTraffic();
            nodeData[COLUMN_OUTGOINGLINKTRAFFIC] = node.getOutgoingLinksTraffic();
            nodeData[COLUMN_INGRESSMULTICASTTRAFFIC] = node.getIngressOfferedMulticastTraffic() + "(" + node.getIngressOfferedMulticastTraffic() + ")";
            nodeData[COLUMN_EGRESSMULTICASTTRAFFIC] = node.getEgressOfferedMulticastTraffic() + "(" + node.getEgressOfferedMulticastTraffic() + ")";
            nodeData[COLUMN_SRGS] = node.getSRGs().isEmpty() ? "none" : node.getSRGs().size() + " (" + CollectionUtils.join(currentState.getIndexes(node.getSRGs()), ", ") + ")";
            nodeData[COLUMN_POPULATION] = node.getPopulation();
            nodeData[COLUMN_ATTRIBUTES] = StringUtils.mapToString(node.getAttributes());
            for (int i = netPlanViewTableHeader.length; i < netPlanViewTableHeader.length + attributesTitles.size(); i++)
            {
                if (node.getAttributes().containsKey(attributesTitles.get(i - netPlanViewTableHeader.length)))
                {
                    nodeData[i] = node.getAttribute(attributesTitles.get(i - netPlanViewTableHeader.length));
                }
            }

            allNodeData.add(nodeData);
        }
        
        /* Add the aggregation row with the aggregated statistics */
        final double aggIngress = rowVisibleNodes.stream().mapToDouble(e -> e.getIngressOfferedTraffic()).sum();
        final double aggEgress = rowVisibleNodes.stream().mapToDouble(e -> e.getEgressOfferedTraffic()).sum();
        final double aggIncomingLinksTraffic = rowVisibleNodes.stream().mapToDouble(e -> e.getIncomingLinksTraffic()).sum();
        final double aggOutgoingLinksTraffic = rowVisibleNodes.stream().mapToDouble(e -> e.getOutgoingLinksTraffic()).sum();
        final double aggMIngress = rowVisibleNodes.stream().mapToDouble(e -> e.getIngressOfferedMulticastTraffic()).sum();
        final double aggMEgress = rowVisibleNodes.stream().mapToDouble(e -> e.getEgressOfferedMulticastTraffic()).sum();
        final LastRowAggregatedValue[] aggregatedData = new LastRowAggregatedValue[netPlanViewTableHeader.length + attributesTitles.size()];
        Arrays.fill(aggregatedData, new LastRowAggregatedValue());
        aggregatedData[COLUMN_INGRESSTRAFFIC] = new LastRowAggregatedValue(aggIngress);
        aggregatedData[COLUMN_EGRESSTRAFFIC] = new LastRowAggregatedValue(aggEgress);
        aggregatedData[COLUMN_INCOMINGLINKTRAFFIC] = new LastRowAggregatedValue(aggIncomingLinksTraffic);
        aggregatedData[COLUMN_OUTGOINGLINKTRAFFIC] = new LastRowAggregatedValue(aggOutgoingLinksTraffic);
        aggregatedData[COLUMN_INGRESSMULTICASTTRAFFIC] = new LastRowAggregatedValue(aggMIngress);
        aggregatedData[COLUMN_EGRESSMULTICASTTRAFFIC] = new LastRowAggregatedValue(aggMEgress);
        allNodeData.add(aggregatedData);

        return allNodeData;
    }

    public String[] getCurrentTableHeaders()
    {

        ArrayList<String> attColumnsHeaders = getAttributesColumnsHeaders();
        String[] headers = new String[netPlanViewTableHeader.length + attColumnsHeaders.size()];
        for (int i = 0; i < headers.length; i++)
        {
            if (i < netPlanViewTableHeader.length)
            {
                headers[i] = netPlanViewTableHeader[i];
            } else
            {
                headers[i] = "Att: " + attColumnsHeaders.get(i - netPlanViewTableHeader.length);
            }
        }


        return headers;
    }


    public String getTabName()
    {
        return netPlanViewTabName;
    }

    public String[] getTableHeaders()
    {
        return netPlanViewTableHeader;
    }

    public String[] getTableTips()
    {
        return netPlanViewTableTips;
    }

    public boolean hasElements()
    {
        final ITableRowFilter rf = callback.getVisualizationState().getTableRowFilter();
        final NetworkLayer layer = callback.getDesign().getNetworkLayerDefault();
        return rf == null ? callback.getDesign().hasNodes() : rf.hasNodes(layer);
    }

    @Override
    public int getAttributesColumnIndex()
    {
        return COLUMN_ATTRIBUTES;
    }

    @Override
    public ArrayList<String> getAttributesColumnsHeaders()
    {
        ArrayList<String> attColumnsHeaders = new ArrayList<>();
        for (Node node : getVisibleElementsInTable())
            for (Map.Entry<String, String> entry : node.getAttributes().entrySet())
                if (attColumnsHeaders.contains(entry.getKey()) == false)
                    attColumnsHeaders.add(entry.getKey());
        return attColumnsHeaders;
    }

    private static TableModel createTableModel(final GUINetworkDesign callback)
    {
//    	final TopologyPanel topologyPanel = callback.getTopologyPanel();
        TableModel nodeTableModel = new ClassAwareTableModel(new Object[1][netPlanViewTableHeader.length], netPlanViewTableHeader)
        {
            private static final long serialVersionUID = 1L;

            @Override
            public boolean isCellEditable(int rowIndex, int columnIndex)
            {
                if (!callback.getVisualizationState().isNetPlanEditable()) return false;
                if (columnIndex >= netPlanViewTableHeader.length) return true;
                if (getValueAt(rowIndex, columnIndex) == null) return false;

                return columnIndex == COLUMN_SHOWHIDE || columnIndex == COLUMN_NAME || columnIndex == COLUMN_STATE || columnIndex == COLUMN_XCOORD
                        || columnIndex == COLUMN_YCOORD || columnIndex == COLUMN_POPULATION;
            }

            @Override
            public void setValueAt(Object newValue, int row, int column)
            {
//				System.out.println ("set Value node, newValue: " + newValue + ", row: " + row + ", col: " + column);
                Object oldValue = getValueAt(row, column);

				/* If value doesn't change, exit from function */
                if (newValue != null && newValue.equals(oldValue)) return;

                NetPlan netPlan = callback.getDesign();

                if (getValueAt(row, 0) == null) row = row - 1;
                final long nodeId = (Long) getValueAt(row, 0);
                final Node node = netPlan.getNodeFromId(nodeId);
                                /* Perform checks, if needed */
//				System.out.println ("set Value node: " + node + ", newValue: " + newValue + ", row: " + row + ", col: " + column);
                try
                {
                    switch (column)
                    {
                        case COLUMN_SHOWHIDE:
                            if (newValue == null) return;
<<<<<<< HEAD
                            callback.getVisualizationState().setMandatedByTheUserToBeHiddenInCanvas(node, !((Boolean) newValue));
                            callback.getVisualizationState().pickNode(node);
                            callback.updateVisualizationAfterChanges(Sets.newHashSet(NetworkElementType.NODE));
=======
                        	if (!(Boolean) newValue)
                            {
                                callback.getVisualizationState().hideOnCanvas(node);
                            } else
                            {
                                callback.getVisualizationState().showOnCanvas(node);
                            }
                        	callback.getVisualizationState ().pickNode(node);
                        	callback.updateVisualizationAfterChanges(Sets.newHashSet(NetworkElementType.NODE));
>>>>>>> 3071033a
                            callback.addNetPlanChange();
                            break;

                        case COLUMN_NAME:
                            node.setName(newValue.toString());
                            callback.getVisualizationState().pickNode(node);
                            callback.updateVisualizationAfterChanges(Sets.newHashSet(NetworkElementType.NODE));
                            callback.addNetPlanChange();
                            break;

                        case COLUMN_STATE:
                            final boolean isNodeUp = (Boolean) newValue;
                            if (callback.getVisualizationState().isWhatIfAnalysisActive())
                            {
                                final WhatIfAnalysisPane whatIfPane = callback.getWhatIfAnalysisPane();
                                synchronized (whatIfPane)
                                {
                                    whatIfPane.whatIfLinkNodesFailureStateChanged(isNodeUp ? Sets.newHashSet(node) : null, isNodeUp ? null : Sets.newHashSet(node), null, null);
                                    if (whatIfPane.getLastWhatIfExecutionException() != null)
                                        throw whatIfPane.getLastWhatIfExecutionException();
                                    whatIfPane.wait(); // wait until the simulation ends
                                    if (whatIfPane.getLastWhatIfExecutionException() != null)
                                        throw whatIfPane.getLastWhatIfExecutionException();

                                    final VisualizationState vs = callback.getVisualizationState();
                                    Pair<BidiMap<NetworkLayer, Integer>, Map<NetworkLayer, Boolean>> res =
                                            vs.suggestCanvasUpdatedVisualizationLayerInfoForNewDesign(new HashSet<>(callback.getDesign().getNetworkLayers()));
                                    vs.setCanvasLayerVisibilityAndOrder(callback.getDesign(), res.getFirst(), res.getSecond());
                                    callback.updateVisualizationAfterNewTopology();
                                }
                            } else
                            {
                                node.setFailureState(isNodeUp);
                                callback.updateVisualizationAfterChanges(Sets.newHashSet(NetworkElementType.NODE));
                                callback.getVisualizationState().pickNode(node);
                                callback.updateVisualizationAfterPick();
                                callback.addNetPlanChange();
                            }
                            break;

                        case COLUMN_XCOORD:
                        case COLUMN_YCOORD:
                            Point2D newPosition = column == COLUMN_XCOORD ?
                                    new Point2D.Double(Double.parseDouble(newValue.toString()), node.getXYPositionMap().getY()) :
                                    new Point2D.Double(node.getXYPositionMap().getX(), Double.parseDouble(newValue.toString()));
                            node.setXYPositionMap(newPosition);
                            callback.updateVisualizationAfterChanges(Sets.newHashSet(NetworkElementType.NODE));
                            callback.getVisualizationState().pickNode(node);
                            callback.updateVisualizationAfterPick();
                            callback.addNetPlanChange();
                            break;

                        case COLUMN_POPULATION:
                            if (newValue == null) return;
                            String text = newValue.toString();
                            double value = Double.parseDouble(text);

                            node.setPopulation(value);
                            callback.updateVisualizationAfterChanges(Collections.singleton(NetworkElementType.NODE));
                            callback.getVisualizationState().pickNode(node);
                            callback.addNetPlanChange();
                        default:
                            break;
                    }
                } catch (Throwable ex)
                {
                    ex.printStackTrace();
                    ErrorHandling.showErrorDialog(ex.getMessage(), "Error modifying node");
                    return;
                }

				/* Set new value */
                super.setValueAt(newValue, row, column);
            }
        };

        return nodeTableModel;
    }

    private void setDefaultCellRenderers(final GUINetworkDesign callback)
    {
        setDefaultRenderer(Boolean.class, new CellRenderers.CheckBoxRenderer());
        setDefaultRenderer(Double.class, new CellRenderers.NumberCellRenderer());
        setDefaultRenderer(Object.class, new CellRenderers.NonEditableCellRenderer());
        setDefaultRenderer(Float.class, new CellRenderers.NumberCellRenderer());
        setDefaultRenderer(Long.class, new CellRenderers.NumberCellRenderer());
        setDefaultRenderer(Integer.class, new CellRenderers.NumberCellRenderer());
        setDefaultRenderer(String.class, new CellRenderers.NonEditableCellRenderer());

        setDefaultRenderer(Boolean.class, new CellRenderers.UpDownRenderer(getDefaultRenderer(Boolean.class), callback, NetworkElementType.NODE));
        setDefaultRenderer(Double.class, new CellRenderers.UpDownRenderer(getDefaultRenderer(Double.class), callback, NetworkElementType.NODE));
        setDefaultRenderer(Object.class, new CellRenderers.UpDownRenderer(getDefaultRenderer(Object.class), callback, NetworkElementType.NODE));
        setDefaultRenderer(Float.class, new CellRenderers.UpDownRenderer(getDefaultRenderer(Float.class), callback, NetworkElementType.NODE));
        setDefaultRenderer(Long.class, new CellRenderers.UpDownRenderer(getDefaultRenderer(Long.class), callback, NetworkElementType.NODE));
        setDefaultRenderer(Integer.class, new CellRenderers.UpDownRenderer(getDefaultRenderer(Integer.class), callback, NetworkElementType.NODE));
        setDefaultRenderer(String.class, new CellRenderers.UpDownRenderer(getDefaultRenderer(String.class), callback, NetworkElementType.NODE));
    }

    private void setSpecificCellRenderers()
    {
    }

    @Override
    public void setColumnRowSortingFixedAndNonFixedTable()
    {
        setAutoCreateRowSorter(true);
        final Set<Integer> columnsWithDoubleAndThenParenthesis = Sets.newHashSet(COLUMN_OUTLINKS, COLUMN_INLINKS, COLUMN_INGRESSTRAFFIC, COLUMN_EGRESSTRAFFIC, COLUMN_INGRESSMULTICASTTRAFFIC, COLUMN_EGRESSMULTICASTTRAFFIC);
        DefaultRowSorter rowSorter = ((DefaultRowSorter) getRowSorter());
        for (int col = 0; col <= COLUMN_ATTRIBUTES; col++)
            rowSorter.setComparator(col, new AdvancedJTable_NetworkElement.ColumnComparator(rowSorter, columnsWithDoubleAndThenParenthesis.contains(col)));
        fixedTable.setAutoCreateRowSorter(true);
        fixedTable.setRowSorter(this.getRowSorter());
        rowSorter = ((DefaultRowSorter) fixedTable.getRowSorter());
        for (int col = 0; col <= COLUMN_ATTRIBUTES; col++)
            rowSorter.setComparator(col, new AdvancedJTable_NetworkElement.ColumnComparator(rowSorter, columnsWithDoubleAndThenParenthesis.contains(col)));
    }

    public int getNumFixedLeftColumnsInDecoration()
    {
        return 2;
    }


    @Override
    public void doPopup(final MouseEvent e, final int row, final Object itemId)
    {
        JPopupMenu popup = new JPopupMenu();
        final ITableRowFilter rf = callback.getVisualizationState().getTableRowFilter();
        final List<Node> rowsInTheTable = getVisibleElementsInTable();

        /* Add the popup menu option of the filters */
        final List<Node> selectedNodes = (List<Node>) (List<?>) getSelectedElements().getFirst();
        if (!selectedNodes.isEmpty())
        {
            final JMenu submenuFilters = new JMenu("Filters");
            final JMenuItem filterKeepElementsAffectedThisLayer = new JMenuItem("This layer: Keep elements associated to this node traffic");
            final JMenuItem filterKeepElementsAffectedAllLayers = new JMenuItem("All layers: Keep elements associated to this node traffic");
            submenuFilters.add(filterKeepElementsAffectedThisLayer);
            if (callback.getDesign().getNumberOfLayers() > 1) submenuFilters.add(filterKeepElementsAffectedAllLayers);
            filterKeepElementsAffectedThisLayer.addActionListener(new ActionListener()
            {
                @Override
                public void actionPerformed(ActionEvent e)
                {
                    if (selectedNodes.size() > 1) throw new RuntimeException();
                    TBFToFromCarriedTraffic filter = new TBFToFromCarriedTraffic(selectedNodes.get(0), callback.getDesign().getNetworkLayerDefault(), true);
                    callback.getVisualizationState().updateTableRowFilter(filter);
                    callback.updateVisualizationJustTables();
                }
            });
            filterKeepElementsAffectedAllLayers.addActionListener(new ActionListener()
            {
                @Override
                public void actionPerformed(ActionEvent e)
                {
                    if (selectedNodes.size() > 1) throw new RuntimeException();
                    TBFToFromCarriedTraffic filter = new TBFToFromCarriedTraffic(selectedNodes.get(0), callback.getDesign().getNetworkLayerDefault(), false);
                    callback.getVisualizationState().updateTableRowFilter(filter);
                    callback.updateVisualizationJustTables();
                }
            });
            popup.add(submenuFilters);
            popup.addSeparator();
        }

        if (callback.getVisualizationState().isNetPlanEditable())
        {
            popup.add(getAddOption());
            for (JComponent item : getExtraAddOptions())
                popup.add(item);
        }

        if (!rowsInTheTable.isEmpty())
        {
            if (callback.getVisualizationState().isNetPlanEditable())
            {
                if (row != -1)
                {
                    if (popup.getSubElements().length > 0) popup.addSeparator();

                    JMenuItem removeItem = new JMenuItem("Remove " + networkElementType);
                    removeItem.addActionListener(new ActionListener()
                    {
                        @Override
                        public void actionPerformed(ActionEvent e)
                        {
                            try
                            {
                                callback.getDesign().getNodeFromId((long) itemId).remove();
                                callback.getVisualizationState().recomputeCanvasTopologyBecauseOfLinkOrNodeAdditionsOrRemovals();
                                callback.updateVisualizationAfterChanges(Sets.newHashSet(NetworkElementType.NODE));
                                callback.addNetPlanChange();
                            } catch (Throwable ex)
                            {
                                ErrorHandling.addErrorOrException(ex, getClass());
                                ErrorHandling.showErrorDialog("Unable to remove " + networkElementType);
                            }
                        }
                    });

                    popup.add(removeItem);
                    addPopupMenuAttributeOptions(e, row, itemId, popup);
                }
                JMenuItem removeItems = new JMenuItem("Remove all " + networkElementType + "s in the table");

                removeItems.addActionListener(new ActionListener()
                {
                    @Override
                    public void actionPerformed(ActionEvent e)
                    {
                        NetPlan netPlan = callback.getDesign();

                        try
                        {
                            if (rf == null)
                                netPlan.removeAllNodes();
                            else
                                for (Node n : rowsInTheTable) n.remove();
                            callback.getVisualizationState().recomputeCanvasTopologyBecauseOfLinkOrNodeAdditionsOrRemovals();
                            callback.updateVisualizationAfterChanges(Sets.newHashSet(NetworkElementType.NODE));
                            callback.addNetPlanChange();
                        } catch (Throwable ex)
                        {
                            ex.printStackTrace();
                            ErrorHandling.showErrorDialog(ex.getMessage(), "Unable to remove all " + networkElementType + "s");
                        }
                    }
                });

                popup.add(removeItems);

                List<JComponent> extraOptions = getExtraOptions(row, itemId);
                if (!extraOptions.isEmpty())
                {
                    if (popup.getSubElements().length > 0) popup.addSeparator();
                    for (JComponent item : extraOptions) popup.add(item);
                }
            }

            List<JComponent> forcedOptions = getForcedOptions();
            if (!forcedOptions.isEmpty())
            {
                if (popup.getSubElements().length > 0) popup.addSeparator();
                for (JComponent item : forcedOptions) popup.add(item);
            }
        }

        popup.show(e.getComponent(), e.getX(), e.getY());
    }

    @Override
    public void showInCanvas(MouseEvent e, Object itemId)
    {
        if (getVisibleElementsInTable().isEmpty()) return;
        callback.getVisualizationState().pickNode(callback.getDesign().getNodeFromId((long) itemId));
        callback.updateVisualizationAfterPick();
    }

    private JMenuItem getAddOption()
    {
        JMenuItem addItem = addItem = new JMenuItem("Add " + networkElementType);
        addItem.addActionListener(new ActionListener()
        {
            @Override
            public void actionPerformed(ActionEvent e)
            {
                NetPlan netPlan = callback.getDesign();

                try
                {
                    Node node = netPlan.addNode(0, 0, "Node " + netPlan.getNumberOfNodes(), null);
                    callback.getVisualizationState().recomputeCanvasTopologyBecauseOfLinkOrNodeAdditionsOrRemovals();
                    callback.getVisualizationState().pickNode(node);
                    callback.updateVisualizationAfterChanges(Sets.newHashSet(NetworkElementType.NODE));
                    callback.addNetPlanChange();

                    if (networkElementType == NetworkElementType.NODE)
                        callback.runCanvasOperation(ITopologyCanvas.CanvasOperation.ZOOM_ALL);
                } catch (Throwable ex)
                {
                    ErrorHandling.showErrorDialog(ex.getMessage(), "Unable to add " + networkElementType);
                }
            }
        });
        return addItem;
    }

    private List<JComponent> getExtraAddOptions()
    {
        return new LinkedList<JComponent>();
    }

    private List<JComponent> getExtraOptions(final int row, final Object itemId)
    {
        List<JComponent> options = new LinkedList<JComponent>();
        final int numRows = model.getRowCount();
        final List<Node> tableVisibleNodes = getVisibleElementsInTable();

        if (itemId != null)
        {
            JMenuItem switchCoordinates_thisNode = new JMenuItem("Switch node coordinates from (x,y) to (y,x)");

            switchCoordinates_thisNode.addActionListener(new ActionListener()
            {
                @Override
                public void actionPerformed(ActionEvent e)
                {
                    NetPlan netPlan = callback.getDesign();
                    Node node = netPlan.getNodeFromId((long) itemId);
                    Point2D currentPosition = node.getXYPositionMap();
                    node.setXYPositionMap(new Point2D.Double(currentPosition.getY(), currentPosition.getX()));
                    callback.updateVisualizationAfterChanges(Sets.newHashSet(NetworkElementType.NODE));
                    callback.runCanvasOperation(ITopologyCanvas.CanvasOperation.ZOOM_ALL);
                    callback.addNetPlanChange();
                }
            });

            options.add(switchCoordinates_thisNode);

            JMenuItem xyPositionFromAttributes_thisNode = new JMenuItem("Set node coordinates from attributes");

            xyPositionFromAttributes_thisNode.addActionListener(new ActionListener()
            {
                @Override
                public void actionPerformed(ActionEvent e)
                {
                    NetPlan netPlan = callback.getDesign();

                    Set<String> attributeSet = new LinkedHashSet<String>();
                    Node node = netPlan.getNodeFromId((long) itemId);
                    attributeSet.addAll(node.getAttributes().keySet());

                    try
                    {
                        if (attributeSet.isEmpty()) throw new Exception("No attribute to select");

                        final JComboBox latSelector = new WiderJComboBox();
                        final JComboBox lonSelector = new WiderJComboBox();
                        for (String attribute : attributeSet)
                        {
                            latSelector.addItem(attribute);
                            lonSelector.addItem(attribute);
                        }

                        JPanel pane = new JPanel(new MigLayout("", "[][grow]", "[][]"));
                        pane.add(new JLabel("X-coordinate / Longitude: "));
                        pane.add(lonSelector, "growx, wrap");
                        pane.add(new JLabel("Y-coordinate / Latitude: "));
                        pane.add(latSelector, "growx, wrap");

                        while (true)
                        {
                            int result = JOptionPane.showConfirmDialog(null, pane, "Please select the attributes for coordinates", JOptionPane.OK_CANCEL_OPTION, JOptionPane.QUESTION_MESSAGE);
                            if (result != JOptionPane.OK_OPTION) return;

                            try
                            {
                                String latAttribute = latSelector.getSelectedItem().toString();
                                String lonAttribute = lonSelector.getSelectedItem().toString();

                                node.setXYPositionMap(new Point2D.Double(Double.parseDouble(node.getAttribute(lonAttribute)), Double.parseDouble(node.getAttribute(latAttribute))));
                                callback.updateVisualizationAfterChanges(Sets.newHashSet(NetworkElementType.NODE));
                                callback.addNetPlanChange();
                                break;
                            } catch (Throwable ex)
                            {
                                ErrorHandling.showErrorDialog(ex.getMessage(), "Error retrieving coordinates from attributes");
                                break;
                            }
                        }
                        callback.runCanvasOperation(ITopologyCanvas.CanvasOperation.ZOOM_ALL);
                    } catch (Throwable ex)
                    {
                        ErrorHandling.showErrorDialog(ex.getMessage(), "Error retrieving coordinates from attributes");
                    }
                }
            });

            options.add(xyPositionFromAttributes_thisNode);

            JMenuItem nameFromAttribute_thisNode = new JMenuItem("Set node name from attribute");
            nameFromAttribute_thisNode.addActionListener(new ActionListener()
            {
                @Override
                public void actionPerformed(ActionEvent e)
                {
                    NetPlan netPlan = callback.getDesign();

                    Set<String> attributeSet = new LinkedHashSet<String>();
                    long nodeId = (long) itemId;
                    attributeSet.addAll(netPlan.getNodeFromId(nodeId).getAttributes().keySet());

                    try
                    {
                        if (attributeSet.isEmpty()) throw new Exception("No attribute to select");

                        final JComboBox selector = new WiderJComboBox();
                        for (String attribute : attributeSet)
                            selector.addItem(attribute);

                        JPanel pane = new JPanel(new MigLayout("", "[][grow]", "[]"));
                        pane.add(new JLabel("Name: "));
                        pane.add(selector, "growx, wrap");

                        while (true)
                        {
                            int result = JOptionPane.showConfirmDialog(null, pane, "Please select the attribute for name", JOptionPane.OK_CANCEL_OPTION, JOptionPane.QUESTION_MESSAGE);
                            if (result != JOptionPane.OK_OPTION) return;

                            try
                            {
                                String name = selector.getSelectedItem().toString();
                                netPlan.getNodeFromId(nodeId).setName(netPlan.getNodeFromId(nodeId).getAttribute(name));
                                callback.updateVisualizationAfterChanges(Sets.newHashSet(NetworkElementType.NODE));
                                callback.addNetPlanChange();

                                break;
                            } catch (Throwable ex)
                            {
                                ErrorHandling.showErrorDialog(ex.getMessage(), "Error retrieving name from attribute");
                                break;
                            }
                        }
                    } catch (Throwable ex)
                    {
                        ErrorHandling.showErrorDialog(ex.getMessage(), "Error retrieving name from attribute");
                    }
                }
            });

            options.add(nameFromAttribute_thisNode);
        }

        if (numRows > 1)
        {
            if (!options.isEmpty()) options.add(new JPopupMenu.Separator());

            JMenuItem switchCoordinates_allNodes = new JMenuItem("Switch all table node coordinates from (x,y) to (y,x)");

            switchCoordinates_allNodes.addActionListener(new ActionListener()
            {
                @Override
                public void actionPerformed(ActionEvent e)
                {
                    for (Node n : tableVisibleNodes)
                    {
                        Point2D currentPosition = n.getXYPositionMap();
                        double newX = currentPosition.getY();
                        double newY = currentPosition.getX();
                        Point2D newPosition = new Point2D.Double(newX, newY);
                        n.setXYPositionMap(newPosition);
                    }
                    callback.updateVisualizationAfterChanges(Sets.newHashSet(NetworkElementType.NODE));
                    callback.runCanvasOperation(ITopologyCanvas.CanvasOperation.ZOOM_ALL);
                    callback.addNetPlanChange();
                }
            });

            options.add(switchCoordinates_allNodes);

            JMenuItem xyPositionFromAttributes_allNodes = new JMenuItem("Set all table node coordinates from attributes");

            xyPositionFromAttributes_allNodes.addActionListener(new ActionListener()
            {
                @Override
                public void actionPerformed(ActionEvent e)
                {
                    Set<String> attributeSet = new LinkedHashSet<String>();
                    for (Node node : tableVisibleNodes)
                        attributeSet.addAll(node.getAttributes().keySet());

                    try
                    {
                        if (attributeSet.isEmpty()) throw new Exception("No attribute to select");

                        final JComboBox latSelector = new WiderJComboBox();
                        final JComboBox lonSelector = new WiderJComboBox();
                        for (String attribute : attributeSet)
                        {
                            latSelector.addItem(attribute);
                            lonSelector.addItem(attribute);
                        }

                        JPanel pane = new JPanel(new MigLayout("", "[][grow]", "[][]"));
                        pane.add(new JLabel("X-coordinate / Longitude: "));
                        pane.add(lonSelector, "growx, wrap");
                        pane.add(new JLabel("Y-coordinate / Latitude: "));
                        pane.add(latSelector, "growx, wrap");

                        while (true)
                        {
                            int result = JOptionPane.showConfirmDialog(null, pane, "Please select the attributes for coordinates", JOptionPane.OK_CANCEL_OPTION, JOptionPane.QUESTION_MESSAGE);
                            if (result != JOptionPane.OK_OPTION) return;

                            try
                            {
                                String latAttribute = latSelector.getSelectedItem().toString();
                                String lonAttribute = lonSelector.getSelectedItem().toString();

                                for (Node node : tableVisibleNodes)
                                    node.setXYPositionMap(new Point2D.Double(Double.parseDouble(node.getAttribute(lonAttribute)), Double.parseDouble(node.getAttribute(latAttribute))));
                                callback.updateVisualizationAfterChanges(Sets.newHashSet(NetworkElementType.NODE));
                                callback.addNetPlanChange();
                                break;
                            } catch (Throwable ex)
                            {
                                ErrorHandling.showErrorDialog(ex.getMessage(), "Error retrieving coordinates from attributes");
                                break;
                            }
                        }
                        callback.runCanvasOperation(ITopologyCanvas.CanvasOperation.ZOOM_ALL);
                    } catch (Throwable ex)
                    {
                        ErrorHandling.showErrorDialog(ex.getMessage(), "Error retrieving coordinates from attributes");
                    }
                }
            });

            options.add(xyPositionFromAttributes_allNodes);

            JMenuItem nameFromAttribute_allNodes = new JMenuItem("Set all table node names from attribute");
            nameFromAttribute_allNodes.addActionListener(new ActionListener()
            {
                @Override
                public void actionPerformed(ActionEvent e)
                {

                    Set<String> attributeSet = new LinkedHashSet<String>();
                    for (Node node : tableVisibleNodes)
                        attributeSet.addAll(node.getAttributes().keySet());

                    try
                    {
                        if (attributeSet.isEmpty()) throw new Exception("No attribute to select");

                        final JComboBox selector = new WiderJComboBox();
                        for (String attribute : attributeSet)
                            selector.addItem(attribute);

                        JPanel pane = new JPanel(new MigLayout("", "[][grow]", "[]"));
                        pane.add(new JLabel("Name: "));
                        pane.add(selector, "growx, wrap");

                        while (true)
                        {
                            int result = JOptionPane.showConfirmDialog(null, pane, "Please select the attribute for name", JOptionPane.OK_CANCEL_OPTION, JOptionPane.QUESTION_MESSAGE);
                            if (result != JOptionPane.OK_OPTION) return;

                            try
                            {
                                String name = selector.getSelectedItem().toString();

                                for (Node node : tableVisibleNodes)
                                    node.setName(node.getAttribute(name) != null ? node.getAttribute(name) : "");
                                callback.updateVisualizationAfterChanges(Sets.newHashSet(NetworkElementType.NODE));
                                callback.addNetPlanChange();
                                break;
                            } catch (Throwable ex)
                            {
                                ErrorHandling.showErrorDialog(ex.getMessage(), "Error retrieving name from attribute");
                                break;
                            }
                        }
                    } catch (Throwable ex)
                    {
                        ErrorHandling.showErrorDialog(ex.getMessage(), "Error retrieving name from attribute");
                    }
                }
            });

            options.add(nameFromAttribute_allNodes);
        }


        return options;
    }

    private List<JComponent> getForcedOptions()
    {
        List<JComponent> options = new LinkedList<JComponent>();

        final int numRows = model.getRowCount();
        if (numRows > 1)
        {
            JMenuItem showAllNodes = new JMenuItem("Show all nodes");
            showAllNodes.addActionListener(new ActionListener()
            {
                @Override
                public void actionPerformed(ActionEvent e)
                {
                    for (int row = 0; row < numRows; row++)
                        if (model.getValueAt(row, COLUMN_SHOWHIDE) != null)
                            model.setValueAt(true, row, COLUMN_SHOWHIDE);
                }
            });

            options.add(showAllNodes);

            JMenuItem hideAllNodes = new JMenuItem("Hide all nodes");
            hideAllNodes.addActionListener(new ActionListener()
            {
                @Override
                public void actionPerformed(ActionEvent e)
                {
                    int numRows = model.getRowCount();
                    for (int row = 0; row < numRows; row++)
                        if (model.getValueAt(row, COLUMN_SHOWHIDE) != null)
                            model.setValueAt(false, row, COLUMN_SHOWHIDE);
                }
            });

            options.add(hideAllNodes);
        }

        return options;
    }

    private List<Node> getVisibleElementsInTable()
    {
        final ITableRowFilter rf = callback.getVisualizationState().getTableRowFilter();
        final NetworkLayer layer = callback.getDesign().getNetworkLayerDefault();
        return rf == null ? callback.getDesign().getNodes() : rf.getVisibleNodes(layer);
    }
}<|MERGE_RESOLUTION|>--- conflicted
+++ resolved
@@ -271,11 +271,6 @@
                     {
                         case COLUMN_SHOWHIDE:
                             if (newValue == null) return;
-<<<<<<< HEAD
-                            callback.getVisualizationState().setMandatedByTheUserToBeHiddenInCanvas(node, !((Boolean) newValue));
-                            callback.getVisualizationState().pickNode(node);
-                            callback.updateVisualizationAfterChanges(Sets.newHashSet(NetworkElementType.NODE));
-=======
                         	if (!(Boolean) newValue)
                             {
                                 callback.getVisualizationState().hideOnCanvas(node);
@@ -285,7 +280,6 @@
                             }
                         	callback.getVisualizationState ().pickNode(node);
                         	callback.updateVisualizationAfterChanges(Sets.newHashSet(NetworkElementType.NODE));
->>>>>>> 3071033a
                             callback.addNetPlanChange();
                             break;
 
