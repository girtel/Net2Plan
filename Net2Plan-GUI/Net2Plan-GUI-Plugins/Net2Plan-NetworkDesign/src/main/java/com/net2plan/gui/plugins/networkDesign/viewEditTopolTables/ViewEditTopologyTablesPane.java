package com.net2plan.gui.plugins.networkDesign.viewEditTopolTables;


import com.net2plan.gui.plugins.GUINetworkDesign;
<<<<<<< HEAD
import com.net2plan.gui.plugins.networkDesign.interfaces.ITableRowFilter.FilterCombinationType;
import com.net2plan.gui.plugins.networkDesign.viewEditTopolTables.controlTables.AdvancedJTable_networkElement;
import com.net2plan.gui.plugins.networkDesign.viewEditTopolTables.controlTables.specificTables.AdvancedJTable_demand;
import com.net2plan.gui.plugins.networkDesign.viewEditTopolTables.controlTables.specificTables.AdvancedJTable_forwardingRule;
import com.net2plan.gui.plugins.networkDesign.viewEditTopolTables.controlTables.specificTables.AdvancedJTable_layer;
import com.net2plan.gui.plugins.networkDesign.viewEditTopolTables.controlTables.specificTables.AdvancedJTable_link;
import com.net2plan.gui.plugins.networkDesign.viewEditTopolTables.controlTables.specificTables.AdvancedJTable_multicastDemand;
import com.net2plan.gui.plugins.networkDesign.viewEditTopolTables.controlTables.specificTables.AdvancedJTable_multicastTree;
import com.net2plan.gui.plugins.networkDesign.viewEditTopolTables.controlTables.specificTables.AdvancedJTable_node;
import com.net2plan.gui.plugins.networkDesign.viewEditTopolTables.controlTables.specificTables.AdvancedJTable_resource;
import com.net2plan.gui.plugins.networkDesign.viewEditTopolTables.controlTables.specificTables.AdvancedJTable_route;
import com.net2plan.gui.plugins.networkDesign.viewEditTopolTables.controlTables.specificTables.AdvancedJTable_srg;
=======
import com.net2plan.gui.plugins.networkDesign.viewEditTopolTables.controlTables.AdvancedJTable_networkElement;
import com.net2plan.gui.plugins.networkDesign.viewEditTopolTables.controlTables.specificTables.*;
>>>>>>> ad0656c9
import com.net2plan.gui.plugins.networkDesign.viewEditTopolTables.rightPanelTabs.NetPlanViewTableComponent_layer;
import com.net2plan.gui.plugins.networkDesign.viewEditTopolTables.rightPanelTabs.NetPlanViewTableComponent_network;
import com.net2plan.gui.utils.FullScrollPaneLayout;
import com.net2plan.interfaces.networkDesign.Demand;
import com.net2plan.interfaces.networkDesign.Link;
import com.net2plan.interfaces.networkDesign.NetPlan;
import com.net2plan.interfaces.networkDesign.NetworkElement;
import com.net2plan.interfaces.networkDesign.NetworkLayer;
import com.net2plan.internal.Constants;
import com.net2plan.internal.Constants.NetworkElementType;
import com.net2plan.internal.ErrorHandling;
import com.net2plan.utils.Pair;
import com.net2plan.utils.SwingUtils;

import javax.swing.*;
import javax.swing.filechooser.FileFilter;
import javax.swing.filechooser.FileNameExtensionFilter;
import javax.swing.table.TableModel;
import java.awt.*;
import java.io.File;
import java.util.EnumMap;
import java.util.Map;

import static com.net2plan.utils.Constants.RoutingType;

@SuppressWarnings("unchecked")
public class ViewEditTopologyTablesPane extends JPanel
{
    private final GUINetworkDesign callback;
    private final JTabbedPane netPlanView;
    private final Map<Constants.NetworkElementType, AdvancedJTable_networkElement> netPlanViewTable;
    private final Map<Constants.NetworkElementType, JComponent> netPlanViewTableComponent;
    private final Map<Constants.NetworkElementType, JLabel> netPlanViewTableNumEntriesLabel;
<<<<<<< HEAD
    private long time;

    public ViewEditTopologyTablesPane(GUINetworkDesign callback, LayoutManager layout)
    {
        super(layout);

        this.callback = callback;

        netPlanViewTable = new EnumMap<Constants.NetworkElementType, AdvancedJTable_networkElement>(NetworkElementType.class);
        netPlanViewTableComponent = new EnumMap<Constants.NetworkElementType, JComponent>(NetworkElementType.class);
        netPlanViewTableNumEntriesLabel = new EnumMap<Constants.NetworkElementType, JLabel>(NetworkElementType.class);

//        mainWindow.allowDocumentUpdate = mainWindow.isEditable();
        netPlanViewTable.put(NetworkElementType.NODE, new AdvancedJTable_node(callback));
        netPlanViewTable.put(NetworkElementType.LINK, new AdvancedJTable_link(callback));
        netPlanViewTable.put(NetworkElementType.DEMAND, new AdvancedJTable_demand(callback));
        netPlanViewTable.put(NetworkElementType.ROUTE, new AdvancedJTable_route(callback));
        netPlanViewTable.put(NetworkElementType.FORWARDING_RULE, new AdvancedJTable_forwardingRule(callback));
        netPlanViewTable.put(NetworkElementType.MULTICAST_DEMAND, new AdvancedJTable_multicastDemand(callback));
        netPlanViewTable.put(NetworkElementType.MULTICAST_TREE, new AdvancedJTable_multicastTree(callback));
        netPlanViewTable.put(NetworkElementType.SRG, new AdvancedJTable_srg(callback));
        netPlanViewTable.put(NetworkElementType.RESOURCE, new AdvancedJTable_resource(callback));
        netPlanViewTable.put(NetworkElementType.LAYER, new AdvancedJTable_layer(callback));

        netPlanViewTableNumEntriesLabel.put(NetworkElementType.NODE, new JLabel("Number of entries: "));
        netPlanViewTableNumEntriesLabel.put(NetworkElementType.LINK, new JLabel("Number of entries: "));
        netPlanViewTableNumEntriesLabel.put(NetworkElementType.DEMAND, new JLabel("Number of entries: "));
        netPlanViewTableNumEntriesLabel.put(NetworkElementType.ROUTE, new JLabel("Number of entries: "));
        netPlanViewTableNumEntriesLabel.put(NetworkElementType.FORWARDING_RULE, new JLabel("Number of entries: "));
        netPlanViewTableNumEntriesLabel.put(NetworkElementType.MULTICAST_DEMAND, new JLabel("Number of entries: "));
        netPlanViewTableNumEntriesLabel.put(NetworkElementType.MULTICAST_TREE, new JLabel("Number of entries: "));
        netPlanViewTableNumEntriesLabel.put(NetworkElementType.SRG, new JLabel("Number of entries: "));
        netPlanViewTableNumEntriesLabel.put(NetworkElementType.RESOURCE, new JLabel("Number of entries: "));
        netPlanViewTableNumEntriesLabel.put(NetworkElementType.LAYER, new JLabel("Number of entries: "));

        netPlanView = new JTabbedPane();

        for (NetworkElementType elementType : NetworkElementType.values())
        {
            if (elementType == NetworkElementType.NETWORK)
            {
                netPlanViewTableComponent.put(elementType, new NetPlanViewTableComponent_network(callback, (AdvancedJTable_layer) netPlanViewTable.get(NetworkElementType.LAYER)));
            } else if (elementType == NetworkElementType.LAYER)
            {
                netPlanViewTableComponent.put(elementType, new NetPlanViewTableComponent_layer(callback, (AdvancedJTable_layer) netPlanViewTable.get(NetworkElementType.LAYER)));
=======

    private final JMenuBar menuBar;
    private final JMenu exportMenu;

    public ViewEditTopologyTablesPane(GUINetworkDesign callback, LayoutManager layout)
    {
        super(layout);

        this.callback = callback;

        netPlanViewTable = new EnumMap<>(Constants.NetworkElementType.class);
        netPlanViewTableComponent = new EnumMap<>(Constants.NetworkElementType.class);
        netPlanViewTableNumEntriesLabel = new EnumMap<>(Constants.NetworkElementType.class);

        netPlanViewTable.put(Constants.NetworkElementType.NODE, new AdvancedJTable_node(callback));
        netPlanViewTable.put(Constants.NetworkElementType.LINK, new AdvancedJTable_link(callback));
        netPlanViewTable.put(Constants.NetworkElementType.DEMAND, new AdvancedJTable_demand(callback));
        netPlanViewTable.put(Constants.NetworkElementType.ROUTE, new AdvancedJTable_route(callback));
        netPlanViewTable.put(Constants.NetworkElementType.FORWARDING_RULE, new AdvancedJTable_forwardingRule(callback));
        netPlanViewTable.put(Constants.NetworkElementType.MULTICAST_DEMAND, new AdvancedJTable_multicastDemand(callback));
        netPlanViewTable.put(Constants.NetworkElementType.MULTICAST_TREE, new AdvancedJTable_multicastTree(callback));
        netPlanViewTable.put(Constants.NetworkElementType.SRG, new AdvancedJTable_srg(callback));
        netPlanViewTable.put(Constants.NetworkElementType.RESOURCE, new AdvancedJTable_resource(callback));
        netPlanViewTable.put(Constants.NetworkElementType.LAYER, new AdvancedJTable_layer(callback));

        netPlanViewTableNumEntriesLabel.put(Constants.NetworkElementType.NODE, new JLabel("Number of entries: "));
        netPlanViewTableNumEntriesLabel.put(Constants.NetworkElementType.LINK, new JLabel("Number of entries: "));
        netPlanViewTableNumEntriesLabel.put(Constants.NetworkElementType.DEMAND, new JLabel("Number of entries: "));
        netPlanViewTableNumEntriesLabel.put(Constants.NetworkElementType.ROUTE, new JLabel("Number of entries: "));
        netPlanViewTableNumEntriesLabel.put(Constants.NetworkElementType.FORWARDING_RULE, new JLabel("Number of entries: "));
        netPlanViewTableNumEntriesLabel.put(Constants.NetworkElementType.MULTICAST_DEMAND, new JLabel("Number of entries: "));
        netPlanViewTableNumEntriesLabel.put(Constants.NetworkElementType.MULTICAST_TREE, new JLabel("Number of entries: "));
        netPlanViewTableNumEntriesLabel.put(Constants.NetworkElementType.SRG, new JLabel("Number of entries: "));
        netPlanViewTableNumEntriesLabel.put(Constants.NetworkElementType.RESOURCE, new JLabel("Number of entries: "));
        netPlanViewTableNumEntriesLabel.put(Constants.NetworkElementType.LAYER, new JLabel("Number of entries: "));

        netPlanView = new JTabbedPane();

        for (Constants.NetworkElementType elementType : Constants.NetworkElementType.values())
        {
            if (elementType == Constants.NetworkElementType.NETWORK)
            {
                netPlanViewTableComponent.put(elementType, new NetPlanViewTableComponent_network(callback, (AdvancedJTable_layer) netPlanViewTable.get(Constants.NetworkElementType.LAYER)));
            } else if (elementType == Constants.NetworkElementType.LAYER)
            {
                netPlanViewTableComponent.put(elementType, new NetPlanViewTableComponent_layer(callback, (AdvancedJTable_layer) netPlanViewTable.get(Constants.NetworkElementType.LAYER)));
>>>>>>> ad0656c9
            } else
            {
                JScrollPane scrollPane = netPlanViewTable.get(elementType).getScroll();
                scrollPane.setLayout(new FullScrollPaneLayout());
                scrollPane.setHorizontalScrollBarPolicy(JScrollPane.HORIZONTAL_SCROLLBAR_ALWAYS);
                netPlanViewTable.get(elementType).getFixedTable().getColumnModel().getColumn(0).setMinWidth(50);
                final JPanel panel = new JPanel();
                panel.setLayout(new BorderLayout());
                JPanel labelsPanel = new JPanel();
                labelsPanel.setLayout(new BorderLayout());
                labelsPanel.setBackground(Color.YELLOW);
                labelsPanel.setForeground(Color.BLACK);
                labelsPanel.add(netPlanViewTableNumEntriesLabel.get(elementType), BorderLayout.CENTER);
                {
                    final JPanel buttonsPanel = new JPanel();
                    final JButton resetTableRowFilters = new JButton("Reset VFs");
                    buttonsPanel.add(resetTableRowFilters, BorderLayout.EAST);
<<<<<<< HEAD

                    resetTableRowFilters.addActionListener(new ActionListener()
                    {
                        @Override
                        public void actionPerformed(ActionEvent e)
                        {
                            callback.getVisualizationState().updateTableRowFilter(null , FilterCombinationType.INCLUDEIF_AND);
                            callback.updateVisualizationJustTables();
                            callback.resetPickedStateAndUpdateView();
                        }
                    });
                    buttonsPanel.setOpaque(false);
=======
                    resetTableRowFilters.addActionListener(e ->
                    {
                        callback.getVisualizationState().updateTableRowFilter(null);
                        callback.updateVisualizationJustTables();
                        callback.resetPickedStateAndUpdateView();
                    });
>>>>>>> ad0656c9
                    labelsPanel.add(buttonsPanel, BorderLayout.EAST);
                }

                labelsPanel.setBorder(BorderFactory.createEmptyBorder(3, 0, 3, 0));
                panel.add(labelsPanel, BorderLayout.NORTH);
                panel.add(scrollPane, BorderLayout.CENTER);
                netPlanViewTableComponent.put(elementType, panel);
            }
        }

        this.add(netPlanView, BorderLayout.CENTER);

<<<<<<< HEAD
    }

    public Map<Constants.NetworkElementType, AdvancedJTable_networkElement> currentTables()
    {

        return netPlanViewTable;
    }

    public JTabbedPane getNetPlanView()
    {
        return netPlanView;
=======
        final JMenuItem writeToExcel = new JMenuItem("To excel");
        writeToExcel.addActionListener(ev ->
        {
            final JFileChooser fileChooser = new JFileChooser();
            fileChooser.setAcceptAllFileFilterUsed(false);
            fileChooser.setDialogType(JFileChooser.SAVE_DIALOG);

            FileFilter xlsFilter = new FileNameExtensionFilter("Excel 2003 file (*.xls)", "xls");
            FileFilter xlsxFilter = new FileNameExtensionFilter("Excel 2007 file (*.xlsx)", "xlsx");
            fileChooser.addChoosableFileFilter(xlsFilter);
            fileChooser.addChoosableFileFilter(xlsxFilter);

            final int res = fileChooser.showSaveDialog(null);

            if (res == JFileChooser.APPROVE_OPTION)
            {
                final File file = SwingUtils.getSelectedFileWithExtension(fileChooser);

                if (file.exists())
                {
                    int option = JOptionPane.showConfirmDialog(null, "File already exists.\nOverwrite?", "Warning", JOptionPane.YES_NO_CANCEL_OPTION);

                    if (option == JOptionPane.YES_OPTION)
                        file.delete();
                    else
                        return;
                }

                try
                {
                    final NetPlan netPlan = callback.getDesign();

                    for (AdvancedJTable_networkElement table : netPlanViewTable.values())
                    {
                        if (table instanceof AdvancedJTable_forwardingRule)
                            if (netPlan.getRoutingType() != RoutingType.HOP_BY_HOP_ROUTING)
                                continue;

                        if (table instanceof AdvancedJTable_route)
                            if (netPlan.getRoutingType() != RoutingType.SOURCE_ROUTING)
                                continue;

                        table.writeTableToFile(file);
                    }

                    ErrorHandling.showInformationDialog("Excel file successfully written", "Finished writing into file");
                } catch (Exception e)
                {
                    ErrorHandling.showErrorDialog("Error");
                    e.printStackTrace();
                }
            }
        });

        menuBar = new JMenuBar();

        exportMenu = new JMenu("Export...");
        exportMenu.add(writeToExcel);

        menuBar.add(exportMenu);

        this.add(menuBar, BorderLayout.SOUTH);
>>>>>>> ad0656c9
    }

    public Map<Constants.NetworkElementType, AdvancedJTable_networkElement> getNetPlanViewTable()
    {
        return netPlanViewTable;
    }

    public void updateView()
    {
        /* Load current network state */
        final NetPlan currentState = callback.getDesign();
        final NetworkLayer layer = currentState.getNetworkLayerDefault();
        if (ErrorHandling.isDebugEnabled()) currentState.checkCachesConsistency();

        final int selectedTabIndex = netPlanView.getSelectedIndex();
        netPlanView.removeAll();
        for (NetworkElementType elementType : NetworkElementType.values())
        {
            if (layer.isSourceRouting() && elementType == NetworkElementType.FORWARDING_RULE)
                continue;
            if (!layer.isSourceRouting() && (elementType == NetworkElementType.ROUTE))
                continue;
            netPlanView.addTab(elementType == NetworkElementType.NETWORK ? "Network" : netPlanViewTable.get(elementType).getTabName(), netPlanViewTableComponent.get(elementType));
        }
        if ((selectedTabIndex < netPlanView.getTabCount()) && (selectedTabIndex >= 0))
            netPlanView.setSelectedIndex(selectedTabIndex);

        if (ErrorHandling.isDebugEnabled()) currentState.checkCachesConsistency();

        /* update the required tables */
        for (Map.Entry<Constants.NetworkElementType, AdvancedJTable_networkElement> entry : netPlanViewTable.entrySet())
        {
            if (layer.isSourceRouting() && entry.getKey() == NetworkElementType.FORWARDING_RULE) continue;
            if (!layer.isSourceRouting() && (entry.getKey() == NetworkElementType.ROUTE)) continue;
            final AdvancedJTable_networkElement table = entry.getValue();
            table.updateView(currentState);
            final JLabel label = netPlanViewTableNumEntriesLabel.get(entry.getKey());
            if (label != null)
            {
                final int numEntries = table.getModel().getRowCount() - 1; // last colums is for the aggregation
                if (callback.getVisualizationState().getTableRowFilter() != null)
<<<<<<< HEAD
                    label.setText("Number of entries: " + numEntries + " / " + table.getNumberOfElements(false) +  ", FILTERED VIEW: " + callback.getVisualizationState().getTableRowFilter().getDescription());
=======
                    label.setText("Number of entries: " + numEntries + ", FILTERED VIEW: " + callback.getVisualizationState().getTableRowFilter().getDescription());
>>>>>>> ad0656c9
                else
                    label.setText("Number of entries: " + numEntries);
            }
        }
        ((NetPlanViewTableComponent_layer) netPlanViewTableComponent.get(NetworkElementType.LAYER)).updateNetPlanView(currentState);
        ((NetPlanViewTableComponent_network) netPlanViewTableComponent.get(NetworkElementType.NETWORK)).updateNetPlanView(currentState);
    }


    /**
     * Shows the tab corresponding associated to a network element.
     *
     * @param type   Network element type
     * @param itemId Item identifier (if null, it will just show the tab)
     */
<<<<<<< HEAD
    public void selectViewItem(NetworkElementType type, Object itemId)
=======
    public void selectViewItem(Constants.NetworkElementType type, Object itemId)
>>>>>>> ad0656c9
    {
        AdvancedJTable_networkElement table = netPlanViewTable.get(type);
        int tabIndex = netPlanView.getSelectedIndex();
        int col = 0;
<<<<<<< HEAD
        if (netPlanView.getTitleAt(tabIndex).equals(type == NetworkElementType.NETWORK ? "Network" : table.getTabName()))
=======
        if (netPlanView.getTitleAt(tabIndex).equals(type == Constants.NetworkElementType.NETWORK ? "Network" : table.getTabName()))
>>>>>>> ad0656c9
        {
            col = table.getSelectedColumn();
            if (col == -1) col = 0;
        } else
        {
            netPlanView.setSelectedComponent(netPlanViewTableComponent.get(type));
        }

        if (itemId == null)
        {
            table.clearSelection();
            return;
        }

        TableModel model = table.getModel();
<<<<<<< HEAD
        final int numRows = model.getRowCount();
=======
        int numRows = model.getRowCount();
>>>>>>> ad0656c9
        for (int row = 0; row < numRows; row++)
        {
            Object obj = model.getValueAt(row, 0);
            if (obj == null) continue;

<<<<<<< HEAD
            if (type == NetworkElementType.FORWARDING_RULE)
=======
            if (type == Constants.NetworkElementType.FORWARDING_RULE)
>>>>>>> ad0656c9
            {
                obj = Pair.of(
                        Integer.parseInt(model.getValueAt(row, AdvancedJTable_forwardingRule.COLUMN_DEMAND).toString().split(" ")[0]),
                        Integer.parseInt(model.getValueAt(row, AdvancedJTable_forwardingRule.COLUMN_OUTGOINGLINK).toString().split(" ")[0]));
                if (!obj.equals(itemId)) continue;
            } else if ((long) obj != (long) itemId)
            {
                continue;
            }

            row = table.convertRowIndexToView(row);
            table.changeSelection(row, col, false, true);
            return;
        }

        throw new RuntimeException(type + " " + itemId + " does not exist");
    }
<<<<<<< HEAD

    public void selectItem(NetworkElementType type, Pair<Demand,Link> fr)
    {
        final AdvancedJTable_networkElement table = netPlanViewTable.get(type);
        final TableModel model = table.getModel();
        final int numRows = model.getRowCount();
        for (int row = 0; row < numRows; row++)
        {
        	final Object demandInTable = model.getValueAt(row, AdvancedJTable_forwardingRule.COLUMN_DEMAND);
        	final Object linkInTable = model.getValueAt(row, AdvancedJTable_forwardingRule.COLUMN_OUTGOINGLINK);
        	if (demandInTable == null) continue;
        	if (linkInTable == null) continue;
        	final Pair<Integer,Integer> obj = Pair.of(
                Integer.parseInt(demandInTable.toString().split(" ")[0]),Integer.parseInt(linkInTable.toString().split(" ")[0]));
            if (obj.equals(fr)) 
            {
                table.addRowSelectionInterval(table.convertRowIndexToModel(row), table.convertRowIndexToModel(row));
            	return;
            }
        }
    }
    
    public void selectItem (NetworkElementType type, NetworkElement element)
    {
        final AdvancedJTable_networkElement table = netPlanViewTable.get(type);
        final TableModel model = table.getModel();
        final int numRows = model.getRowCount();
        for (int row = 0; row < numRows; row++)
        {
        	final Object idTableObject = model.getValueAt(row, 0);
        	if (idTableObject == null) continue;
            if ((long) idTableObject == element.getId()) 
            {
                table.addRowSelectionInterval(table.convertRowIndexToModel(row), table.convertRowIndexToModel(row));
            	return;
            }
        }
    }


    public void clearSelection(NetworkElementType type)
    {
        AdvancedJTable_networkElement table = netPlanViewTable.get(type);
        table.clearSelection();
    }

    public void showMainTab()
    {
        getNetPlanView().setSelectedIndex(0);
    }
}


//final JButton applyIntersectFilter = new JButton ("AND filter");
//buttonsPanel.add(applyIntersectFilter , BorderLayout.CENTER);
//applyIntersectFilter.addActionListener(new ActionListener()
//{
//	@Override
//	public void actionPerformed(ActionEvent e)
//	{
//		final AdvancedJTable_networkElement table = netPlanViewTable.get(elementType);
//		final int  [] selectedElements = table.getSelectedRows();
//		if (selectedElements.length == 0) return;
//		if (selectedElements.length > 1) throw new RuntimeException("MULTIPLE SELECTIONS NOT IMPLEMENTED");
//		if (elementType != Constants.NetworkElementType.FORWARDING_RULE)
//		{
//			final List<NetworkElement> selectedNetElements = new LinkedList<NetworkElement> ();
//			for (int row : selectedElements) selectedNetElements.add(callback.getDesign().getNetworkElement((long) table.getValueAt(row , 0)));
//
//
//			PABLO: HACER EL FILTRO GENERICO QUE LO LLAMAS SIN SABER DE DONDE ES LA TABLA, CON EL UP DOWN Y TODA LA HISTORIA
//		}
//		
//		ITableRowFilter filter = callback.getVisualizationState().getTableRowFilter();
//		if (filter == null)
//			filter = new TBFToFromCarriedTraffic(pickedDemand , showInCanvasThisLayerPropagation , showInCanvasLowerLayerPropagation , showInCanvasUpperLayerPropagation);
//		
//		callback.getVisualizationState().setTableRowFilter(null);
//		callback.updateVisualizationJustTables();
//		callback.resetPickedStateAndUpdateView();
//	}
//});
=======
}
>>>>>>> ad0656c9
<|MERGE_RESOLUTION|>--- conflicted
+++ resolved
@@ -2,7 +2,6 @@
 
 
 import com.net2plan.gui.plugins.GUINetworkDesign;
-<<<<<<< HEAD
 import com.net2plan.gui.plugins.networkDesign.interfaces.ITableRowFilter.FilterCombinationType;
 import com.net2plan.gui.plugins.networkDesign.viewEditTopolTables.controlTables.AdvancedJTable_networkElement;
 import com.net2plan.gui.plugins.networkDesign.viewEditTopolTables.controlTables.specificTables.AdvancedJTable_demand;
@@ -15,10 +14,6 @@
 import com.net2plan.gui.plugins.networkDesign.viewEditTopolTables.controlTables.specificTables.AdvancedJTable_resource;
 import com.net2plan.gui.plugins.networkDesign.viewEditTopolTables.controlTables.specificTables.AdvancedJTable_route;
 import com.net2plan.gui.plugins.networkDesign.viewEditTopolTables.controlTables.specificTables.AdvancedJTable_srg;
-=======
-import com.net2plan.gui.plugins.networkDesign.viewEditTopolTables.controlTables.AdvancedJTable_networkElement;
-import com.net2plan.gui.plugins.networkDesign.viewEditTopolTables.controlTables.specificTables.*;
->>>>>>> ad0656c9
 import com.net2plan.gui.plugins.networkDesign.viewEditTopolTables.rightPanelTabs.NetPlanViewTableComponent_layer;
 import com.net2plan.gui.plugins.networkDesign.viewEditTopolTables.rightPanelTabs.NetPlanViewTableComponent_network;
 import com.net2plan.gui.utils.FullScrollPaneLayout;
@@ -52,8 +47,9 @@
     private final Map<Constants.NetworkElementType, AdvancedJTable_networkElement> netPlanViewTable;
     private final Map<Constants.NetworkElementType, JComponent> netPlanViewTableComponent;
     private final Map<Constants.NetworkElementType, JLabel> netPlanViewTableNumEntriesLabel;
-<<<<<<< HEAD
-    private long time;
+
+    private final JMenuBar menuBar;
+    private final JMenu exportMenu;
 
     public ViewEditTopologyTablesPane(GUINetworkDesign callback, LayoutManager layout)
     {
@@ -61,21 +57,20 @@
 
         this.callback = callback;
 
-        netPlanViewTable = new EnumMap<Constants.NetworkElementType, AdvancedJTable_networkElement>(NetworkElementType.class);
-        netPlanViewTableComponent = new EnumMap<Constants.NetworkElementType, JComponent>(NetworkElementType.class);
-        netPlanViewTableNumEntriesLabel = new EnumMap<Constants.NetworkElementType, JLabel>(NetworkElementType.class);
-
-//        mainWindow.allowDocumentUpdate = mainWindow.isEditable();
-        netPlanViewTable.put(NetworkElementType.NODE, new AdvancedJTable_node(callback));
-        netPlanViewTable.put(NetworkElementType.LINK, new AdvancedJTable_link(callback));
-        netPlanViewTable.put(NetworkElementType.DEMAND, new AdvancedJTable_demand(callback));
-        netPlanViewTable.put(NetworkElementType.ROUTE, new AdvancedJTable_route(callback));
-        netPlanViewTable.put(NetworkElementType.FORWARDING_RULE, new AdvancedJTable_forwardingRule(callback));
-        netPlanViewTable.put(NetworkElementType.MULTICAST_DEMAND, new AdvancedJTable_multicastDemand(callback));
-        netPlanViewTable.put(NetworkElementType.MULTICAST_TREE, new AdvancedJTable_multicastTree(callback));
-        netPlanViewTable.put(NetworkElementType.SRG, new AdvancedJTable_srg(callback));
-        netPlanViewTable.put(NetworkElementType.RESOURCE, new AdvancedJTable_resource(callback));
-        netPlanViewTable.put(NetworkElementType.LAYER, new AdvancedJTable_layer(callback));
+        netPlanViewTable = new EnumMap<>(Constants.NetworkElementType.class);
+        netPlanViewTableComponent = new EnumMap<>(Constants.NetworkElementType.class);
+        netPlanViewTableNumEntriesLabel = new EnumMap<>(Constants.NetworkElementType.class);
+
+        netPlanViewTable.put(Constants.NetworkElementType.NODE, new AdvancedJTable_node(callback));
+        netPlanViewTable.put(Constants.NetworkElementType.LINK, new AdvancedJTable_link(callback));
+        netPlanViewTable.put(Constants.NetworkElementType.DEMAND, new AdvancedJTable_demand(callback));
+        netPlanViewTable.put(Constants.NetworkElementType.ROUTE, new AdvancedJTable_route(callback));
+        netPlanViewTable.put(Constants.NetworkElementType.FORWARDING_RULE, new AdvancedJTable_forwardingRule(callback));
+        netPlanViewTable.put(Constants.NetworkElementType.MULTICAST_DEMAND, new AdvancedJTable_multicastDemand(callback));
+        netPlanViewTable.put(Constants.NetworkElementType.MULTICAST_TREE, new AdvancedJTable_multicastTree(callback));
+        netPlanViewTable.put(Constants.NetworkElementType.SRG, new AdvancedJTable_srg(callback));
+        netPlanViewTable.put(Constants.NetworkElementType.RESOURCE, new AdvancedJTable_resource(callback));
+        netPlanViewTable.put(Constants.NetworkElementType.LAYER, new AdvancedJTable_layer(callback));
 
         netPlanViewTableNumEntriesLabel.put(NetworkElementType.NODE, new JLabel("Number of entries: "));
         netPlanViewTableNumEntriesLabel.put(NetworkElementType.LINK, new JLabel("Number of entries: "));
@@ -98,54 +93,6 @@
             } else if (elementType == NetworkElementType.LAYER)
             {
                 netPlanViewTableComponent.put(elementType, new NetPlanViewTableComponent_layer(callback, (AdvancedJTable_layer) netPlanViewTable.get(NetworkElementType.LAYER)));
-=======
-
-    private final JMenuBar menuBar;
-    private final JMenu exportMenu;
-
-    public ViewEditTopologyTablesPane(GUINetworkDesign callback, LayoutManager layout)
-    {
-        super(layout);
-
-        this.callback = callback;
-
-        netPlanViewTable = new EnumMap<>(Constants.NetworkElementType.class);
-        netPlanViewTableComponent = new EnumMap<>(Constants.NetworkElementType.class);
-        netPlanViewTableNumEntriesLabel = new EnumMap<>(Constants.NetworkElementType.class);
-
-        netPlanViewTable.put(Constants.NetworkElementType.NODE, new AdvancedJTable_node(callback));
-        netPlanViewTable.put(Constants.NetworkElementType.LINK, new AdvancedJTable_link(callback));
-        netPlanViewTable.put(Constants.NetworkElementType.DEMAND, new AdvancedJTable_demand(callback));
-        netPlanViewTable.put(Constants.NetworkElementType.ROUTE, new AdvancedJTable_route(callback));
-        netPlanViewTable.put(Constants.NetworkElementType.FORWARDING_RULE, new AdvancedJTable_forwardingRule(callback));
-        netPlanViewTable.put(Constants.NetworkElementType.MULTICAST_DEMAND, new AdvancedJTable_multicastDemand(callback));
-        netPlanViewTable.put(Constants.NetworkElementType.MULTICAST_TREE, new AdvancedJTable_multicastTree(callback));
-        netPlanViewTable.put(Constants.NetworkElementType.SRG, new AdvancedJTable_srg(callback));
-        netPlanViewTable.put(Constants.NetworkElementType.RESOURCE, new AdvancedJTable_resource(callback));
-        netPlanViewTable.put(Constants.NetworkElementType.LAYER, new AdvancedJTable_layer(callback));
-
-        netPlanViewTableNumEntriesLabel.put(Constants.NetworkElementType.NODE, new JLabel("Number of entries: "));
-        netPlanViewTableNumEntriesLabel.put(Constants.NetworkElementType.LINK, new JLabel("Number of entries: "));
-        netPlanViewTableNumEntriesLabel.put(Constants.NetworkElementType.DEMAND, new JLabel("Number of entries: "));
-        netPlanViewTableNumEntriesLabel.put(Constants.NetworkElementType.ROUTE, new JLabel("Number of entries: "));
-        netPlanViewTableNumEntriesLabel.put(Constants.NetworkElementType.FORWARDING_RULE, new JLabel("Number of entries: "));
-        netPlanViewTableNumEntriesLabel.put(Constants.NetworkElementType.MULTICAST_DEMAND, new JLabel("Number of entries: "));
-        netPlanViewTableNumEntriesLabel.put(Constants.NetworkElementType.MULTICAST_TREE, new JLabel("Number of entries: "));
-        netPlanViewTableNumEntriesLabel.put(Constants.NetworkElementType.SRG, new JLabel("Number of entries: "));
-        netPlanViewTableNumEntriesLabel.put(Constants.NetworkElementType.RESOURCE, new JLabel("Number of entries: "));
-        netPlanViewTableNumEntriesLabel.put(Constants.NetworkElementType.LAYER, new JLabel("Number of entries: "));
-
-        netPlanView = new JTabbedPane();
-
-        for (Constants.NetworkElementType elementType : Constants.NetworkElementType.values())
-        {
-            if (elementType == Constants.NetworkElementType.NETWORK)
-            {
-                netPlanViewTableComponent.put(elementType, new NetPlanViewTableComponent_network(callback, (AdvancedJTable_layer) netPlanViewTable.get(Constants.NetworkElementType.LAYER)));
-            } else if (elementType == Constants.NetworkElementType.LAYER)
-            {
-                netPlanViewTableComponent.put(elementType, new NetPlanViewTableComponent_layer(callback, (AdvancedJTable_layer) netPlanViewTable.get(Constants.NetworkElementType.LAYER)));
->>>>>>> ad0656c9
             } else
             {
                 JScrollPane scrollPane = netPlanViewTable.get(elementType).getScroll();
@@ -163,27 +110,13 @@
                     final JPanel buttonsPanel = new JPanel();
                     final JButton resetTableRowFilters = new JButton("Reset VFs");
                     buttonsPanel.add(resetTableRowFilters, BorderLayout.EAST);
-<<<<<<< HEAD
-
-                    resetTableRowFilters.addActionListener(new ActionListener()
-                    {
-                        @Override
-                        public void actionPerformed(ActionEvent e)
-                        {
-                            callback.getVisualizationState().updateTableRowFilter(null , FilterCombinationType.INCLUDEIF_AND);
-                            callback.updateVisualizationJustTables();
-                            callback.resetPickedStateAndUpdateView();
-                        }
-                    });
-                    buttonsPanel.setOpaque(false);
-=======
                     resetTableRowFilters.addActionListener(e ->
                     {
                         callback.getVisualizationState().updateTableRowFilter(null);
                         callback.updateVisualizationJustTables();
                         callback.resetPickedStateAndUpdateView();
                     });
->>>>>>> ad0656c9
+                    buttonsPanel.setOpaque(false);
                     labelsPanel.add(buttonsPanel, BorderLayout.EAST);
                 }
 
@@ -196,19 +129,6 @@
 
         this.add(netPlanView, BorderLayout.CENTER);
 
-<<<<<<< HEAD
-    }
-
-    public Map<Constants.NetworkElementType, AdvancedJTable_networkElement> currentTables()
-    {
-
-        return netPlanViewTable;
-    }
-
-    public JTabbedPane getNetPlanView()
-    {
-        return netPlanView;
-=======
         final JMenuItem writeToExcel = new JMenuItem("To excel");
         writeToExcel.addActionListener(ev ->
         {
@@ -271,7 +191,6 @@
         menuBar.add(exportMenu);
 
         this.add(menuBar, BorderLayout.SOUTH);
->>>>>>> ad0656c9
     }
 
     public Map<Constants.NetworkElementType, AdvancedJTable_networkElement> getNetPlanViewTable()
@@ -313,11 +232,7 @@
             {
                 final int numEntries = table.getModel().getRowCount() - 1; // last colums is for the aggregation
                 if (callback.getVisualizationState().getTableRowFilter() != null)
-<<<<<<< HEAD
-                    label.setText("Number of entries: " + numEntries + " / " + table.getNumberOfElements(false) +  ", FILTERED VIEW: " + callback.getVisualizationState().getTableRowFilter().getDescription());
-=======
                     label.setText("Number of entries: " + numEntries + ", FILTERED VIEW: " + callback.getVisualizationState().getTableRowFilter().getDescription());
->>>>>>> ad0656c9
                 else
                     label.setText("Number of entries: " + numEntries);
             }
@@ -333,20 +248,12 @@
      * @param type   Network element type
      * @param itemId Item identifier (if null, it will just show the tab)
      */
-<<<<<<< HEAD
     public void selectViewItem(NetworkElementType type, Object itemId)
-=======
-    public void selectViewItem(Constants.NetworkElementType type, Object itemId)
->>>>>>> ad0656c9
     {
         AdvancedJTable_networkElement table = netPlanViewTable.get(type);
         int tabIndex = netPlanView.getSelectedIndex();
         int col = 0;
-<<<<<<< HEAD
         if (netPlanView.getTitleAt(tabIndex).equals(type == NetworkElementType.NETWORK ? "Network" : table.getTabName()))
-=======
-        if (netPlanView.getTitleAt(tabIndex).equals(type == Constants.NetworkElementType.NETWORK ? "Network" : table.getTabName()))
->>>>>>> ad0656c9
         {
             col = table.getSelectedColumn();
             if (col == -1) col = 0;
@@ -362,21 +269,13 @@
         }
 
         TableModel model = table.getModel();
-<<<<<<< HEAD
         final int numRows = model.getRowCount();
-=======
-        int numRows = model.getRowCount();
->>>>>>> ad0656c9
         for (int row = 0; row < numRows; row++)
         {
             Object obj = model.getValueAt(row, 0);
             if (obj == null) continue;
 
-<<<<<<< HEAD
             if (type == NetworkElementType.FORWARDING_RULE)
-=======
-            if (type == Constants.NetworkElementType.FORWARDING_RULE)
->>>>>>> ad0656c9
             {
                 obj = Pair.of(
                         Integer.parseInt(model.getValueAt(row, AdvancedJTable_forwardingRule.COLUMN_DEMAND).toString().split(" ")[0]),
@@ -394,7 +293,6 @@
 
         throw new RuntimeException(type + " " + itemId + " does not exist");
     }
-<<<<<<< HEAD
 
     public void selectItem(NetworkElementType type, Pair<Demand,Link> fr)
     {
@@ -441,42 +339,4 @@
         table.clearSelection();
     }
 
-    public void showMainTab()
-    {
-        getNetPlanView().setSelectedIndex(0);
-    }
-}
-
-
-//final JButton applyIntersectFilter = new JButton ("AND filter");
-//buttonsPanel.add(applyIntersectFilter , BorderLayout.CENTER);
-//applyIntersectFilter.addActionListener(new ActionListener()
-//{
-//	@Override
-//	public void actionPerformed(ActionEvent e)
-//	{
-//		final AdvancedJTable_networkElement table = netPlanViewTable.get(elementType);
-//		final int  [] selectedElements = table.getSelectedRows();
-//		if (selectedElements.length == 0) return;
-//		if (selectedElements.length > 1) throw new RuntimeException("MULTIPLE SELECTIONS NOT IMPLEMENTED");
-//		if (elementType != Constants.NetworkElementType.FORWARDING_RULE)
-//		{
-//			final List<NetworkElement> selectedNetElements = new LinkedList<NetworkElement> ();
-//			for (int row : selectedElements) selectedNetElements.add(callback.getDesign().getNetworkElement((long) table.getValueAt(row , 0)));
-//
-//
-//			PABLO: HACER EL FILTRO GENERICO QUE LO LLAMAS SIN SABER DE DONDE ES LA TABLA, CON EL UP DOWN Y TODA LA HISTORIA
-//		}
-//		
-//		ITableRowFilter filter = callback.getVisualizationState().getTableRowFilter();
-//		if (filter == null)
-//			filter = new TBFToFromCarriedTraffic(pickedDemand , showInCanvasThisLayerPropagation , showInCanvasLowerLayerPropagation , showInCanvasUpperLayerPropagation);
-//		
-//		callback.getVisualizationState().setTableRowFilter(null);
-//		callback.updateVisualizationJustTables();
-//		callback.resetPickedStateAndUpdateView();
-//	}
-//});
-=======
-}
->>>>>>> ad0656c9
+}