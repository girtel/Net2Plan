package com.net2plan.gui.plugins.networkDesign.visualizationControl;

import java.awt.BasicStroke;
import java.awt.Color;
import java.awt.Paint;
import java.awt.Shape;
import java.awt.geom.AffineTransform;
import java.awt.image.BufferedImage;
import java.net.URL;
import java.util.ArrayList;
import java.util.Arrays;
import java.util.Collection;
import java.util.Collections;
import java.util.HashMap;
import java.util.HashSet;
import java.util.LinkedList;
import java.util.List;
import java.util.Map;
import java.util.Set;
import java.util.stream.Collectors;

import javax.imageio.ImageIO;
import javax.swing.ImageIcon;

import org.apache.commons.collections15.BidiMap;
import org.apache.commons.collections15.MapUtils;
import org.apache.commons.collections15.bidimap.DualHashBidiMap;

import com.google.common.collect.Sets;
import com.net2plan.gui.plugins.networkDesign.interfaces.ITableRowFilter;
<<<<<<< HEAD
import com.net2plan.gui.plugins.networkDesign.interfaces.ITableRowFilter.FilterCombinationType;
import com.net2plan.gui.plugins.networkDesign.topologyPane.jung.GUILink;
import com.net2plan.gui.plugins.networkDesign.topologyPane.jung.GUINode;
import com.net2plan.interfaces.networkDesign.*;
=======
import com.net2plan.gui.plugins.networkDesign.topologyPane.jung.GUILink;
import com.net2plan.gui.plugins.networkDesign.topologyPane.jung.GUINode;
import com.net2plan.interfaces.networkDesign.Demand;
import com.net2plan.interfaces.networkDesign.InterLayerPropagationGraph;
import com.net2plan.interfaces.networkDesign.Link;
import com.net2plan.interfaces.networkDesign.MulticastDemand;
import com.net2plan.interfaces.networkDesign.MulticastTree;
import com.net2plan.interfaces.networkDesign.NetPlan;
import com.net2plan.interfaces.networkDesign.NetworkElement;
import com.net2plan.interfaces.networkDesign.NetworkLayer;
import com.net2plan.interfaces.networkDesign.Node;
import com.net2plan.interfaces.networkDesign.Resource;
import com.net2plan.interfaces.networkDesign.Route;
import com.net2plan.interfaces.networkDesign.SharedRiskGroup;
>>>>>>> ad0656c9
import com.net2plan.internal.Constants.NetworkElementType;
import com.net2plan.utils.ImageUtils;
import com.net2plan.utils.Pair;
import com.net2plan.utils.Triple;

<<<<<<< HEAD
import javax.annotation.Nonnull;
import javax.annotation.Nullable;
import javax.imageio.ImageIO;
import javax.swing.*;
import java.awt.*;
import java.awt.geom.AffineTransform;
import java.awt.image.BufferedImage;
import java.net.URL;
import java.util.*;
import java.util.List;
import java.util.stream.Collectors;
=======
import edu.uci.ics.jung.visualization.FourPassImageShaper;
>>>>>>> ad0656c9

public class VisualizationState
{
    private static Map<Triple<URL, Integer, Color>, Pair<ImageIcon, Shape>> databaseOfAlreadyReadIcons = new HashMap<>(); // for each url, height, and border color, an image

    private PickTimeLineManager pickTimeLineManager;

    private NetworkElementType pickedElementType;
    private List<? extends NetworkElement> pickedElement;
    private List<Pair<Demand, Link>> pickedForwardingRule;

    private boolean showInCanvasNodeNames;
    private boolean showInCanvasLinkLabels;
    private boolean showInCanvasLinksInNonActiveLayer;
    private boolean showInCanvasInterLayerLinks;
    private boolean showInCanvasLowerLayerPropagation;
    private boolean showInCanvasUpperLayerPropagation;
    private boolean showInCanvasThisLayerPropagation;
    private boolean whatIfAnalysisActive;
    private ITableRowFilter tableRowFilter;

    private boolean showInCanvasNonConnectedNodes;
    private int interLayerSpaceInPixels;
    private Set<Node> nodesToHideInCanvasAsMandatedByUserInTable;
    private Set<Link> linksToHideInCanvasAsMandatedByUserInTable;

    private VisualizationSnapshot visualizationSnapshot;
    private float linkWidthIncreaseFactorRespectToDefault;
    private float nodeSizeIncreaseFactorRespectToDefault;

    /* These need is recomputed inside a rebuild */
    private Map<Node, Set<GUILink>> cache_canvasIntraNodeGUILinks;
    private Map<Link, GUILink> cache_canvasRegularLinkMap;
    private BidiMap<NetworkLayer, Integer> cache_mapCanvasVisibleLayer2VisualizationOrderRemovingNonVisible; // as many elements as visible layers
    private Map<Node, Map<Pair<Integer, Integer>, GUILink>> cache_mapNode2IntraNodeCanvasGUILinkMap; // integers are orders of REAL VISIBLE LAYERS
    private Map<Node, List<GUINode>> cache_mapNode2ListVerticallyStackedGUINodes;

    public NetPlan getNetPlan()
    {
        return visualizationSnapshot.getNetPlan();
    }

    public VisualizationState(NetPlan currentNp, BidiMap<NetworkLayer, Integer> mapLayer2VisualizationOrder, Map<NetworkLayer, Boolean> layerVisibilityMap, int maxSizePickUndoList)
    {
        this.visualizationSnapshot = new VisualizationSnapshot(currentNp);
        this.showInCanvasNodeNames = false;
        this.showInCanvasLinkLabels = false;
        this.showInCanvasLinksInNonActiveLayer = true;
        this.showInCanvasInterLayerLinks = true;
        this.showInCanvasNonConnectedNodes = true;
        this.showInCanvasLowerLayerPropagation = true;
        this.showInCanvasUpperLayerPropagation = true;
        this.showInCanvasThisLayerPropagation = true;
        this.whatIfAnalysisActive = false;
        this.nodesToHideInCanvasAsMandatedByUserInTable = new HashSet<>();
        this.linksToHideInCanvasAsMandatedByUserInTable = new HashSet<>();
        this.interLayerSpaceInPixels = 50;
        this.tableRowFilter = null;
        this.pickTimeLineManager = new PickTimeLineManager();
        this.pickedElement = null;
        this.pickedForwardingRule = null;
        this.linkWidthIncreaseFactorRespectToDefault = 1;
        this.nodeSizeIncreaseFactorRespectToDefault = 1;

        this.setCanvasLayerVisibilityAndOrder(currentNp, mapLayer2VisualizationOrder, layerVisibilityMap);
    }

    public boolean isWhatIfAnalysisActive()
    {
        return whatIfAnalysisActive;
    }

    public void setWhatIfAnalysisActive(boolean isWhatIfAnalysisActive)
    {
        this.whatIfAnalysisActive = isWhatIfAnalysisActive;
    }

    @Nullable
    public ITableRowFilter getTableRowFilter()
    {
        return tableRowFilter;
    }

    public void cleanTableRowFilter()
    {
        this.tableRowFilter = null;
    }

    public void updateTableRowFilter(@Nullable ITableRowFilter tableRowFilterToApply, @Nullable FilterCombinationType filterCombinationType)
    {
    	/* If clicked reset button, remove all existing filters */
    	if (tableRowFilterToApply == null) { this.tableRowFilter = null; return; }

    	/* This is the first filter  */
        if (this.tableRowFilter == null) // when clicked reset button
        {
            this.tableRowFilter = tableRowFilterToApply;
            return;
        }

    	/* This is a concatenation of filters */
    	if (filterCombinationType == null) filterCombinationType = FilterCombinationType.INCLUDEIF_AND;
        switch (filterCombinationType)
        {
            case INCLUDEIF_AND:
                this.tableRowFilter.recomputeApplyingShowIf_ThisAndThat(tableRowFilterToApply);
                break;
            case INCLUDEIF_OR:
                this.tableRowFilter.recomputeApplyingShowIf_ThisOrThat(tableRowFilterToApply);
                break;
            default:
                throw new RuntimeException();
        }
    }

    public boolean isVisibleInCanvas(GUINode gn)
    {
        final Node n = gn.getAssociatedNode();
        if (nodesToHideInCanvasAsMandatedByUserInTable.contains(n)) return false;
        if (!showInCanvasNonConnectedNodes)
        {
            final NetworkLayer layer = gn.getLayer();
            if (n.getOutgoingLinks(layer).isEmpty() && n.getIncomingLinks(layer).isEmpty()
                    && n.getOutgoingDemands(layer).isEmpty() && n.getIncomingDemands(layer).isEmpty()
                    && n.getOutgoingMulticastDemands(layer).isEmpty() && n.getIncomingMulticastDemands(layer).isEmpty())
                return false;
        }
        return true;
    }

    public boolean isVisibleInCanvas(GUILink gl)
    {
        if (gl.isIntraNodeLink())
        {
            final Node node = gl.getOriginNode().getAssociatedNode();
            final NetworkLayer originLayer = gl.getOriginNode().getLayer();
            final NetworkLayer destinationLayer = gl.getDestinationNode().getLayer();
            final int originIndexInVisualization = getCanvasVisualizationOrderRemovingNonVisible(originLayer);
            final int destinationIndexInVisualization = getCanvasVisualizationOrderRemovingNonVisible(destinationLayer);
            final int lowerVIndex = originIndexInVisualization < destinationIndexInVisualization ? originIndexInVisualization : destinationIndexInVisualization;
            final int upperVIndex = originIndexInVisualization > destinationIndexInVisualization ? originIndexInVisualization : destinationIndexInVisualization;
            cache_mapCanvasVisibleLayer2VisualizationOrderRemovingNonVisible.get(gl.getOriginNode());
            boolean atLeastOneLowerLayerVisible = false;
            for (int vIndex = 0; vIndex <= lowerVIndex; vIndex++)
                if (isVisibleInCanvas(getCanvasAssociatedGUINode(node, getCanvasNetworkLayerAtVisualizationOrderRemovingNonVisible(vIndex))))
                {
                    atLeastOneLowerLayerVisible = true;
                    break;
                }
            if (!atLeastOneLowerLayerVisible) return false;
            boolean atLeastOneUpperLayerVisible = false;
            for (int vIndex = upperVIndex; vIndex < getCanvasNumberOfVisibleLayers(); vIndex++)
                if (isVisibleInCanvas(getCanvasAssociatedGUINode(node, getCanvasNetworkLayerAtVisualizationOrderRemovingNonVisible(vIndex))))
                {
                    atLeastOneUpperLayerVisible = true;
                    break;
                }
            return atLeastOneUpperLayerVisible;
        } else
        {
            final Link e = gl.getAssociatedNetPlanLink();

            if (!visualizationSnapshot.getCanvasLinkVisibility(e.getLayer())) return false;
            if (linksToHideInCanvasAsMandatedByUserInTable.contains(e)) return false;
            final boolean inActiveLayer = e.getLayer() == this.getNetPlan().getNetworkLayerDefault();
            if (!showInCanvasLinksInNonActiveLayer && !inActiveLayer) return false;
            return true;
        }
    }

    /**
     * @return the interLayerSpaceInNetPlanCoordinates
     */
    public int getInterLayerSpaceInPixels()
    {
        return interLayerSpaceInPixels;
    }

    /**
     */
    public void setInterLayerSpaceInPixels(int interLayerSpaceInPixels)
    {
        this.interLayerSpaceInPixels = interLayerSpaceInPixels;
    }

    /**
     * @return the showInterLayerLinks
     */
    public boolean isShowInCanvasInterLayerLinks()
    {
        return showInCanvasInterLayerLinks;
    }

    /**
     * @param showInterLayerLinks the showInterLayerLinks to set
     */
    public void setShowInCanvasInterLayerLinks(boolean showInterLayerLinks)
    {
        this.showInCanvasInterLayerLinks = showInterLayerLinks;
    }

    /**
     * @return the isNetPlanEditable
     */
    public boolean isNetPlanEditable()
    {
        return this.getNetPlan().isModifiable();
    }

    public List<GUINode> getCanvasVerticallyStackedGUINodes(Node n)
    {
        return cache_mapNode2ListVerticallyStackedGUINodes.get(n);
    }

    public GUINode getCanvasAssociatedGUINode(Node n, NetworkLayer layer)
    {
        final Integer trueVisualizationIndex = cache_mapCanvasVisibleLayer2VisualizationOrderRemovingNonVisible.get(layer);
        if (trueVisualizationIndex == null) return null;
        return getCanvasVerticallyStackedGUINodes(n).get(trueVisualizationIndex);
    }

    public GUILink getCanvasAssociatedGUILink(Link e)
    {
        return cache_canvasRegularLinkMap.get(e);
    }

    public Pair<Set<GUILink>, Set<GUILink>> getCanvasAssociatedGUILinksIncludingCoupling(Link e, boolean regularLinkIsPrimary)
    {
        Set<GUILink> resPrimary = new HashSet<>();
        Set<GUILink> resBackup = new HashSet<>();
        if (regularLinkIsPrimary) resPrimary.add(getCanvasAssociatedGUILink(e));
        else resBackup.add(getCanvasAssociatedGUILink(e));
        if (!e.isCoupled()) return Pair.of(resPrimary, resBackup);
        if (e.getCoupledDemand() != null)
        {
            /* add the intranode links */
            final NetworkLayer upperLayer = e.getLayer();
            final NetworkLayer downLayer = e.getCoupledDemand().getLayer();
            if (regularLinkIsPrimary)
            {
                resPrimary.addAll(getCanvasIntraNodeGUILinkSequence(e.getOriginNode(), upperLayer, downLayer));
                resPrimary.addAll(getCanvasIntraNodeGUILinkSequence(e.getDestinationNode(), downLayer, upperLayer));
            } else
            {
                resBackup.addAll(getCanvasIntraNodeGUILinkSequence(e.getOriginNode(), upperLayer, downLayer));
                resBackup.addAll(getCanvasIntraNodeGUILinkSequence(e.getDestinationNode(), downLayer, upperLayer));
            }

			/* add the regular links */
            Pair<Set<Link>, Set<Link>> traversedLinks = e.getCoupledDemand().getLinksThisLayerPotentiallyCarryingTraffic();
            for (Link ee : traversedLinks.getFirst())
            {
                Pair<Set<GUILink>, Set<GUILink>> pairGuiLinks = getCanvasAssociatedGUILinksIncludingCoupling(ee, true);
                if (regularLinkIsPrimary) resPrimary.addAll(pairGuiLinks.getFirst());
                else resBackup.addAll(pairGuiLinks.getFirst());
                resBackup.addAll(pairGuiLinks.getSecond());
            }
            for (Link ee : traversedLinks.getSecond())
            {
                Pair<Set<GUILink>, Set<GUILink>> pairGuiLinks = getCanvasAssociatedGUILinksIncludingCoupling(ee, false);
                resPrimary.addAll(pairGuiLinks.getFirst());
                resBackup.addAll(pairGuiLinks.getSecond());
            }
        } else if (e.getCoupledMulticastDemand() != null)
        {
            /* add the intranode links */
            final NetworkLayer upperLayer = e.getLayer();
            final MulticastDemand lowerLayerDemand = e.getCoupledMulticastDemand();
            final NetworkLayer downLayer = lowerLayerDemand.getLayer();
            if (regularLinkIsPrimary)
            {
                resPrimary.addAll(getCanvasIntraNodeGUILinkSequence(lowerLayerDemand.getIngressNode(), upperLayer, downLayer));
                resPrimary.addAll(getCanvasIntraNodeGUILinkSequence(lowerLayerDemand.getIngressNode(), downLayer, upperLayer));
                for (Node n : lowerLayerDemand.getEgressNodes())
                {
                    resPrimary.addAll(getCanvasIntraNodeGUILinkSequence(n, upperLayer, downLayer));
                    resPrimary.addAll(getCanvasIntraNodeGUILinkSequence(n, downLayer, upperLayer));
                }
            } else
            {
                resBackup.addAll(getCanvasIntraNodeGUILinkSequence(lowerLayerDemand.getIngressNode(), upperLayer, downLayer));
                resBackup.addAll(getCanvasIntraNodeGUILinkSequence(lowerLayerDemand.getIngressNode(), downLayer, upperLayer));
                for (Node n : lowerLayerDemand.getEgressNodes())
                {
                    resBackup.addAll(getCanvasIntraNodeGUILinkSequence(n, upperLayer, downLayer));
                    resBackup.addAll(getCanvasIntraNodeGUILinkSequence(n, downLayer, upperLayer));
                }
            }

            for (MulticastTree t : lowerLayerDemand.getMulticastTrees())
                for (Link ee : t.getLinkSet())
                {
                    Pair<Set<GUILink>, Set<GUILink>> pairGuiLinks = getCanvasAssociatedGUILinksIncludingCoupling(ee, true);
                    resPrimary.addAll(pairGuiLinks.getFirst());
                    resBackup.addAll(pairGuiLinks.getSecond());
                }
        }
        return Pair.of(resPrimary, resBackup);
    }

    public GUILink getCanvasIntraNodeGUILink(Node n, NetworkLayer from, NetworkLayer to)
    {
        final Integer fromRealVIndex = cache_mapCanvasVisibleLayer2VisualizationOrderRemovingNonVisible.get(from);
        final Integer toRealVIndex = cache_mapCanvasVisibleLayer2VisualizationOrderRemovingNonVisible.get(to);
        if ((fromRealVIndex == null) || (toRealVIndex == null)) return null;
        return cache_mapNode2IntraNodeCanvasGUILinkMap.get(n).get(Pair.of(fromRealVIndex, toRealVIndex));
    }

    public Set<GUILink> getCanvasIntraNodeGUILinks(Node n)
    {
        return cache_canvasIntraNodeGUILinks.get(n);
    }

    public List<GUILink> getCanvasIntraNodeGUILinkSequence(Node n, NetworkLayer from, NetworkLayer to)
    {
        if (from.getNetPlan() != this.getNetPlan()) throw new RuntimeException("Bad");
        if (to.getNetPlan() != this.getNetPlan()) throw new RuntimeException("Bad");
        final Integer fromRealVIndex = cache_mapCanvasVisibleLayer2VisualizationOrderRemovingNonVisible.get(from);
        final Integer toRealVIndex = cache_mapCanvasVisibleLayer2VisualizationOrderRemovingNonVisible.get(to);

        final List<GUILink> res = new LinkedList<>();
        if ((fromRealVIndex == null) || (toRealVIndex == null)) return res;
        if (fromRealVIndex == toRealVIndex) return res;
        final int increment = toRealVIndex > fromRealVIndex ? 1 : -1;
        int vLayerIndex = fromRealVIndex;
        do
        {
            final int origin = vLayerIndex;
            final int destination = vLayerIndex + increment;
            res.add(cache_mapNode2IntraNodeCanvasGUILinkMap.get(n).get(Pair.of(origin, destination)));
            vLayerIndex += increment;
        } while (vLayerIndex != toRealVIndex);

        return res;
    }

    VisualizationSnapshot getSnapshot()
    {
        return visualizationSnapshot;
    }

    /**
     * Implicitly it produces a reset of the picked state
     *
     * @param newCurrentNetPlan
     * @param newLayerOrderMap
     * @param newLayerVisibilityMap
     */
    public void setCanvasLayerVisibilityAndOrder(NetPlan newCurrentNetPlan, Map<NetworkLayer, Integer> newLayerOrderMap,
                                                 Map<NetworkLayer, Boolean> newLayerVisibilityMap)
    {
        if (newCurrentNetPlan == null) throw new RuntimeException("Trying to update an empty topology");

        final Map<NetworkLayer, Boolean> mapCanvasLinkVisibility = this.visualizationSnapshot.getMapCanvasLinkVisibility();

        this.visualizationSnapshot.resetSnapshot(newCurrentNetPlan);

        if (this.getNetPlan() != newCurrentNetPlan)
        {
            tableRowFilter = null;
            nodesToHideInCanvasAsMandatedByUserInTable = new HashSet<>();
            linksToHideInCanvasAsMandatedByUserInTable = new HashSet<>();
        }

        // Updating visualization snapshot
        if (newLayerOrderMap != null)
        {
            for (Map.Entry<NetworkLayer, Integer> entry : newLayerOrderMap.entrySet())
            {
                visualizationSnapshot.setLayerVisualizationOrder(entry.getKey(), entry.getValue());
            }
        }

        if (newLayerVisibilityMap != null)
        {
            for (Map.Entry<NetworkLayer, Boolean> entry : newLayerVisibilityMap.entrySet())
            {
                visualizationSnapshot.addLayerVisibility(entry.getKey(), entry.getValue());
            }
        }

        for (Map.Entry<NetworkLayer, Boolean> entry : mapCanvasLinkVisibility.entrySet())
        {
            if (!this.getNetPlan().getNetworkLayers().contains(entry.getKey())) continue;
            visualizationSnapshot.addLinkVisibility(entry.getKey(), entry.getValue());
        }

        /* implicitly we restart the picking state */
        this.pickedElementType = null;
        this.pickedElement = null;
        this.pickedForwardingRule = null;

        this.cache_canvasIntraNodeGUILinks = new HashMap<>();
        this.cache_canvasRegularLinkMap = new HashMap<>();
        this.cache_mapCanvasVisibleLayer2VisualizationOrderRemovingNonVisible = new DualHashBidiMap<>();
        this.cache_mapNode2IntraNodeCanvasGUILinkMap = new HashMap<>();
        this.cache_mapNode2ListVerticallyStackedGUINodes = new HashMap<>();
        for (int layerVisualizationOrderIncludingNonVisible = 0; layerVisualizationOrderIncludingNonVisible < this.getNetPlan().getNumberOfLayers(); layerVisualizationOrderIncludingNonVisible++)
        {
            final NetworkLayer layer = MapUtils.invertMap(visualizationSnapshot.getMapCanvasLayerVisualizationOrder()).get(layerVisualizationOrderIncludingNonVisible);
            if (isLayerVisibleInCanvas(layer))
                cache_mapCanvasVisibleLayer2VisualizationOrderRemovingNonVisible.put(layer, cache_mapCanvasVisibleLayer2VisualizationOrderRemovingNonVisible.size());
        }
        for (Node n : this.getNetPlan().getNodes())
        {
            List<GUINode> guiNodesThisNode = new ArrayList<>();
            cache_mapNode2ListVerticallyStackedGUINodes.put(n, guiNodesThisNode);
            Set<GUILink> intraNodeGUILinksThisNode = new HashSet<>();
            cache_canvasIntraNodeGUILinks.put(n, intraNodeGUILinksThisNode);
            Map<Pair<Integer, Integer>, GUILink> thisNodeInterLayerLinksInfoMap = new HashMap<>();
            cache_mapNode2IntraNodeCanvasGUILinkMap.put(n, thisNodeInterLayerLinksInfoMap);
            for (int trueVisualizationOrderIndex = 0; trueVisualizationOrderIndex < cache_mapCanvasVisibleLayer2VisualizationOrderRemovingNonVisible.size(); trueVisualizationOrderIndex++)
            {
                final NetworkLayer newLayer = cache_mapCanvasVisibleLayer2VisualizationOrderRemovingNonVisible.inverseBidiMap().get(trueVisualizationOrderIndex);
                final double iconHeightIfNotActive = nodeSizeIncreaseFactorRespectToDefault * (getNetPlan().getNumberOfNodes() > 100 ? VisualizationConstants.DEFAULT_GUINODE_SHAPESIZE_MORETHAN100NODES : VisualizationConstants.DEFAULT_GUINODE_SHAPESIZE);
                final GUINode gn = new GUINode(n, newLayer, iconHeightIfNotActive);
                guiNodesThisNode.add(gn);
                if (trueVisualizationOrderIndex > 0)
                {
                    final GUINode lowerLayerGNode = guiNodesThisNode.get(trueVisualizationOrderIndex - 1);
                    final GUINode upperLayerGNode = guiNodesThisNode.get(trueVisualizationOrderIndex);
                    if (upperLayerGNode != gn) throw new RuntimeException();
                    final GUILink glLowerToUpper = new GUILink(null, lowerLayerGNode, gn,
                            resizedBasicStroke(VisualizationConstants.DEFAULT_INTRANODEGUILINK_EDGESTROKE, linkWidthIncreaseFactorRespectToDefault),
                            resizedBasicStroke(VisualizationConstants.DEFAULT_INTRANODEGUILINK_EDGESTROKE, linkWidthIncreaseFactorRespectToDefault));
                    final GUILink glUpperToLower = new GUILink(null, gn, lowerLayerGNode,
                            resizedBasicStroke(VisualizationConstants.DEFAULT_INTRANODEGUILINK_EDGESTROKE, linkWidthIncreaseFactorRespectToDefault),
                            resizedBasicStroke(VisualizationConstants.DEFAULT_INTRANODEGUILINK_EDGESTROKE, linkWidthIncreaseFactorRespectToDefault));
                    intraNodeGUILinksThisNode.add(glLowerToUpper);
                    intraNodeGUILinksThisNode.add(glUpperToLower);
                    thisNodeInterLayerLinksInfoMap.put(Pair.of(trueVisualizationOrderIndex - 1, trueVisualizationOrderIndex), glLowerToUpper);
                    thisNodeInterLayerLinksInfoMap.put(Pair.of(trueVisualizationOrderIndex, trueVisualizationOrderIndex - 1), glUpperToLower);
                }
            }
        }
        for (int trueVisualizationOrderIndex = 0; trueVisualizationOrderIndex < cache_mapCanvasVisibleLayer2VisualizationOrderRemovingNonVisible.size(); trueVisualizationOrderIndex++)
        {
            final NetworkLayer layer = cache_mapCanvasVisibleLayer2VisualizationOrderRemovingNonVisible.inverseBidiMap().get(trueVisualizationOrderIndex);
            for (Link e : this.getNetPlan().getLinks(layer))
            {
                final GUINode gn1 = cache_mapNode2ListVerticallyStackedGUINodes.get(e.getOriginNode()).get(trueVisualizationOrderIndex);
                final GUINode gn2 = cache_mapNode2ListVerticallyStackedGUINodes.get(e.getDestinationNode()).get(trueVisualizationOrderIndex);
                final GUILink gl1 = new GUILink(e, gn1, gn2,
                        resizedBasicStroke(VisualizationConstants.DEFAULT_REGGUILINK_EDGESTROKE_ACTIVELAYER, linkWidthIncreaseFactorRespectToDefault),
                        resizedBasicStroke(VisualizationConstants.DEFAULT_REGGUILINK_EDGESTROKE, linkWidthIncreaseFactorRespectToDefault));
                cache_canvasRegularLinkMap.put(e, gl1);
            }
        }
    }

    // TODO: Test
//    private void checkCacheConsistency()
//    {
//        for (Node n : currentNp.getNodes())
//        {
//            assertTrue(cache_canvasIntraNodeGUILinks.get(n) != null);
//            assertTrue(cache_mapNode2IntraNodeCanvasGUILinkMap.get(n) != null);
//            assertTrue(cache_mapNode2ListVerticallyStackedGUINodes.get(n) != null);
//            for (Entry<Pair<Integer, Integer>, GUILink> entry : cache_mapNode2IntraNodeCanvasGUILinkMap.get(n).entrySet())
//            {
//                final int fromLayer = entry.getKey().getFirst();
//                final int toLayer = entry.getKey().getSecond();
//                final GUILink gl = entry.getValue();
//                assertTrue(gl.isIntraNodeLink());
//                assertTrue(gl.getOriginNode().getAssociatedNode() == n);
//                assertTrue(getCanvasVisualizationOrderRemovingNonVisible(gl.getOriginNode().getLayer()) == fromLayer);
//                assertTrue(getCanvasVisualizationOrderRemovingNonVisible(gl.getDestinationNode().getLayer()) == toLayer);
//            }
//            assertEquals(new HashSet<>(cache_mapNode2IntraNodeCanvasGUILinkMap.get(n).values()), cache_canvasIntraNodeGUILinks.get(n));
//            for (GUILink gl : cache_canvasIntraNodeGUILinks.get(n))
//            {
//                assertTrue(gl.isIntraNodeLink());
//                assertEquals(gl.getOriginNode().getAssociatedNode(), n);
//                assertEquals(gl.getDestinationNode().getAssociatedNode(), n);
//            }
//            assertEquals(cache_mapNode2ListVerticallyStackedGUINodes.get(n).size(), getCanvasNumberOfVisibleLayers());
//            int indexLayer = 0;
//            for (GUINode gn : cache_mapNode2ListVerticallyStackedGUINodes.get(n))
//            {
//                assertEquals(gn.getLayer(), cache_mapCanvasVisibleLayer2VisualizationOrderRemovingNonVisible.inverseBidiMap().get(indexLayer));
//                assertEquals(getCanvasVisualizationOrderRemovingNonVisible(gn.getLayer()), indexLayer++);
//                assertEquals(gn.getAssociatedNode(), n);
//            }
//        }
//    }

    public boolean decreaseCanvasFontSizeAll()
    {
        boolean changedSize = false;
        for (GUINode gn : getCanvasAllGUINodes())
            changedSize |= gn.decreaseFontSize();
        return changedSize;
    }

    public void increaseCanvasFontSizeAll()
    {
        for (GUINode gn : getCanvasAllGUINodes())
            gn.increaseFontSize();
    }

    public void decreaseCanvasNodeSizeAll()
    {
        nodeSizeIncreaseFactorRespectToDefault *= VisualizationConstants.SCALE_OUT;
        for (GUINode gn : getCanvasAllGUINodes())
            gn.setIconHeightInNonActiveLayer(gn.getIconHeightInNotActiveLayer() * VisualizationConstants.SCALE_OUT);
    }

    public void increaseCanvasNodeSizeAll()
    {
        nodeSizeIncreaseFactorRespectToDefault *= VisualizationConstants.SCALE_IN;
        for (GUINode gn : getCanvasAllGUINodes())
            gn.setIconHeightInNonActiveLayer(gn.getIconHeightInNotActiveLayer() * VisualizationConstants.SCALE_IN);
    }

    public void decreaseCanvasLinkSizeAll()
    {
        final float multFactor = VisualizationConstants.SCALE_OUT;
        linkWidthIncreaseFactorRespectToDefault *= multFactor;
        for (GUILink e : getCanvasAllGUILinks(true, true))
            e.setEdgeStroke(resizedBasicStroke(e.getStrokeIfActiveLayer(), multFactor), resizedBasicStroke(e.getStrokeIfNotActiveLayer(), multFactor));
    }

    public void increaseCanvasLinkSizeAll()
    {
        final float multFactor = VisualizationConstants.SCALE_IN;
        linkWidthIncreaseFactorRespectToDefault *= multFactor;
        for (GUILink e : getCanvasAllGUILinks(true, true))
            e.setEdgeStroke(resizedBasicStroke(e.getStrokeIfActiveLayer(), multFactor), resizedBasicStroke(e.getStrokeIfNotActiveLayer(), multFactor));
    }

    public int getCanvasNumberOfVisibleLayers()
    {
        return cache_mapCanvasVisibleLayer2VisualizationOrderRemovingNonVisible.size();
    }

    /**
     * @return the showNodeNames
     */
    public boolean isCanvasShowNodeNames()
    {
        return showInCanvasNodeNames;
    }

    /**
     * @param showNodeNames the showNodeNames to set
     */
    public void setCanvasShowNodeNames(boolean showNodeNames)
    {
        this.showInCanvasNodeNames = showNodeNames;
    }

    /**
     * @return the showLinkLabels
     */

    public boolean isCanvasShowLinkLabels()
    {
        return showInCanvasLinkLabels;
    }

    /**
     * @param showLinkLabels the showLinkLabels to set
     */
    public void setCanvasShowLinkLabels(boolean showLinkLabels)
    {
        this.showInCanvasLinkLabels = showLinkLabels;
    }

    /**
     * @return the showNonConnectedNodes
     */
    public boolean isCanvasShowNonConnectedNodes()
    {
        return showInCanvasNonConnectedNodes;
    }

    /**
     * @param showNonConnectedNodes the showNonConnectedNodes to set
     */
    public void setCanvasShowNonConnectedNodes(boolean showNonConnectedNodes)
    {
        this.showInCanvasNonConnectedNodes = showNonConnectedNodes;
    }

    public void hideOnCanvas(Node n)
    {
        nodesToHideInCanvasAsMandatedByUserInTable.add(n);
    }

    public void showOnCanvas(Node n)
    {
        if (nodesToHideInCanvasAsMandatedByUserInTable.contains(n))
            nodesToHideInCanvasAsMandatedByUserInTable.remove(n);
    }

    public boolean isHiddenOnCanvas(Node n)
    {
        return nodesToHideInCanvasAsMandatedByUserInTable.contains(n);
    }

    public void hideOnCanvas(Link e)
    {
        linksToHideInCanvasAsMandatedByUserInTable.add(e);
    }

    public void showOnCanvas(Link e)
    {
        if (linksToHideInCanvasAsMandatedByUserInTable.contains(e))
            linksToHideInCanvasAsMandatedByUserInTable.remove(e);
    }

    public boolean isHiddenOnCanvas(Link e)
    {
        return linksToHideInCanvasAsMandatedByUserInTable.contains(e);
    }

    public Set<GUILink> getCanvasAllGUILinks(boolean includeRegularLinks, boolean includeInterLayerLinks)
    {
        Set<GUILink> res = new HashSet<>();
        if (includeRegularLinks) res.addAll(cache_canvasRegularLinkMap.values());
        if (includeInterLayerLinks)
            for (Node n : this.getNetPlan().getNodes())
                res.addAll(this.cache_canvasIntraNodeGUILinks.get(n));
        return res;
    }

    public Set<GUINode> getCanvasAllGUINodes()
    {
        Set<GUINode> res = new HashSet<>();
        for (List<GUINode> list : this.cache_mapNode2ListVerticallyStackedGUINodes.values()) res.addAll(list);
        return res;
    }


    public double getCanvasDefaultVerticalDistanceForInterLayers()
    {
        if (this.getNetPlan().getNumberOfNodes() == 0) return 1.0;
        final int numVisibleLayers = getCanvasNumberOfVisibleLayers() == 0 ? this.getNetPlan().getNumberOfLayers() : getCanvasNumberOfVisibleLayers();
        double minY = Double.MAX_VALUE;
        double maxY = -Double.MAX_VALUE;
        for (Node n : this.getNetPlan().getNodes())
        {
            final double y = n.getXYPositionMap().getY();
            minY = Math.min(minY, y);
            maxY = Math.max(maxY, y);
        }
        if ((maxY - minY < 1e-6)) return Math.abs(maxY) / (30 * numVisibleLayers);
        return (maxY - minY) / (30 * numVisibleLayers);
    }


    /**
     * To call when the topology has new/has removed any link or node, but keeping the same layers.
     * The topology is remade, which involves implicitly a reset of the view
     */
    public void recomputeCanvasTopologyBecauseOfLinkOrNodeAdditionsOrRemovals()
    {
        this.setCanvasLayerVisibilityAndOrder(this.getNetPlan(), null, null);
    }

    public void setCanvasLayerVisibility(final NetworkLayer layer, final boolean isVisible)
    {
        if (!this.getNetPlan().getNetworkLayers().contains(layer)) throw new RuntimeException();
        BidiMap<NetworkLayer, Integer> new_layerVisiblityOrderMap = new DualHashBidiMap<>(this.visualizationSnapshot.getMapCanvasLayerVisualizationOrder());
        Map<NetworkLayer, Boolean> new_layerVisibilityMap = new HashMap<>(this.visualizationSnapshot.getMapCanvasLayerVisibility());
        new_layerVisibilityMap.put(layer, isVisible);
        setCanvasLayerVisibilityAndOrder(this.getNetPlan(), new_layerVisiblityOrderMap, new_layerVisibilityMap);
    }

    public boolean isLayerVisibleInCanvas(final NetworkLayer layer)
    {
        return visualizationSnapshot.getCanvasLayerVisibility(layer);
    }

    public void setLayerLinksVisibilityInCanvas(final NetworkLayer layer, final boolean showLinks)
    {
        if (!this.getNetPlan().getNetworkLayers().contains(layer)) throw new RuntimeException();
        visualizationSnapshot.getMapCanvasLinkVisibility().put(layer, showLinks);
    }

    public boolean isCanvasLayerLinksShown(final NetworkLayer layer)
    {
        return visualizationSnapshot.getCanvasLinkVisibility(layer);
    }

    public NetworkLayer getCanvasNetworkLayerAtVisualizationOrderRemovingNonVisible(int trueVisualizationOrder)
    {
        if (trueVisualizationOrder < 0) throw new RuntimeException("");
        if (trueVisualizationOrder >= getCanvasNumberOfVisibleLayers()) throw new RuntimeException("");
        return cache_mapCanvasVisibleLayer2VisualizationOrderRemovingNonVisible.inverseBidiMap().get(trueVisualizationOrder);
    }

    public NetworkLayer getCanvasNetworkLayerAtVisualizationOrderNotRemovingNonVisible(int visualizationOrder)
    {
        if (visualizationOrder < 0) throw new RuntimeException("");
        if (visualizationOrder >= this.getNetPlan().getNumberOfLayers())
            throw new RuntimeException("");
        return MapUtils.invertMap(visualizationSnapshot.getMapCanvasLayerVisualizationOrder()).get(visualizationOrder);
    }

    public int getCanvasVisualizationOrderRemovingNonVisible(NetworkLayer layer)
    {
        Integer res = cache_mapCanvasVisibleLayer2VisualizationOrderRemovingNonVisible.get(layer);
        if (res == null) throw new RuntimeException("");
        return res;
    }

    public int getCanvasVisualizationOrderNotRemovingNonVisible(NetworkLayer layer)
    {
        Integer res = visualizationSnapshot.getCanvasLayerVisualizationOrder(layer);
        if (res == null) throw new RuntimeException();
        return res;
    }

    public static Pair<BidiMap<NetworkLayer, Integer>, Map<NetworkLayer, Boolean>> generateCanvasDefaultVisualizationLayerInfo(NetPlan np)
    {
        final BidiMap<NetworkLayer, Integer> res_1 = new DualHashBidiMap<>();
        final Map<NetworkLayer, Boolean> res_2 = new HashMap<>();

        for (NetworkLayer layer : np.getNetworkLayers())
        {
            res_1.put(layer, res_1.size());
            res_2.put(layer, true);
        }
        return Pair.of(res_1, res_2);
    }

    public Pair<BidiMap<NetworkLayer, Integer>, Map<NetworkLayer, Boolean>> suggestCanvasUpdatedVisualizationLayerInfoForNewDesign(Set<NetworkLayer> newNetworkLayers)
    {
        final Map<NetworkLayer, Boolean> oldLayerVisibilityMap = getCanvasLayerVisibilityMap();
        final BidiMap<NetworkLayer, Integer> oldLayerOrderMap = new DualHashBidiMap<>(getCanvasLayerOrderIndexMap(true));
        final Map<NetworkLayer, Boolean> newLayerVisibilityMap = new HashMap<>();
        final BidiMap<NetworkLayer, Integer> newLayerOrderMap = new DualHashBidiMap<>();
        for (int oldVisibilityOrderIndex = 0; oldVisibilityOrderIndex < oldLayerOrderMap.size(); oldVisibilityOrderIndex++)
        {
            final NetworkLayer oldLayer = oldLayerOrderMap.inverseBidiMap().get(oldVisibilityOrderIndex);
            if (newNetworkLayers.contains(oldLayer))
            {
                newLayerOrderMap.put(oldLayer, newLayerVisibilityMap.size());
                newLayerVisibilityMap.put(oldLayer, oldLayerVisibilityMap.get(oldLayer));
            }
        }
        final Set<NetworkLayer> newLayersNotExistingBefore = Sets.difference(newNetworkLayers, oldLayerVisibilityMap.keySet());
        for (NetworkLayer newLayer : newLayersNotExistingBefore)
        {
            newLayerOrderMap.put(newLayer, newLayerVisibilityMap.size());
            newLayerVisibilityMap.put(newLayer, true); // new layers always visible
        }
        return Pair.of(newLayerOrderMap, newLayerVisibilityMap);
    }

    public boolean isElementPicked()
    {
        return pickedElementType != null;
    }

    public NetworkElementType getPickedElementType()
    {
        return pickedElementType;
    }

    @Nullable
    public List<NetworkElement> getPickedNetworkElements()
    {
        return pickedElement == null ? new ArrayList<> () : Collections.unmodifiableList(pickedElement);
    }

    @Nullable
    public List<Pair<Demand, Link>> getPickedForwardingRules()
    {
        return pickedForwardingRule == null ? new ArrayList<> () : Collections.unmodifiableList(pickedForwardingRule);
    }

    public void pickNode(Node node)
    {
        pickNode(Collections.singletonList(node));
    }

    public void pickLink(Link link)
    {
        pickLink(Collections.singletonList(link));
    }

    public void pickDemand(Demand demand)
    {
        pickDemand(Collections.singletonList(demand));
    }

    public void pickSRG(SharedRiskGroup srg)
    {
        pickSRG(Collections.singletonList(srg));
    }

    public void pickMulticastDemand(MulticastDemand multicastDemand)
    {
        pickMulticastDemand(Collections.singletonList(multicastDemand));
    }

    public void pickRoute(Route route)
    {
        pickRoute(Collections.singletonList(route));
    }

    public void pickMulticastTree(MulticastTree tree)
    {
        pickMulticastTree(Collections.singletonList(tree));
    }

    public void pickResource(Resource resource)
    {
        pickResource(Collections.singletonList(resource));
    }

    public void pickForwardingRule(Pair<Demand, Link> fr)
    {
        pickForwardingRule(Collections.singletonList(fr));
    }

    public void pickLayer(NetworkLayer pickedLayer)
    {
        resetPickedState();
        this.pickedElementType = NetworkElementType.LAYER;
        this.pickedForwardingRule = null;
        this.pickedElement = Arrays.asList(pickedLayer);
        pickTimeLineManager.addElement(this.getNetPlan(), pickedLayer);
    }

    public void pickDemand(List<Demand> pickedDemands)
    {
        resetPickedState();
        this.pickedElementType = NetworkElementType.DEMAND;
<<<<<<< HEAD
        this.pickedForwardingRule = null;
        this.pickedElement = pickedDemands;
        if (pickedDemands.size() == 1) pickTimeLineManager.addElement(this.getNetPlan(), pickedDemands.get(0));

        for (Demand pickedDemand : pickedDemands)
        {
            final boolean isDemandLayerVisibleInTheCanvas = isLayerVisibleInCanvas(pickedDemand.getLayer());
            final GUINode gnOrigin = getCanvasAssociatedGUINode(pickedDemand.getIngressNode(), pickedDemand.getLayer());
            final GUINode gnDestination = getCanvasAssociatedGUINode(pickedDemand.getEgressNode(), pickedDemand.getLayer());
            Pair<Set<Link>, Set<Link>> thisLayerPropagation = null;
            if (showInCanvasThisLayerPropagation && isDemandLayerVisibleInTheCanvas)
            {
                thisLayerPropagation = pickedDemand.getLinksThisLayerPotentiallyCarryingTraffic(false);
                final Set<Link> linksPrimary = thisLayerPropagation.getFirst();
                final Set<Link> linksBackup = thisLayerPropagation.getSecond();
                final Set<Link> linksPrimaryAndBackup = Sets.intersection(linksPrimary, linksBackup);
                drawColateralLinks(Sets.difference(linksPrimary, linksPrimaryAndBackup), VisualizationConstants.DEFAULT_REGGUILINK_EDGECOLOR_PICKED);
                drawColateralLinks(Sets.difference(linksBackup, linksPrimaryAndBackup), VisualizationConstants.DEFAULT_REGGUILINK_EDGECOLOR_BACKUP);
                drawColateralLinks(linksPrimaryAndBackup, VisualizationConstants.DEFAULT_REGGUILINK_EDGECOLOR_BACKUPANDPRIMARY);
            }
            if (showInCanvasLowerLayerPropagation && (this.getNetPlan().getNumberOfLayers() > 1))
            {
                if (thisLayerPropagation == null)
                    thisLayerPropagation = pickedDemand.getLinksThisLayerPotentiallyCarryingTraffic(false);
                final Pair<Set<Demand>, Set<Pair<MulticastDemand, Node>>> downLayerInfoPrimary = getDownCoupling(thisLayerPropagation.getFirst());
                final Pair<Set<Demand>, Set<Pair<MulticastDemand, Node>>> downLayerInfoBackup = getDownCoupling(thisLayerPropagation.getSecond());
                final InterLayerPropagationGraph ipgPrimary = new InterLayerPropagationGraph(downLayerInfoPrimary.getFirst(), null, downLayerInfoPrimary.getSecond(), false, false);
                final InterLayerPropagationGraph ipgBackup = new InterLayerPropagationGraph(downLayerInfoBackup.getFirst(), null, downLayerInfoBackup.getSecond(), false, false);
                final Set<Link> linksPrimary = ipgPrimary.getLinksInGraph();
                final Set<Link> linksBackup = ipgBackup.getLinksInGraph();
                final Set<Link> linksPrimaryAndBackup = Sets.intersection(linksPrimary, linksBackup);
                final Set<Link> linksOnlyPrimary = Sets.difference(linksPrimary, linksPrimaryAndBackup);
                final Set<Link> linksOnlyBackup = Sets.difference(linksBackup, linksPrimaryAndBackup);
                drawColateralLinks(linksOnlyPrimary, VisualizationConstants.DEFAULT_REGGUILINK_EDGECOLOR_PICKED);
                drawDownPropagationInterLayerLinks(linksOnlyPrimary, VisualizationConstants.DEFAULT_REGGUILINK_EDGECOLOR_PICKED);
                drawColateralLinks(linksOnlyBackup, VisualizationConstants.DEFAULT_REGGUILINK_EDGECOLOR_BACKUP);
                drawDownPropagationInterLayerLinks(linksOnlyBackup, VisualizationConstants.DEFAULT_REGGUILINK_EDGECOLOR_BACKUP);
                drawColateralLinks(linksPrimaryAndBackup, VisualizationConstants.DEFAULT_REGGUILINK_EDGECOLOR_BACKUPANDPRIMARY);
                drawDownPropagationInterLayerLinks(linksPrimaryAndBackup, VisualizationConstants.DEFAULT_REGGUILINK_EDGECOLOR_BACKUPANDPRIMARY);
            }
            if (showInCanvasUpperLayerPropagation && (this.getNetPlan().getNumberOfLayers() > 1) && pickedDemand.isCoupled())
            {
                final InterLayerPropagationGraph ipg = new InterLayerPropagationGraph(null, Sets.newHashSet(pickedDemand.getCoupledLink()), null, true, false);
                drawColateralLinks(ipg.getLinksInGraph(), VisualizationConstants.DEFAULT_REGGUILINK_EDGECOLOR_PICKED);
                drawDownPropagationInterLayerLinks(ipg.getLinksInGraph(), VisualizationConstants.DEFAULT_REGGUILINK_EDGECOLOR_PICKED);
            }
            /* Picked link the last, so overrides the rest */
            if (isDemandLayerVisibleInTheCanvas)
            {
                gnOrigin.setBorderPaint(VisualizationConstants.DEFAULT_GUINODE_COLOR_ORIGINFLOW);
                gnOrigin.setFillPaint(VisualizationConstants.DEFAULT_GUINODE_COLOR_ORIGINFLOW);
                gnDestination.setBorderPaint(VisualizationConstants.DEFAULT_GUINODE_COLOR_ENDFLOW);
                gnDestination.setFillPaint(VisualizationConstants.DEFAULT_GUINODE_COLOR_ENDFLOW);
            }
=======
        this.pickedElementFR = null;
        this.pickedElementNotFR = pickedDemand;
        pickTimeLineManager.addElement(this.getNetPlan(), pickedDemand);

        final boolean isDemandLayerVisibleInTheCanvas = isLayerVisibleInCanvas(pickedDemand.getLayer());
        final GUINode gnOrigin = getCanvasAssociatedGUINode(pickedDemand.getIngressNode(), pickedDemand.getLayer());
        final GUINode gnDestination = getCanvasAssociatedGUINode(pickedDemand.getEgressNode(), pickedDemand.getLayer());
        Pair<Set<Link>, Set<Link>> thisLayerPropagation = null;
        if (showInCanvasThisLayerPropagation && isDemandLayerVisibleInTheCanvas)
        {
            thisLayerPropagation = pickedDemand.getLinksThisLayerPotentiallyCarryingTraffic();
            final Set<Link> linksPrimary = thisLayerPropagation.getFirst();
            final Set<Link> linksBackup = thisLayerPropagation.getSecond();
            final Set<Link> linksPrimaryAndBackup = Sets.intersection(linksPrimary, linksBackup);
            drawColateralLinks(Sets.difference(linksPrimary, linksPrimaryAndBackup), VisualizationConstants.DEFAULT_REGGUILINK_EDGECOLOR_PICKED);
            drawColateralLinks(Sets.difference(linksBackup, linksPrimaryAndBackup), VisualizationConstants.DEFAULT_REGGUILINK_EDGECOLOR_BACKUP);
            drawColateralLinks(linksPrimaryAndBackup, VisualizationConstants.DEFAULT_REGGUILINK_EDGECOLOR_BACKUPANDPRIMARY);
        }
        if (showInCanvasLowerLayerPropagation && (this.getNetPlan().getNumberOfLayers() > 1))
        {
            if (thisLayerPropagation == null)
                thisLayerPropagation = pickedDemand.getLinksThisLayerPotentiallyCarryingTraffic();
            final Pair<Set<Demand>, Set<Pair<MulticastDemand, Node>>> downLayerInfoPrimary = getDownCoupling(thisLayerPropagation.getFirst());
            final Pair<Set<Demand>, Set<Pair<MulticastDemand, Node>>> downLayerInfoBackup = getDownCoupling(thisLayerPropagation.getSecond());
            final InterLayerPropagationGraph ipgPrimary = new InterLayerPropagationGraph(downLayerInfoPrimary.getFirst(), null, downLayerInfoPrimary.getSecond(), false);
            final InterLayerPropagationGraph ipgBackup = new InterLayerPropagationGraph(downLayerInfoBackup.getFirst(), null, downLayerInfoBackup.getSecond(), false);
            final Set<Link> linksPrimary = ipgPrimary.getLinksInGraph();
            final Set<Link> linksBackup = ipgBackup.getLinksInGraph();
            final Set<Link> linksPrimaryAndBackup = Sets.intersection(linksPrimary, linksBackup);
            final Set<Link> linksOnlyPrimary = Sets.difference(linksPrimary, linksPrimaryAndBackup);
            final Set<Link> linksOnlyBackup = Sets.difference(linksBackup, linksPrimaryAndBackup);
            drawColateralLinks(linksOnlyPrimary, VisualizationConstants.DEFAULT_REGGUILINK_EDGECOLOR_PICKED);
            drawDownPropagationInterLayerLinks(linksOnlyPrimary, VisualizationConstants.DEFAULT_REGGUILINK_EDGECOLOR_PICKED);
            drawColateralLinks(linksOnlyBackup, VisualizationConstants.DEFAULT_REGGUILINK_EDGECOLOR_BACKUP);
            drawDownPropagationInterLayerLinks(linksOnlyBackup, VisualizationConstants.DEFAULT_REGGUILINK_EDGECOLOR_BACKUP);
            drawColateralLinks(linksPrimaryAndBackup, VisualizationConstants.DEFAULT_REGGUILINK_EDGECOLOR_BACKUPANDPRIMARY);
            drawDownPropagationInterLayerLinks(linksPrimaryAndBackup, VisualizationConstants.DEFAULT_REGGUILINK_EDGECOLOR_BACKUPANDPRIMARY);
        }
        if (showInCanvasUpperLayerPropagation && (this.getNetPlan().getNumberOfLayers() > 1) && pickedDemand.isCoupled())
        {
            final InterLayerPropagationGraph ipg = new InterLayerPropagationGraph(null, Sets.newHashSet(pickedDemand.getCoupledLink()), null, true);
            drawColateralLinks(ipg.getLinksInGraph(), VisualizationConstants.DEFAULT_REGGUILINK_EDGECOLOR_PICKED);
            drawDownPropagationInterLayerLinks(ipg.getLinksInGraph(), VisualizationConstants.DEFAULT_REGGUILINK_EDGECOLOR_PICKED);
        }
        /* Picked link the last, so overrides the rest */
        if (isDemandLayerVisibleInTheCanvas)
        {
            gnOrigin.setBorderPaint(VisualizationConstants.DEFAULT_GUINODE_COLOR_ORIGINFLOW);
            gnOrigin.setFillPaint(VisualizationConstants.DEFAULT_GUINODE_COLOR_ORIGINFLOW);
            gnDestination.setBorderPaint(VisualizationConstants.DEFAULT_GUINODE_COLOR_ENDFLOW);
            gnDestination.setFillPaint(VisualizationConstants.DEFAULT_GUINODE_COLOR_ENDFLOW);
>>>>>>> ad0656c9
        }

    }

    public void pickSRG(List<SharedRiskGroup> pickedSRGs)
    {
        resetPickedState();
        this.pickedElementType = NetworkElementType.SRG;
        this.pickedForwardingRule = null;
        this.pickedElement = pickedSRGs;
        if (pickedSRGs.size() == 1) pickTimeLineManager.addElement(this.getNetPlan(), pickedSRGs.get(0));

        for (SharedRiskGroup pickedSRG : pickedSRGs)
        {
            final Set<Link> allAffectedLinks = pickedSRG.getAffectedLinksAllLayers();
            Map<Link, Triple<Map<Demand, Set<Link>>, Map<Demand, Set<Link>>, Map<Pair<MulticastDemand, Node>, Set<Link>>>> thisLayerPropInfo = new HashMap<>();
            if (showInCanvasThisLayerPropagation)
            {
<<<<<<< HEAD
                for (Link link : allAffectedLinks)
                {
                    thisLayerPropInfo.put(link, link.getLinksThisLayerPotentiallyCarryingTrafficTraversingThisLink(false));
                    final Set<Link> linksPrimary = thisLayerPropInfo.get(link).getFirst().values().stream().flatMap(set -> set.stream()).collect(Collectors.toSet());
                    final Set<Link> linksBackup = thisLayerPropInfo.get(link).getSecond().values().stream().flatMap(set -> set.stream()).collect(Collectors.toSet());
                    final Set<Link> linksMulticast = thisLayerPropInfo.get(link).getThird().values().stream().flatMap(set -> set.stream()).collect(Collectors.toSet());
                    drawColateralLinks(Sets.union(Sets.union(linksPrimary, linksBackup), linksMulticast), VisualizationConstants.DEFAULT_REGGUILINK_EDGECOLOR_AFFECTEDFAILURES);
                }
            }
            if (showInCanvasLowerLayerPropagation && (this.getNetPlan().getNumberOfLayers() > 1))
            {
                final Set<Link> affectedCoupledLinks = allAffectedLinks.stream().filter(e -> e.isCoupled()).collect(Collectors.toSet());
                final Pair<Set<Demand>, Set<Pair<MulticastDemand, Node>>> couplingInfo = getDownCoupling(affectedCoupledLinks);
                final InterLayerPropagationGraph ipg = new InterLayerPropagationGraph(couplingInfo.getFirst(), null, couplingInfo.getSecond(), false, false);
                final Set<Link> lowerLayerLinks = ipg.getLinksInGraph();
                drawColateralLinks(lowerLayerLinks, VisualizationConstants.DEFAULT_REGGUILINK_EDGECOLOR_AFFECTEDFAILURES);
                drawDownPropagationInterLayerLinks(lowerLayerLinks, VisualizationConstants.DEFAULT_REGGUILINK_EDGECOLOR_AFFECTEDFAILURES);
            }
            if (showInCanvasUpperLayerPropagation && (this.getNetPlan().getNumberOfLayers() > 1))
            {
                final Set<Demand> demandsPrimaryAndBackup = new HashSet<>();
                final Set<Pair<MulticastDemand, Node>> demandsMulticast = new HashSet<>();
                for (Link link : allAffectedLinks)
                {
                    final Triple<Map<Demand, Set<Link>>, Map<Demand, Set<Link>>, Map<Pair<MulticastDemand, Node>, Set<Link>>> thisLinkInfo =
                            showInCanvasThisLayerPropagation ? thisLayerPropInfo.get(link) : link.getLinksThisLayerPotentiallyCarryingTrafficTraversingThisLink(false);
                    demandsPrimaryAndBackup.addAll(Sets.union(thisLinkInfo.getFirst().keySet(), thisLinkInfo.getSecond().keySet()));
                    demandsMulticast.addAll(thisLinkInfo.getThird().keySet());
                }
                final Set<Link> coupledUpperLinks = getUpCoupling(demandsPrimaryAndBackup, demandsMulticast);
                final InterLayerPropagationGraph ipg = new InterLayerPropagationGraph(null, coupledUpperLinks, null, true, false);
                drawColateralLinks(ipg.getLinksInGraph(), VisualizationConstants.DEFAULT_REGGUILINK_EDGECOLOR_AFFECTEDFAILURES);
                drawDownPropagationInterLayerLinks(ipg.getLinksInGraph(), VisualizationConstants.DEFAULT_REGGUILINK_EDGECOLOR_AFFECTEDFAILURES);
            }
            /* Picked link the last, so overrides the rest */
            for (Link link : allAffectedLinks)
            {
                final GUILink gl = getCanvasAssociatedGUILink(link);
                if (gl == null) continue;
                gl.setHasArrow(true);
                setCurrentDefaultEdgeStroke(gl, VisualizationConstants.DEFAULT_REGGUILINK_EDGESTROKE_PICKED, VisualizationConstants.DEFAULT_REGGUILINK_EDGESTROKE_PICKED);
                final Paint color = link.isDown() ? VisualizationConstants.DEFAULT_REGGUILINK_EDGECOLOR_FAILED : VisualizationConstants.DEFAULT_REGGUILINK_EDGECOLOR_FAILED;
                gl.setEdgeDrawPaint(color);
                gl.setShownSeparated(true);
            }
            for (Node node : pickedSRG.getNodes())
            {
                for (GUINode gn : getCanvasVerticallyStackedGUINodes(node))
                {
                    gn.setBorderPaint(VisualizationConstants.DEFAULT_GUINODE_COLOR_FAILED);
                    gn.setFillPaint(VisualizationConstants.DEFAULT_GUINODE_COLOR_FAILED);
                }
            }
=======
                thisLayerPropInfo.put(link, link.getLinksThisLayerPotentiallyCarryingTrafficTraversingThisLink());
                final Set<Link> linksPrimary = thisLayerPropInfo.get(link).getFirst().values().stream().flatMap(set -> set.stream()).collect(Collectors.toSet());
                final Set<Link> linksBackup = thisLayerPropInfo.get(link).getSecond().values().stream().flatMap(set -> set.stream()).collect(Collectors.toSet());
                final Set<Link> linksMulticast = thisLayerPropInfo.get(link).getThird().values().stream().flatMap(set -> set.stream()).collect(Collectors.toSet());
                final Set<Link> links = new HashSet<> ();
                if (linksPrimary != null) links.addAll(linksPrimary);
                if (linksBackup != null) links.addAll(linksBackup);
                if (linksMulticast != null) links.addAll(linksMulticast);
                drawColateralLinks(links, VisualizationConstants.DEFAULT_REGGUILINK_EDGECOLOR_AFFECTEDFAILURES);
            }
        }
        if (showInCanvasLowerLayerPropagation && (this.getNetPlan().getNumberOfLayers() > 1))
        {
            final Set<Link> affectedCoupledLinks = allAffectedLinks.stream().filter(e -> e.isCoupled()).collect(Collectors.toSet());
            final Pair<Set<Demand>, Set<Pair<MulticastDemand, Node>>> couplingInfo = getDownCoupling(affectedCoupledLinks);
            final InterLayerPropagationGraph ipg = new InterLayerPropagationGraph(couplingInfo.getFirst(), null, couplingInfo.getSecond(), false);
            final Set<Link> lowerLayerLinks = ipg.getLinksInGraph();
            drawColateralLinks(lowerLayerLinks, VisualizationConstants.DEFAULT_REGGUILINK_EDGECOLOR_AFFECTEDFAILURES);
            drawDownPropagationInterLayerLinks(lowerLayerLinks, VisualizationConstants.DEFAULT_REGGUILINK_EDGECOLOR_AFFECTEDFAILURES);
        }
        if (showInCanvasUpperLayerPropagation && (this.getNetPlan().getNumberOfLayers() > 1))
        {
            final Set<Demand> demandsPrimaryAndBackup = new HashSet<>();
            final Set<Pair<MulticastDemand, Node>> demandsMulticast = new HashSet<>();
            for (Link link : allAffectedLinks)
            {
                final Triple<Map<Demand, Set<Link>>, Map<Demand, Set<Link>>, Map<Pair<MulticastDemand, Node>, Set<Link>>> thisLinkInfo =
                        showInCanvasThisLayerPropagation ? thisLayerPropInfo.get(link) : link.getLinksThisLayerPotentiallyCarryingTrafficTraversingThisLink();
                demandsPrimaryAndBackup.addAll(Sets.union(thisLinkInfo.getFirst().keySet(), thisLinkInfo.getSecond().keySet()));
                demandsMulticast.addAll(thisLinkInfo.getThird().keySet());
            }
            final Set<Link> coupledUpperLinks = getUpCoupling(demandsPrimaryAndBackup, demandsMulticast);
            final InterLayerPropagationGraph ipg = new InterLayerPropagationGraph(null, coupledUpperLinks, null, true);
            drawColateralLinks(ipg.getLinksInGraph(), VisualizationConstants.DEFAULT_REGGUILINK_EDGECOLOR_AFFECTEDFAILURES);
            drawDownPropagationInterLayerLinks(ipg.getLinksInGraph(), VisualizationConstants.DEFAULT_REGGUILINK_EDGECOLOR_AFFECTEDFAILURES);
        }
        /* Picked link the last, so overrides the rest */
        for (Link link : allAffectedLinks)
        {
            final GUILink gl = getCanvasAssociatedGUILink(link);
            if (gl == null) continue;
            gl.setHasArrow(true);
            setCurrentDefaultEdgeStroke (gl , VisualizationConstants.DEFAULT_REGGUILINK_EDGESTROKE_PICKED , VisualizationConstants.DEFAULT_REGGUILINK_EDGESTROKE_PICKED);
            final Paint color = link.isDown() ? VisualizationConstants.DEFAULT_REGGUILINK_EDGECOLOR_FAILED : VisualizationConstants.DEFAULT_REGGUILINK_EDGECOLOR_FAILED;
            gl.setEdgeDrawPaint(color);
            gl.setShownSeparated(true);
>>>>>>> ad0656c9
        }
    }

    public void pickMulticastDemand(List<MulticastDemand> pickedDemands)
    {
        resetPickedState();
        this.pickedElementType = NetworkElementType.MULTICAST_DEMAND;
        this.pickedForwardingRule = null;
        this.pickedElement = pickedDemands;
        if (pickedDemands.size() == 1) pickTimeLineManager.addElement(this.getNetPlan(), pickedDemands.get(0));

        for (MulticastDemand pickedDemand : pickedDemands)
        {
            final boolean isDemandLayerVisibleInTheCanvas = isLayerVisibleInCanvas(pickedDemand.getLayer());
            final GUINode gnOrigin = getCanvasAssociatedGUINode(pickedDemand.getIngressNode(), pickedDemand.getLayer());
            Set<Link> linksThisLayer = null;
            for (Node egressNode : pickedDemand.getEgressNodes())
            {
                final GUINode gnDestination = getCanvasAssociatedGUINode(egressNode, pickedDemand.getLayer());
                if (showInCanvasThisLayerPropagation && isDemandLayerVisibleInTheCanvas)
                {
                    linksThisLayer = pickedDemand.getLinksThisLayerPotentiallyCarryingTraffic(egressNode, false);
                    drawColateralLinks(linksThisLayer, VisualizationConstants.DEFAULT_REGGUILINK_EDGECOLOR_PICKED);
                }
                if (showInCanvasLowerLayerPropagation && (this.getNetPlan().getNumberOfLayers() > 1))
                {
                    if (linksThisLayer == null)
                        linksThisLayer = pickedDemand.getLinksThisLayerPotentiallyCarryingTraffic(egressNode, false);
                    final Pair<Set<Demand>, Set<Pair<MulticastDemand, Node>>> downLayerInfo = getDownCoupling(linksThisLayer);
                    final InterLayerPropagationGraph ipg = new InterLayerPropagationGraph(downLayerInfo.getFirst(), null, downLayerInfo.getSecond(), false, false);
                    final Set<Link> linksLowerLayers = ipg.getLinksInGraph();
                    drawColateralLinks(linksLowerLayers, VisualizationConstants.DEFAULT_REGGUILINK_EDGECOLOR_PICKED);
                    drawDownPropagationInterLayerLinks(linksLowerLayers, VisualizationConstants.DEFAULT_REGGUILINK_EDGECOLOR_PICKED);
                }
                if (showInCanvasUpperLayerPropagation && (this.getNetPlan().getNumberOfLayers() > 1) && pickedDemand.isCoupled())
                {
                    final Set<Link> upCoupledLink = getUpCoupling(null, Collections.singleton(Pair.of(pickedDemand, egressNode)));
                    final InterLayerPropagationGraph ipg = new InterLayerPropagationGraph(null, upCoupledLink, null, true, false);
                    drawColateralLinks(ipg.getLinksInGraph(), VisualizationConstants.DEFAULT_REGGUILINK_EDGECOLOR_PICKED);
                    drawDownPropagationInterLayerLinks(ipg.getLinksInGraph(), VisualizationConstants.DEFAULT_REGGUILINK_EDGECOLOR_PICKED);
                }
                /* Picked link the last, so overrides the rest */
                if (isDemandLayerVisibleInTheCanvas)
                {
                    gnDestination.setBorderPaint(VisualizationConstants.DEFAULT_GUINODE_COLOR_ENDFLOW);
                    gnDestination.setFillPaint(VisualizationConstants.DEFAULT_GUINODE_COLOR_ENDFLOW);
                }
            }
            /* Picked link the last, so overrides the rest */
            if (isDemandLayerVisibleInTheCanvas)
            {
                gnOrigin.setBorderPaint(VisualizationConstants.DEFAULT_GUINODE_COLOR_ORIGINFLOW);
                gnOrigin.setFillPaint(VisualizationConstants.DEFAULT_GUINODE_COLOR_ORIGINFLOW);
            }
        }

    }

    public void pickRoute(List<Route> pickedRoutes)
    {
        resetPickedState();
        this.pickedElementType = NetworkElementType.ROUTE;
        this.pickedForwardingRule = null;
        this.pickedElement = pickedRoutes;
        if (pickedRoutes.size() == 1) pickTimeLineManager.addElement(this.getNetPlan(), pickedRoutes.get(0));

        for (Route pickedRoute : pickedRoutes)
        {
            final boolean isRouteLayerVisibleInTheCanvas = isLayerVisibleInCanvas(pickedRoute.getLayer());
            if (showInCanvasThisLayerPropagation && isRouteLayerVisibleInTheCanvas)
            {
<<<<<<< HEAD
                final List<Link> linksPrimary = pickedRoute.getSeqLinks();
                drawColateralLinks(linksPrimary, pickedRoute.isBackupRoute() ? VisualizationConstants.DEFAULT_REGGUILINK_EDGECOLOR_BACKUP : VisualizationConstants.DEFAULT_REGGUILINK_EDGECOLOR_PICKED);
            }
            if (showInCanvasLowerLayerPropagation && (this.getNetPlan().getNumberOfLayers() > 1))
            {
                final Pair<Set<Demand>, Set<Pair<MulticastDemand, Node>>> downInfo = getDownCoupling(pickedRoute.getSeqLinks());
                final InterLayerPropagationGraph ipg = new InterLayerPropagationGraph(downInfo.getFirst(), null, downInfo.getSecond(), false, false);
                drawColateralLinks(ipg.getLinksInGraph(), pickedRoute.isBackupRoute() ? VisualizationConstants.DEFAULT_REGGUILINK_EDGECOLOR_BACKUP : VisualizationConstants.DEFAULT_REGGUILINK_EDGECOLOR_PICKED);
                drawDownPropagationInterLayerLinks(ipg.getLinksInGraph(), pickedRoute.isBackupRoute() ? VisualizationConstants.DEFAULT_REGGUILINK_EDGECOLOR_BACKUP : VisualizationConstants.DEFAULT_REGGUILINK_EDGECOLOR_PICKED);
=======
                linksThisLayer = pickedDemand.getLinksThisLayerPotentiallyCarryingTraffic(egressNode);
                drawColateralLinks(linksThisLayer, VisualizationConstants.DEFAULT_REGGUILINK_EDGECOLOR_PICKED);
            }
            if (showInCanvasLowerLayerPropagation && (this.getNetPlan().getNumberOfLayers() > 1))
            {
                if (linksThisLayer == null)
                    linksThisLayer = pickedDemand.getLinksThisLayerPotentiallyCarryingTraffic(egressNode);
                final Pair<Set<Demand>, Set<Pair<MulticastDemand, Node>>> downLayerInfo = getDownCoupling(linksThisLayer);
                final InterLayerPropagationGraph ipg = new InterLayerPropagationGraph(downLayerInfo.getFirst(), null, downLayerInfo.getSecond(), false);
                final Set<Link> linksLowerLayers = ipg.getLinksInGraph();
                drawColateralLinks(linksLowerLayers, VisualizationConstants.DEFAULT_REGGUILINK_EDGECOLOR_PICKED);
                drawDownPropagationInterLayerLinks(linksLowerLayers, VisualizationConstants.DEFAULT_REGGUILINK_EDGECOLOR_PICKED);
>>>>>>> ad0656c9
            }
            if (showInCanvasUpperLayerPropagation && (this.getNetPlan().getNumberOfLayers() > 1) && pickedRoute.getDemand().isCoupled())
            {
<<<<<<< HEAD
                final InterLayerPropagationGraph ipg = new InterLayerPropagationGraph(null, Sets.newHashSet(pickedRoute.getDemand().getCoupledLink()), null, true, false);
=======
                final Set<Link> upCoupledLink = getUpCoupling(null, Collections.singleton(Pair.of(pickedDemand, egressNode)));
                final InterLayerPropagationGraph ipg = new InterLayerPropagationGraph(null, upCoupledLink, null, true);
>>>>>>> ad0656c9
                drawColateralLinks(ipg.getLinksInGraph(), VisualizationConstants.DEFAULT_REGGUILINK_EDGECOLOR_PICKED);
                drawDownPropagationInterLayerLinks(ipg.getLinksInGraph(), VisualizationConstants.DEFAULT_REGGUILINK_EDGECOLOR_PICKED);
            }
            /* Picked link the last, so overrides the rest */
            if (isRouteLayerVisibleInTheCanvas)
            {
                final GUINode gnOrigin = getCanvasAssociatedGUINode(pickedRoute.getIngressNode(), pickedRoute.getLayer());
                final GUINode gnDestination = getCanvasAssociatedGUINode(pickedRoute.getEgressNode(), pickedRoute.getLayer());
                gnOrigin.setBorderPaint(VisualizationConstants.DEFAULT_GUINODE_COLOR_ORIGINFLOW);
                gnOrigin.setFillPaint(VisualizationConstants.DEFAULT_GUINODE_COLOR_ORIGINFLOW);
                gnDestination.setBorderPaint(VisualizationConstants.DEFAULT_GUINODE_COLOR_ENDFLOW);
                gnDestination.setFillPaint(VisualizationConstants.DEFAULT_GUINODE_COLOR_ENDFLOW);
            }
        }
    }

    public void pickMulticastTree(List<MulticastTree> pickedTrees)
    {
        resetPickedState();
        this.pickedElementType = NetworkElementType.MULTICAST_TREE;
        this.pickedForwardingRule = null;
        this.pickedElement = pickedTrees;
        if (pickedTrees.size() == 1) pickTimeLineManager.addElement(this.getNetPlan(), pickedTrees.get(0));

        for (MulticastTree pickedTree : pickedTrees)
        {
<<<<<<< HEAD
            final boolean isTreeLayerVisibleInTheCanvas = isLayerVisibleInCanvas(pickedTree.getLayer());
            final GUINode gnOrigin = getCanvasAssociatedGUINode(pickedTree.getIngressNode(), pickedTree.getLayer());
            for (Node egressNode : pickedTree.getEgressNodes())
            {
                final GUINode gnDestination = getCanvasAssociatedGUINode(egressNode, pickedTree.getLayer());
                if (showInCanvasThisLayerPropagation && isTreeLayerVisibleInTheCanvas)
                {
                    final List<Link> linksPrimary = pickedTree.getSeqLinksToEgressNode(egressNode);
                    drawColateralLinks(linksPrimary, VisualizationConstants.DEFAULT_REGGUILINK_EDGECOLOR_PICKED);
                }
                if (showInCanvasLowerLayerPropagation && (this.getNetPlan().getNumberOfLayers() > 1))
                {
                    final Pair<Set<Demand>, Set<Pair<MulticastDemand, Node>>> downInfo = getDownCoupling(pickedTree.getSeqLinksToEgressNode(egressNode));
                    final InterLayerPropagationGraph ipg = new InterLayerPropagationGraph(downInfo.getFirst(), null, downInfo.getSecond(), false, false);
                    drawColateralLinks(ipg.getLinksInGraph(), VisualizationConstants.DEFAULT_REGGUILINK_EDGECOLOR_PICKED);
                    drawDownPropagationInterLayerLinks(ipg.getLinksInGraph(), VisualizationConstants.DEFAULT_REGGUILINK_EDGECOLOR_PICKED);
                }
                if (showInCanvasUpperLayerPropagation && (this.getNetPlan().getNumberOfLayers() > 1) && pickedTree.getMulticastDemand().isCoupled())
                {
                    final Set<Link> upperCoupledLink = getUpCoupling(null, Arrays.asList(Pair.of(pickedTree.getMulticastDemand(), egressNode)));
                    final InterLayerPropagationGraph ipg = new InterLayerPropagationGraph(null, upperCoupledLink, null, true, false);
                    drawColateralLinks(ipg.getLinksInGraph(), VisualizationConstants.DEFAULT_REGGUILINK_EDGECOLOR_PICKED);
                    drawDownPropagationInterLayerLinks(ipg.getLinksInGraph(), VisualizationConstants.DEFAULT_REGGUILINK_EDGECOLOR_PICKED);
                }
                if (isTreeLayerVisibleInTheCanvas)
                {
                    gnDestination.setBorderPaint(VisualizationConstants.DEFAULT_GUINODE_COLOR_ENDFLOW);
                    gnDestination.setFillPaint(VisualizationConstants.DEFAULT_GUINODE_COLOR_ENDFLOW);
                }
            }
            /* Picked link the last, so overrides the rest */
            if (isTreeLayerVisibleInTheCanvas)
            {
                gnOrigin.setBorderPaint(VisualizationConstants.DEFAULT_GUINODE_COLOR_ORIGINFLOW);
                gnOrigin.setFillPaint(VisualizationConstants.DEFAULT_GUINODE_COLOR_ORIGINFLOW);
            }
=======
            final Pair<Set<Demand>, Set<Pair<MulticastDemand, Node>>> downInfo = getDownCoupling(pickedRoute.getSeqLinks());
            final InterLayerPropagationGraph ipg = new InterLayerPropagationGraph(downInfo.getFirst(), null, downInfo.getSecond(), false);
            drawColateralLinks(ipg.getLinksInGraph(), pickedRoute.isBackupRoute() ? VisualizationConstants.DEFAULT_REGGUILINK_EDGECOLOR_BACKUP : VisualizationConstants.DEFAULT_REGGUILINK_EDGECOLOR_PICKED);
            drawDownPropagationInterLayerLinks(ipg.getLinksInGraph(), pickedRoute.isBackupRoute() ? VisualizationConstants.DEFAULT_REGGUILINK_EDGECOLOR_BACKUP : VisualizationConstants.DEFAULT_REGGUILINK_EDGECOLOR_PICKED);
        }
        if (showInCanvasUpperLayerPropagation && (this.getNetPlan().getNumberOfLayers() > 1) && pickedRoute.getDemand().isCoupled())
        {
            final InterLayerPropagationGraph ipg = new InterLayerPropagationGraph(null, Sets.newHashSet(pickedRoute.getDemand().getCoupledLink()), null, true);
            drawColateralLinks(ipg.getLinksInGraph(), VisualizationConstants.DEFAULT_REGGUILINK_EDGECOLOR_PICKED);
            drawDownPropagationInterLayerLinks(ipg.getLinksInGraph(), VisualizationConstants.DEFAULT_REGGUILINK_EDGECOLOR_PICKED);
        }
        /* Picked link the last, so overrides the rest */
        if (isRouteLayerVisibleInTheCanvas)
        {
            final GUINode gnOrigin = getCanvasAssociatedGUINode(pickedRoute.getIngressNode(), pickedRoute.getLayer());
            final GUINode gnDestination = getCanvasAssociatedGUINode(pickedRoute.getEgressNode(), pickedRoute.getLayer());
            gnOrigin.setBorderPaint(VisualizationConstants.DEFAULT_GUINODE_COLOR_ORIGINFLOW);
            gnOrigin.setFillPaint(VisualizationConstants.DEFAULT_GUINODE_COLOR_ORIGINFLOW);
            gnDestination.setBorderPaint(VisualizationConstants.DEFAULT_GUINODE_COLOR_ENDFLOW);
            gnDestination.setFillPaint(VisualizationConstants.DEFAULT_GUINODE_COLOR_ENDFLOW);
>>>>>>> ad0656c9
        }
    }

    public void pickLink(List<Link> pickedLinks)
    {
        resetPickedState();
        this.pickedElementType = NetworkElementType.LINK;
        this.pickedForwardingRule = null;
        this.pickedElement = pickedLinks;
        if (pickedLinks.size() == 1) pickTimeLineManager.addElement(this.getNetPlan(), pickedLinks.get(0));

        for (Link pickedLink : pickedLinks)
        {
            final boolean isLinkLayerVisibleInTheCanvas = isLayerVisibleInCanvas(pickedLink.getLayer());
            Triple<Map<Demand, Set<Link>>, Map<Demand, Set<Link>>, Map<Pair<MulticastDemand, Node>, Set<Link>>> thisLayerTraversalInfo = null;
            if (showInCanvasThisLayerPropagation && isLinkLayerVisibleInTheCanvas)
            {
                thisLayerTraversalInfo = pickedLink.getLinksThisLayerPotentiallyCarryingTrafficTraversingThisLink(false);
                final Set<Link> linksPrimary = thisLayerTraversalInfo.getFirst().values().stream().flatMap(set -> set.stream()).collect(Collectors.toSet());
                final Set<Link> linksBackup = thisLayerTraversalInfo.getSecond().values().stream().flatMap(set -> set.stream()).collect(Collectors.toSet());
                final Set<Link> linksMulticast = thisLayerTraversalInfo.getThird().values().stream().flatMap(set -> set.stream()).collect(Collectors.toSet());
                drawColateralLinks(Sets.union(Sets.union(linksPrimary, linksBackup), linksMulticast), VisualizationConstants.DEFAULT_REGGUILINK_EDGECOLOR_PICKED);
            }
            if (showInCanvasLowerLayerPropagation && (this.getNetPlan().getNumberOfLayers() > 1) && pickedLink.isCoupled())
            {
<<<<<<< HEAD
                final Pair<Set<Demand>, Set<Pair<MulticastDemand, Node>>> downLayerInfo = getDownCoupling(Arrays.asList(pickedLink));
                final InterLayerPropagationGraph ipg = new InterLayerPropagationGraph(downLayerInfo.getFirst(), null, downLayerInfo.getSecond(), false, false);
=======
                final Pair<Set<Demand>, Set<Pair<MulticastDemand, Node>>> downInfo = getDownCoupling(pickedTree.getSeqLinksToEgressNode(egressNode));
                final InterLayerPropagationGraph ipg = new InterLayerPropagationGraph(downInfo.getFirst(), null, downInfo.getSecond(), false);
>>>>>>> ad0656c9
                drawColateralLinks(ipg.getLinksInGraph(), VisualizationConstants.DEFAULT_REGGUILINK_EDGECOLOR_PICKED);
                drawDownPropagationInterLayerLinks(ipg.getLinksInGraph(), VisualizationConstants.DEFAULT_REGGUILINK_EDGECOLOR_PICKED);
            }
            if (showInCanvasUpperLayerPropagation && (this.getNetPlan().getNumberOfLayers() > 1))
            {
<<<<<<< HEAD
                if (thisLayerTraversalInfo == null)
                    thisLayerTraversalInfo = pickedLink.getLinksThisLayerPotentiallyCarryingTrafficTraversingThisLink(false);
                final Set<Demand> demandsPrimaryAndBackup = Sets.union(thisLayerTraversalInfo.getFirst().keySet(), thisLayerTraversalInfo.getSecond().keySet());
                final Set<Pair<MulticastDemand, Node>> mDemands = thisLayerTraversalInfo.getThird().keySet();
                final Set<Link> initialUpperLinks = getUpCoupling(demandsPrimaryAndBackup, mDemands);
                final InterLayerPropagationGraph ipg = new InterLayerPropagationGraph(null, Sets.newHashSet(initialUpperLinks), null, true, false);
=======
                final Set<Link> upperCoupledLink = getUpCoupling(null, Arrays.asList(Pair.of(pickedTree.getMulticastDemand(), egressNode)));
                final InterLayerPropagationGraph ipg = new InterLayerPropagationGraph(null, upperCoupledLink, null, true);
>>>>>>> ad0656c9
                drawColateralLinks(ipg.getLinksInGraph(), VisualizationConstants.DEFAULT_REGGUILINK_EDGECOLOR_PICKED);
                drawDownPropagationInterLayerLinks(ipg.getLinksInGraph(), VisualizationConstants.DEFAULT_REGGUILINK_EDGECOLOR_PICKED);
            }
    		/* Picked link the last, so overrides the rest */
            if (isLinkLayerVisibleInTheCanvas)
            {
                final GUILink gl = getCanvasAssociatedGUILink(pickedLink);
                gl.setHasArrow(true);
                setCurrentDefaultEdgeStroke(gl, VisualizationConstants.DEFAULT_REGGUILINK_EDGESTROKE_PICKED, VisualizationConstants.DEFAULT_REGGUILINK_EDGESTROKE_PICKED);
                final Paint color = pickedLink.isDown() ? VisualizationConstants.DEFAULT_REGGUILINK_EDGECOLOR_FAILED : VisualizationConstants.DEFAULT_REGGUILINK_EDGECOLOR_PICKED;
                gl.setEdgeDrawPaint(color);
                gl.setShownSeparated(true);
            }
        }
    }

    public void pickNode(List<Node> pickedNodes)
    {
        resetPickedState();
        this.pickedElementType = NetworkElementType.NODE;
        this.pickedForwardingRule = null;
        this.pickedElement = pickedNodes;
        if (pickedNodes.size() == 1) pickTimeLineManager.addElement(this.getNetPlan(), pickedNodes.get(0));

        for (Node pickedNode : pickedNodes)
        {
<<<<<<< HEAD
            for (GUINode gn : getCanvasVerticallyStackedGUINodes(pickedNode))
            {
                gn.setBorderPaint(VisualizationConstants.DEFAULT_GUINODE_COLOR_PICK);
                gn.setFillPaint(VisualizationConstants.DEFAULT_GUINODE_COLOR_PICK);
            }
            for (Link e : Sets.union(pickedNode.getOutgoingLinks(this.getNetPlan().getNetworkLayerDefault()), pickedNode.getIncomingLinks(this.getNetPlan().getNetworkLayerDefault())))
            {
                final GUILink gl = getCanvasAssociatedGUILink(e);
                gl.setShownSeparated(true);
                gl.setHasArrow(true);
            }
=======
            thisLayerTraversalInfo = pickedLink.getLinksThisLayerPotentiallyCarryingTrafficTraversingThisLink();
            final Set<Link> linksPrimary = thisLayerTraversalInfo.getFirst().values().stream().flatMap(set -> set.stream()).collect(Collectors.toSet());
            final Set<Link> linksBackup = thisLayerTraversalInfo.getSecond().values().stream().flatMap(set -> set.stream()).collect(Collectors.toSet());
            final Set<Link> linksMulticast = thisLayerTraversalInfo.getThird().values().stream().flatMap(set -> set.stream()).collect(Collectors.toSet());
            final Set<Link> links = new HashSet<> ();
            if (linksPrimary != null) links.addAll(linksPrimary);
            if (linksBackup != null) links.addAll(linksBackup);
            if (linksMulticast != null) links.addAll(linksMulticast);
            drawColateralLinks(links, VisualizationConstants.DEFAULT_REGGUILINK_EDGECOLOR_PICKED);
        }
        if (showInCanvasLowerLayerPropagation && (this.getNetPlan().getNumberOfLayers() > 1) && pickedLink.isCoupled())
        {
            final Pair<Set<Demand>, Set<Pair<MulticastDemand, Node>>> downLayerInfo = getDownCoupling(Arrays.asList(pickedLink));
            final InterLayerPropagationGraph ipg = new InterLayerPropagationGraph(downLayerInfo.getFirst(), null, downLayerInfo.getSecond(), false);
            drawColateralLinks(ipg.getLinksInGraph(), VisualizationConstants.DEFAULT_REGGUILINK_EDGECOLOR_PICKED);
            drawDownPropagationInterLayerLinks(ipg.getLinksInGraph(), VisualizationConstants.DEFAULT_REGGUILINK_EDGECOLOR_PICKED);
        }
        if (showInCanvasUpperLayerPropagation && (this.getNetPlan().getNumberOfLayers() > 1))
        {
            if (thisLayerTraversalInfo == null)
                thisLayerTraversalInfo = pickedLink.getLinksThisLayerPotentiallyCarryingTrafficTraversingThisLink();
            final Set<Demand> demandsPrimaryAndBackup = Sets.union(thisLayerTraversalInfo.getFirst().keySet(), thisLayerTraversalInfo.getSecond().keySet());
            final Set<Pair<MulticastDemand, Node>> mDemands = thisLayerTraversalInfo.getThird().keySet();
            final Set<Link> initialUpperLinks = getUpCoupling(demandsPrimaryAndBackup, mDemands);
            final InterLayerPropagationGraph ipg = new InterLayerPropagationGraph(null, Sets.newHashSet(initialUpperLinks), null, true);
            drawColateralLinks(ipg.getLinksInGraph(), VisualizationConstants.DEFAULT_REGGUILINK_EDGECOLOR_PICKED);
            drawDownPropagationInterLayerLinks(ipg.getLinksInGraph(), VisualizationConstants.DEFAULT_REGGUILINK_EDGECOLOR_PICKED);
        }
		/* Picked link the last, so overrides the rest */
        if (isLinkLayerVisibleInTheCanvas)
        {
            final GUILink gl = getCanvasAssociatedGUILink(pickedLink);
            gl.setHasArrow(true);
            setCurrentDefaultEdgeStroke (gl , VisualizationConstants.DEFAULT_REGGUILINK_EDGESTROKE_PICKED , VisualizationConstants.DEFAULT_REGGUILINK_EDGESTROKE_PICKED);
            final Paint color = pickedLink.isDown() ? VisualizationConstants.DEFAULT_REGGUILINK_EDGECOLOR_FAILED : VisualizationConstants.DEFAULT_REGGUILINK_EDGECOLOR_PICKED;
            gl.setEdgeDrawPaint(color);
            gl.setShownSeparated(true);
>>>>>>> ad0656c9
        }
    }

    public void pickResource(List<Resource> pickedResources)
    {
        resetPickedState();
        this.pickedElementType = NetworkElementType.RESOURCE;
        this.pickedForwardingRule = null;
        this.pickedElement = pickedResources;
        if (pickedResources.size() == 1) pickTimeLineManager.addElement(this.getNetPlan(), pickedResources.get(0));

        for (Resource pickedResource : pickedResources)
        {
            for (GUINode gn : getCanvasVerticallyStackedGUINodes(pickedResource.getHostNode()))
            {
                gn.setBorderPaint(VisualizationConstants.DEFAULT_GUINODE_COLOR_RESOURCE);
                gn.setFillPaint(VisualizationConstants.DEFAULT_GUINODE_COLOR_RESOURCE);
            }
        }
    }

    public void pickForwardingRule(List<Pair<Demand, Link>> pickedFRs)
    {
        resetPickedState();
        this.pickedElementType = NetworkElementType.FORWARDING_RULE;
        this.pickedForwardingRule = pickedFRs;
        this.pickedElement = null;
        if (pickedFRs.size() == 1) pickTimeLineManager.addElement(this.getNetPlan(), pickedFRs.get(0));

        for (Pair<Demand, Link> pickedFR : pickedFRs)
        {
            final boolean isFRLayerVisibleInTheCanvas = isLayerVisibleInCanvas(pickedFR.getFirst().getLayer());
            final Demand pickedDemand = pickedFR.getFirst();
            final Link pickedLink = pickedFR.getSecond();
            if (showInCanvasThisLayerPropagation && isFRLayerVisibleInTheCanvas)
            {
                final Triple<Map<Demand, Set<Link>>, Map<Demand, Set<Link>>, Map<Pair<MulticastDemand, Node>, Set<Link>>> triple =
                        pickedLink.getLinksThisLayerPotentiallyCarryingTrafficTraversingThisLink(false);
                final Set<Link> linksPrimary = triple.getFirst().get(pickedDemand);
                final Set<Link> linksBackup = triple.getSecond().get(pickedDemand);
                drawColateralLinks(Sets.union(linksPrimary, linksBackup), VisualizationConstants.DEFAULT_REGGUILINK_EDGECOLOR_PICKED);
            }
            if (showInCanvasLowerLayerPropagation && (this.getNetPlan().getNumberOfLayers() > 1) && pickedLink.isCoupled())
            {
                final Pair<Set<Demand>, Set<Pair<MulticastDemand, Node>>> downLayerInfo = getDownCoupling(Arrays.asList(pickedLink));
                final InterLayerPropagationGraph ipgCausedByLink = new InterLayerPropagationGraph(downLayerInfo.getFirst(), null, downLayerInfo.getSecond(), false, false);
                final Set<Link> frPropagationLinks = ipgCausedByLink.getLinksInGraph();
                drawColateralLinks(frPropagationLinks, VisualizationConstants.DEFAULT_REGGUILINK_EDGECOLOR_PICKED);
                drawDownPropagationInterLayerLinks(frPropagationLinks, VisualizationConstants.DEFAULT_REGGUILINK_EDGECOLOR_PICKED);
            }
            if (showInCanvasUpperLayerPropagation && (this.getNetPlan().getNumberOfLayers() > 1) && pickedDemand.isCoupled())
            {
                final InterLayerPropagationGraph ipgCausedByDemand = new InterLayerPropagationGraph(null, Sets.newHashSet(pickedDemand.getCoupledLink()), null, true, false);
                final Set<Link> frPropagationLinks = ipgCausedByDemand.getLinksInGraph();
                drawColateralLinks(frPropagationLinks, VisualizationConstants.DEFAULT_REGGUILINK_EDGECOLOR_PICKED);
                drawDownPropagationInterLayerLinks(frPropagationLinks, VisualizationConstants.DEFAULT_REGGUILINK_EDGECOLOR_PICKED);
            }
    		/* Picked link the last, so overrides the rest */
            if (isFRLayerVisibleInTheCanvas)
            {
                final GUILink gl = getCanvasAssociatedGUILink(pickedLink);
                gl.setHasArrow(true);
                setCurrentDefaultEdgeStroke(gl, VisualizationConstants.DEFAULT_REGGUILINK_EDGESTROKE_PICKED, VisualizationConstants.DEFAULT_REGGUILINK_EDGESTROKE_PICKED);
                final Paint color = pickedLink.isDown() ? VisualizationConstants.DEFAULT_REGGUILINK_EDGECOLOR_FAILED : VisualizationConstants.DEFAULT_REGGUILINK_EDGECOLOR_PICKED;
                gl.setEdgeDrawPaint(color);
                gl.setShownSeparated(true);
                gl.getOriginNode().setBorderPaint(VisualizationConstants.DEFAULT_GUINODE_COLOR_ORIGINFLOW);
                gl.getOriginNode().setFillPaint(VisualizationConstants.DEFAULT_GUINODE_COLOR_ORIGINFLOW);
                gl.getDestinationNode().setBorderPaint(VisualizationConstants.DEFAULT_GUINODE_COLOR_ENDFLOW);
                gl.getDestinationNode().setFillPaint(VisualizationConstants.DEFAULT_GUINODE_COLOR_ENDFLOW);
            }
        }
    }

    public void pickElement(NetworkElement es)
    {
<<<<<<< HEAD
        if (es instanceof Node) pickNode((Node) es);
        else if (es instanceof Link) pickLink((Link) es);
        else if (es instanceof Demand) pickDemand((Demand) es);
        else if (es instanceof Route) pickRoute((Route) es);
        else if (es instanceof MulticastDemand) pickMulticastDemand((MulticastDemand) es);
        else if (es instanceof MulticastTree) pickMulticastTree((MulticastTree) es);
        else if (es instanceof Resource) pickResource((Resource) es);
        else if (es instanceof SharedRiskGroup) pickSRG((SharedRiskGroup) es);
        else throw new RuntimeException();
=======
        resetPickedState();
        this.pickedElementType = NetworkElementType.FORWARDING_RULE;
        this.pickedElementFR = pickedFR;
        this.pickedElementNotFR = null;
        pickTimeLineManager.addElement(this.getNetPlan(), pickedFR);

        final boolean isFRLayerVisibleInTheCanvas = isLayerVisibleInCanvas(pickedFR.getFirst().getLayer());
        final Demand pickedDemand = pickedFR.getFirst();
        final Link pickedLink = pickedFR.getSecond();
        if (showInCanvasThisLayerPropagation && isFRLayerVisibleInTheCanvas)
        {
            final Triple<Map<Demand, Set<Link>>, Map<Demand, Set<Link>>, Map<Pair<MulticastDemand, Node>, Set<Link>>> triple =
                    pickedLink.getLinksThisLayerPotentiallyCarryingTrafficTraversingThisLink();
            final Set<Link> links = new HashSet<> ();
            if (triple.getFirst().containsKey(pickedDemand)) links.addAll(triple.getFirst().get(pickedDemand));
            if (triple.getSecond().containsKey(pickedDemand)) links.addAll(triple.getSecond().get(pickedDemand));
            drawColateralLinks(links, VisualizationConstants.DEFAULT_REGGUILINK_EDGECOLOR_PICKED);
        }
        if (showInCanvasLowerLayerPropagation && (this.getNetPlan().getNumberOfLayers() > 1) && pickedLink.isCoupled())
        {
            final Pair<Set<Demand>, Set<Pair<MulticastDemand, Node>>> downLayerInfo = getDownCoupling(Arrays.asList(pickedLink));
            final InterLayerPropagationGraph ipgCausedByLink = new InterLayerPropagationGraph(downLayerInfo.getFirst(), null, downLayerInfo.getSecond(), false);
            final Set<Link> frPropagationLinks = ipgCausedByLink.getLinksInGraph();
            drawColateralLinks(frPropagationLinks, VisualizationConstants.DEFAULT_REGGUILINK_EDGECOLOR_PICKED);
            drawDownPropagationInterLayerLinks(frPropagationLinks, VisualizationConstants.DEFAULT_REGGUILINK_EDGECOLOR_PICKED);
        }
        if (showInCanvasUpperLayerPropagation && (this.getNetPlan().getNumberOfLayers() > 1) && pickedDemand.isCoupled())
        {
            final InterLayerPropagationGraph ipgCausedByDemand = new InterLayerPropagationGraph(null, Sets.newHashSet(pickedDemand.getCoupledLink()), null, true);
            final Set<Link> frPropagationLinks = ipgCausedByDemand.getLinksInGraph();
            drawColateralLinks(frPropagationLinks, VisualizationConstants.DEFAULT_REGGUILINK_EDGECOLOR_PICKED);
            drawDownPropagationInterLayerLinks(frPropagationLinks, VisualizationConstants.DEFAULT_REGGUILINK_EDGECOLOR_PICKED);
        }
		/* Picked link the last, so overrides the rest */
        if (isFRLayerVisibleInTheCanvas)
        {
            final GUILink gl = getCanvasAssociatedGUILink(pickedLink);
            gl.setHasArrow(true);
            setCurrentDefaultEdgeStroke (gl , VisualizationConstants.DEFAULT_REGGUILINK_EDGESTROKE_PICKED , VisualizationConstants.DEFAULT_REGGUILINK_EDGESTROKE_PICKED);
            final Paint color = pickedLink.isDown() ? VisualizationConstants.DEFAULT_REGGUILINK_EDGECOLOR_FAILED : VisualizationConstants.DEFAULT_REGGUILINK_EDGECOLOR_PICKED;
            gl.setEdgeDrawPaint(color);
            gl.setShownSeparated(true);
            gl.getOriginNode().setBorderPaint(VisualizationConstants.DEFAULT_GUINODE_COLOR_ORIGINFLOW);
            gl.getOriginNode().setFillPaint(VisualizationConstants.DEFAULT_GUINODE_COLOR_ORIGINFLOW);
            gl.getDestinationNode().setBorderPaint(VisualizationConstants.DEFAULT_GUINODE_COLOR_ENDFLOW);
            gl.getDestinationNode().setFillPaint(VisualizationConstants.DEFAULT_GUINODE_COLOR_ENDFLOW);
        }
>>>>>>> ad0656c9
    }

    public void pickElement(List<? extends NetworkElement> es)
    {
        if (es.get(0) instanceof Node) pickNode((List<Node>) es);
        else if (es.get(0) instanceof Link) pickLink((List<Link>) es);
        else if (es.get(0) instanceof Demand) pickDemand((List<Demand>) es);
        else if (es.get(0) instanceof Route) pickRoute((List<Route>) es);
        else if (es.get(0) instanceof MulticastDemand) pickMulticastDemand((List<MulticastDemand>) es);
        else if (es.get(0) instanceof MulticastTree) pickMulticastTree((List<MulticastTree>) es);
        else if (es.get(0) instanceof Resource) pickResource((List<Resource>) es);
        else if (es.get(0) instanceof SharedRiskGroup) pickSRG((List<SharedRiskGroup>) es);
        else throw new RuntimeException();
    }

    public void resetPickedState()
    {
        this.pickedElementType = null;
        this.pickedElement = null;
        this.pickedForwardingRule = null;

        for (GUINode n : getCanvasAllGUINodes())
        {
            n.setBorderPaint(VisualizationConstants.DEFAULT_GUINODE_COLOR);
            n.setFillPaint(VisualizationConstants.DEFAULT_GUINODE_COLOR);
        }
        for (GUILink e : getCanvasAllGUILinks(true, false))
        {
            e.setHasArrow(VisualizationConstants.DEFAULT_REGGUILINK_HASARROW);
            setCurrentDefaultEdgeStroke(e, VisualizationConstants.DEFAULT_REGGUILINK_EDGESTROKE_ACTIVELAYER, VisualizationConstants.DEFAULT_REGGUILINK_EDGESTROKE);
            final boolean isDown = e.getAssociatedNetPlanLink().isDown();
            final Paint color = isDown ? VisualizationConstants.DEFAULT_REGGUILINK_EDGECOLOR_FAILED : VisualizationConstants.DEFAULT_REGGUILINK_EDGECOLOR;
            e.setEdgeDrawPaint(color);
            e.setShownSeparated(isDown);
        }
        for (GUILink e : getCanvasAllGUILinks(false, true))
        {
            e.setHasArrow(VisualizationConstants.DEFAULT_INTRANODEGUILINK_HASARROW);
            setCurrentDefaultEdgeStroke(e, VisualizationConstants.DEFAULT_INTRANODEGUILINK_EDGESTROKE, VisualizationConstants.DEFAULT_INTRANODEGUILINK_EDGESTROKE);
            e.setEdgeDrawPaint(VisualizationConstants.DEFAULT_INTRANODEGUILINK_EDGEDRAWCOLOR);
            e.setShownSeparated(false);
        }
    }

    private void drawDownPropagationInterLayerLinks(Set<Link> links, Paint color)
    {
        for (Link link : links)
        {
            final GUILink gl = getCanvasAssociatedGUILink(link);
            if (gl == null) continue;
            if (!link.isCoupled()) continue;
            final boolean isCoupledToDemand = link.getCoupledDemand() != null;
            final NetworkLayer upperLayer = link.getLayer();
            final NetworkLayer lowerLayer = isCoupledToDemand ? link.getCoupledDemand().getLayer() : link.getCoupledMulticastDemand().getLayer();
            if (!isLayerVisibleInCanvas(lowerLayer)) continue;
            for (GUILink interLayerLink : getCanvasIntraNodeGUILinkSequence(link.getOriginNode(), upperLayer, lowerLayer))
            {
                setCurrentDefaultEdgeStroke(interLayerLink, VisualizationConstants.DEFAULT_INTRANODEGUILINK_EDGESTROKE_PICKED, VisualizationConstants.DEFAULT_INTRANODEGUILINK_EDGESTROKE_PICKED);
                interLayerLink.setEdgeDrawPaint(color);
                interLayerLink.setShownSeparated(false);
                interLayerLink.setHasArrow(true);
            }
            for (GUILink interLayerLink : getCanvasIntraNodeGUILinkSequence(link.getDestinationNode(), lowerLayer, upperLayer))
            {
                setCurrentDefaultEdgeStroke(interLayerLink, VisualizationConstants.DEFAULT_INTRANODEGUILINK_EDGESTROKE_PICKED, VisualizationConstants.DEFAULT_INTRANODEGUILINK_EDGESTROKE_PICKED);
                interLayerLink.setEdgeDrawPaint(color);
                interLayerLink.setShownSeparated(false);
                interLayerLink.setHasArrow(true);
            }
        }
    }

    private void drawColateralLinks(Collection<Link> links, Paint colorIfNotFailedLink)
    {
        for (Link link : links)
        {
            final GUILink glColateral = getCanvasAssociatedGUILink(link);
            if (glColateral == null) continue;
            setCurrentDefaultEdgeStroke(glColateral, VisualizationConstants.DEFAULT_REGGUILINK_EDGESTROKE_PICKED_COLATERALACTVELAYER, VisualizationConstants.DEFAULT_REGGUILINK_EDGESTROKE_PICKED_COLATERALNONACTIVELAYER);
            final Paint color = link.isDown() ? VisualizationConstants.DEFAULT_REGGUILINK_EDGECOLOR_FAILED : colorIfNotFailedLink;
            glColateral.setEdgeDrawPaint(color);
            glColateral.setShownSeparated(true);
            glColateral.setHasArrow(true);
        }
    }

    private static Pair<Set<Demand>, Set<Pair<MulticastDemand, Node>>> getDownCoupling(Collection<Link> links)
    {
        final Set<Demand> res_1 = new HashSet<>();
        final Set<Pair<MulticastDemand, Node>> res_2 = new HashSet<>();
        for (Link link : links)
        {
            if (link.getCoupledDemand() != null) res_1.add(link.getCoupledDemand());
            else if (link.getCoupledMulticastDemand() != null)
                res_2.add(Pair.of(link.getCoupledMulticastDemand(), link.getDestinationNode()));
        }
        return Pair.of(res_1, res_2);

    }

    private static Set<Link> getUpCoupling(Collection<Demand> demands, Collection<Pair<MulticastDemand, Node>> mDemands)
    {
        final Set<Link> res = new HashSet<>();
        if (demands != null)
            for (Demand d : demands)
                if (d.isCoupled()) res.add(d.getCoupledLink());
        if (mDemands != null)
            for (Pair<MulticastDemand, Node> md : mDemands)
            {
                if (md.getFirst().isCoupled())
                    res.add(md.getFirst().getCoupledLinks().stream().filter(e -> e.getDestinationNode() == md.getSecond()).findFirst().get());
//    			System.out.println(md.getFirst().getCoupledLinks().stream().map(e->e.getDestinationNode()).collect(Collectors.toList()));
//    			System.out.println(md.getSecond());
            }
        return res;
    }

    public List<NetworkLayer> getCanvasLayersInVisualizationOrder(boolean includeNonVisible)
    {
        BidiMap<Integer, NetworkLayer> map = includeNonVisible ? new DualHashBidiMap<>(MapUtils.invertMap(visualizationSnapshot.getMapCanvasLayerVisualizationOrder())) : cache_mapCanvasVisibleLayer2VisualizationOrderRemovingNonVisible.inverseBidiMap();
        List<NetworkLayer> res = new ArrayList<>();
        for (int vIndex = 0; vIndex < this.getNetPlan().getNumberOfLayers(); vIndex++)
            res.add(map.get(vIndex));
        return res;
    }

    public Map<NetworkLayer, Integer> getCanvasLayerOrderIndexMap(boolean includeNonVisible)
    {
        return includeNonVisible ? visualizationSnapshot.getMapCanvasLayerVisualizationOrder() : cache_mapCanvasVisibleLayer2VisualizationOrderRemovingNonVisible;
    }

    /**
     * @return the showLowerLayerPropagation
     */
    public boolean isShowInCanvasLowerLayerPropagation()
    {
        return showInCanvasLowerLayerPropagation;
    }


    /**
     * @param showLowerLayerPropagation the showLowerLayerPropagation to set
     */
    public void setShowInCanvasLowerLayerPropagation(boolean showLowerLayerPropagation)
    {
        if (showLowerLayerPropagation == this.showInCanvasLowerLayerPropagation) return;
        this.showInCanvasLowerLayerPropagation = showLowerLayerPropagation;
        if (pickedElementType != null)
            if (pickedElement != null)
                this.pickElement(pickedElement);
            else
                this.pickForwardingRule(pickedForwardingRule);
    }


    /**
     * @return the showUpperLayerPropagation
     */
    public boolean isShowInCanvasUpperLayerPropagation()
    {
        return showInCanvasUpperLayerPropagation;
    }

    /**
     * @return the showThisLayerPropagation
     */
    public boolean isShowInCanvasThisLayerPropagation()
    {
        return showInCanvasThisLayerPropagation;
    }


    /**
     * @param showUpperLayerPropagation the showUpperLayerPropagation to set
     */
    public void setShowInCanvasUpperLayerPropagation(boolean showUpperLayerPropagation)
    {
        if (showUpperLayerPropagation == this.showInCanvasUpperLayerPropagation) return;
        this.showInCanvasUpperLayerPropagation = showUpperLayerPropagation;
        if (pickedElementType != null)
            if (pickedElement != null)
                this.pickElement(pickedElement);
            else
                this.pickForwardingRule(pickedForwardingRule);
    }

    /**
     * @param showThisLayerPropagation the showThisLayerPropagation to set
     */
    public void setShowInCanvasThisLayerPropagation(boolean showThisLayerPropagation)
    {
        if (showThisLayerPropagation == this.showInCanvasThisLayerPropagation) return;
        this.showInCanvasThisLayerPropagation = showThisLayerPropagation;
        if (pickedElementType != null)
            if (pickedElement != null)
                this.pickElement(pickedElement);
            else
                this.pickForwardingRule(pickedForwardingRule);
    }

    public Map<NetworkLayer, Boolean> getCanvasLayerVisibilityMap()
    {
        return Collections.unmodifiableMap(this.visualizationSnapshot.getMapCanvasLayerVisibility());
    }

    public static Pair<ImageIcon, Shape> getIcon(URL url, int height, Color borderColor)
    {
        final Pair<ImageIcon, Shape> iconShapeInfo = databaseOfAlreadyReadIcons.get(Triple.of(url, height, borderColor));
        if (iconShapeInfo != null) return iconShapeInfo;
        if (url == null)
        {
            BufferedImage img = ImageUtils.createCircle(height, (Color) VisualizationConstants.DEFAULT_GUINODE_COLOR);
            if (img.getHeight() != height) throw new RuntimeException();
            final Shape shapeNoBorder = FourPassImageShaper.getShape(img);
            if (borderColor.getAlpha() != 0)
                img = ImageUtils.addBorder(img, VisualizationConstants.DEFAULT_ICONBORDERSIZEINPIXELS, borderColor);
            final ImageIcon icon = new ImageIcon(img);
            final Pair<ImageIcon, Shape> res = Pair.of(icon, shapeNoBorder);
            databaseOfAlreadyReadIcons.put(Triple.of(null, icon.getIconHeight(), borderColor), res);
            return res;
        }
        try
        {
    		/* Read the base buffered image */
            BufferedImage img = ImageIO.read(url);
            if (img.getHeight() != height)
                img = ImageUtils.resize(img, (int) (img.getWidth() * height / (double) img.getHeight()), height);
            if (img.getHeight() != height) throw new RuntimeException();
            final Shape shapeNoBorder = FourPassImageShaper.getShape(img);
            if (borderColor.getAlpha() != 0)
                img = ImageUtils.addBorder(img, VisualizationConstants.DEFAULT_ICONBORDERSIZEINPIXELS, borderColor);
            final ImageIcon icon = new ImageIcon(img);
            final AffineTransform translateTransform = AffineTransform.getTranslateInstance(-icon.getIconWidth() / 2, -icon.getIconHeight() / 2);
            final Pair<ImageIcon, Shape> res = Pair.of(icon, translateTransform.createTransformedShape(shapeNoBorder));
            databaseOfAlreadyReadIcons.put(Triple.of(url, icon.getIconHeight(), borderColor), res);
            return res;
        } catch (Exception e)
        {
            System.out.println("URL: **" + url + "**");
            System.out.println(url);
			/* Use the default image, whose URL is the one given */
            e.printStackTrace();
            return getIcon(null, height, borderColor);
        }
    }

    public Object getPickNavigationBackElement()
    {
        return pickTimeLineManager.getPickNavigationBackElement();
    }

    public Object getPickNavigationForwardElement()
    {
        return pickTimeLineManager.getPickNavigationForwardElement();
    }

    public static void checkNpToVsConsistency(VisualizationState vs, NetPlan np)
    {
        if (vs.getNetPlan() != np)
            throw new RuntimeException("inputVs.currentNp:" + vs.getNetPlan().hashCode() + ", inputNp: " + np.hashCode());
        for (Node n : vs.nodesToHideInCanvasAsMandatedByUserInTable)
            if (n.getNetPlan() != np) throw new RuntimeException();
        for (Link e : vs.linksToHideInCanvasAsMandatedByUserInTable)
            if (e.getNetPlan() != np) throw new RuntimeException();
        for (NetworkLayer e : vs.visualizationSnapshot.getMapCanvasLayerVisualizationOrder().keySet())
            if (e.getNetPlan() != np) throw new RuntimeException();
        for (NetworkLayer e : vs.visualizationSnapshot.getMapCanvasLayerVisibility().keySet())
            if (e.getNetPlan() != np) throw new RuntimeException();
        for (NetworkLayer e : vs.visualizationSnapshot.getMapCanvasLinkVisibility().keySet())
            if (e.getNetPlan() != np) throw new RuntimeException();
        for (Node e : vs.cache_canvasIntraNodeGUILinks.keySet()) if (e.getNetPlan() != np) throw new RuntimeException();
        for (Set<GUILink> s : vs.cache_canvasIntraNodeGUILinks.values())
            for (GUILink e : s)
                if (e.getOriginNode().getAssociatedNode().getNetPlan() != np) throw new RuntimeException();
        for (Set<GUILink> s : vs.cache_canvasIntraNodeGUILinks.values())
            for (GUILink e : s)
                if (e.getDestinationNode().getAssociatedNode().getNetPlan() != np) throw new RuntimeException();
        for (Link e : vs.cache_canvasRegularLinkMap.keySet()) if (e.getNetPlan() != np) throw new RuntimeException();
        for (GUILink e : vs.cache_canvasRegularLinkMap.values())
            if (e.getAssociatedNetPlanLink().getNetPlan() != np) throw new RuntimeException();
        for (NetworkLayer e : vs.cache_mapCanvasVisibleLayer2VisualizationOrderRemovingNonVisible.keySet())
            if (e.getNetPlan() != np) throw new RuntimeException();
        for (Node e : vs.cache_mapNode2IntraNodeCanvasGUILinkMap.keySet())
            if (e.getNetPlan() != np) throw new RuntimeException();
        for (Map<Pair<Integer, Integer>, GUILink> map : vs.cache_mapNode2IntraNodeCanvasGUILinkMap.values())
            for (GUILink gl : map.values())
                if (gl.getOriginNode().getAssociatedNode().getNetPlan() != np) throw new RuntimeException();
        for (Map<Pair<Integer, Integer>, GUILink> map : vs.cache_mapNode2IntraNodeCanvasGUILinkMap.values())
            for (GUILink gl : map.values())
                if (gl.getDestinationNode().getAssociatedNode().getNetPlan() != np) throw new RuntimeException();
        for (Node e : vs.cache_mapNode2ListVerticallyStackedGUINodes.keySet())
            if (e.getNetPlan() != np) throw new RuntimeException();
        for (List<GUINode> list : vs.cache_mapNode2ListVerticallyStackedGUINodes.values())
            for (GUINode gn : list) if (gn.getAssociatedNode().getNetPlan() != np) throw new RuntimeException();
        if (vs.pickedElement != null) if (!vs.pickedElement.isEmpty())
            if (vs.pickedElement.get(0).getNetPlan() != np) throw new RuntimeException();
        if (vs.pickedForwardingRule != null)
            if (!vs.pickedForwardingRule.isEmpty())
            {
                if (vs.pickedForwardingRule.get(0).getFirst().getNetPlan() != np) throw new RuntimeException();
                if (vs.pickedForwardingRule.get(0).getSecond().getNetPlan() != np) throw new RuntimeException();
            }
    }

    private static BasicStroke resizedBasicStroke(BasicStroke a, float multFactorSize)
    {
        if (multFactorSize == 1) return a;
        return new BasicStroke(a.getLineWidth() * multFactorSize, a.getEndCap(), a.getLineJoin(), a.getMiterLimit(), a.getDashArray(), a.getDashPhase());
    }

    private void setCurrentDefaultEdgeStroke(GUILink e, BasicStroke a, BasicStroke na)
    {
        e.setEdgeStroke(resizedBasicStroke(a, linkWidthIncreaseFactorRespectToDefault), resizedBasicStroke(na, linkWidthIncreaseFactorRespectToDefault));
    }
}<|MERGE_RESOLUTION|>--- conflicted
+++ resolved
@@ -28,33 +28,15 @@
 
 import com.google.common.collect.Sets;
 import com.net2plan.gui.plugins.networkDesign.interfaces.ITableRowFilter;
-<<<<<<< HEAD
 import com.net2plan.gui.plugins.networkDesign.interfaces.ITableRowFilter.FilterCombinationType;
 import com.net2plan.gui.plugins.networkDesign.topologyPane.jung.GUILink;
 import com.net2plan.gui.plugins.networkDesign.topologyPane.jung.GUINode;
 import com.net2plan.interfaces.networkDesign.*;
-=======
-import com.net2plan.gui.plugins.networkDesign.topologyPane.jung.GUILink;
-import com.net2plan.gui.plugins.networkDesign.topologyPane.jung.GUINode;
-import com.net2plan.interfaces.networkDesign.Demand;
-import com.net2plan.interfaces.networkDesign.InterLayerPropagationGraph;
-import com.net2plan.interfaces.networkDesign.Link;
-import com.net2plan.interfaces.networkDesign.MulticastDemand;
-import com.net2plan.interfaces.networkDesign.MulticastTree;
-import com.net2plan.interfaces.networkDesign.NetPlan;
-import com.net2plan.interfaces.networkDesign.NetworkElement;
-import com.net2plan.interfaces.networkDesign.NetworkLayer;
-import com.net2plan.interfaces.networkDesign.Node;
-import com.net2plan.interfaces.networkDesign.Resource;
-import com.net2plan.interfaces.networkDesign.Route;
-import com.net2plan.interfaces.networkDesign.SharedRiskGroup;
->>>>>>> ad0656c9
 import com.net2plan.internal.Constants.NetworkElementType;
 import com.net2plan.utils.ImageUtils;
 import com.net2plan.utils.Pair;
 import com.net2plan.utils.Triple;
 
-<<<<<<< HEAD
 import javax.annotation.Nonnull;
 import javax.annotation.Nullable;
 import javax.imageio.ImageIO;
@@ -66,9 +48,6 @@
 import java.util.*;
 import java.util.List;
 import java.util.stream.Collectors;
-=======
-import edu.uci.ics.jung.visualization.FourPassImageShaper;
->>>>>>> ad0656c9
 
 public class VisualizationState
 {
@@ -900,71 +879,16 @@
     {
         resetPickedState();
         this.pickedElementType = NetworkElementType.DEMAND;
-<<<<<<< HEAD
         this.pickedForwardingRule = null;
         this.pickedElement = pickedDemands;
         if (pickedDemands.size() == 1) pickTimeLineManager.addElement(this.getNetPlan(), pickedDemands.get(0));
-
-        for (Demand pickedDemand : pickedDemands)
-        {
-            final boolean isDemandLayerVisibleInTheCanvas = isLayerVisibleInCanvas(pickedDemand.getLayer());
-            final GUINode gnOrigin = getCanvasAssociatedGUINode(pickedDemand.getIngressNode(), pickedDemand.getLayer());
-            final GUINode gnDestination = getCanvasAssociatedGUINode(pickedDemand.getEgressNode(), pickedDemand.getLayer());
-            Pair<Set<Link>, Set<Link>> thisLayerPropagation = null;
-            if (showInCanvasThisLayerPropagation && isDemandLayerVisibleInTheCanvas)
-            {
-                thisLayerPropagation = pickedDemand.getLinksThisLayerPotentiallyCarryingTraffic(false);
-                final Set<Link> linksPrimary = thisLayerPropagation.getFirst();
-                final Set<Link> linksBackup = thisLayerPropagation.getSecond();
-                final Set<Link> linksPrimaryAndBackup = Sets.intersection(linksPrimary, linksBackup);
-                drawColateralLinks(Sets.difference(linksPrimary, linksPrimaryAndBackup), VisualizationConstants.DEFAULT_REGGUILINK_EDGECOLOR_PICKED);
-                drawColateralLinks(Sets.difference(linksBackup, linksPrimaryAndBackup), VisualizationConstants.DEFAULT_REGGUILINK_EDGECOLOR_BACKUP);
-                drawColateralLinks(linksPrimaryAndBackup, VisualizationConstants.DEFAULT_REGGUILINK_EDGECOLOR_BACKUPANDPRIMARY);
-            }
-            if (showInCanvasLowerLayerPropagation && (this.getNetPlan().getNumberOfLayers() > 1))
-            {
-                if (thisLayerPropagation == null)
-                    thisLayerPropagation = pickedDemand.getLinksThisLayerPotentiallyCarryingTraffic(false);
-                final Pair<Set<Demand>, Set<Pair<MulticastDemand, Node>>> downLayerInfoPrimary = getDownCoupling(thisLayerPropagation.getFirst());
-                final Pair<Set<Demand>, Set<Pair<MulticastDemand, Node>>> downLayerInfoBackup = getDownCoupling(thisLayerPropagation.getSecond());
-                final InterLayerPropagationGraph ipgPrimary = new InterLayerPropagationGraph(downLayerInfoPrimary.getFirst(), null, downLayerInfoPrimary.getSecond(), false, false);
-                final InterLayerPropagationGraph ipgBackup = new InterLayerPropagationGraph(downLayerInfoBackup.getFirst(), null, downLayerInfoBackup.getSecond(), false, false);
-                final Set<Link> linksPrimary = ipgPrimary.getLinksInGraph();
-                final Set<Link> linksBackup = ipgBackup.getLinksInGraph();
-                final Set<Link> linksPrimaryAndBackup = Sets.intersection(linksPrimary, linksBackup);
-                final Set<Link> linksOnlyPrimary = Sets.difference(linksPrimary, linksPrimaryAndBackup);
-                final Set<Link> linksOnlyBackup = Sets.difference(linksBackup, linksPrimaryAndBackup);
-                drawColateralLinks(linksOnlyPrimary, VisualizationConstants.DEFAULT_REGGUILINK_EDGECOLOR_PICKED);
-                drawDownPropagationInterLayerLinks(linksOnlyPrimary, VisualizationConstants.DEFAULT_REGGUILINK_EDGECOLOR_PICKED);
-                drawColateralLinks(linksOnlyBackup, VisualizationConstants.DEFAULT_REGGUILINK_EDGECOLOR_BACKUP);
-                drawDownPropagationInterLayerLinks(linksOnlyBackup, VisualizationConstants.DEFAULT_REGGUILINK_EDGECOLOR_BACKUP);
-                drawColateralLinks(linksPrimaryAndBackup, VisualizationConstants.DEFAULT_REGGUILINK_EDGECOLOR_BACKUPANDPRIMARY);
-                drawDownPropagationInterLayerLinks(linksPrimaryAndBackup, VisualizationConstants.DEFAULT_REGGUILINK_EDGECOLOR_BACKUPANDPRIMARY);
-            }
-            if (showInCanvasUpperLayerPropagation && (this.getNetPlan().getNumberOfLayers() > 1) && pickedDemand.isCoupled())
-            {
-                final InterLayerPropagationGraph ipg = new InterLayerPropagationGraph(null, Sets.newHashSet(pickedDemand.getCoupledLink()), null, true, false);
-                drawColateralLinks(ipg.getLinksInGraph(), VisualizationConstants.DEFAULT_REGGUILINK_EDGECOLOR_PICKED);
-                drawDownPropagationInterLayerLinks(ipg.getLinksInGraph(), VisualizationConstants.DEFAULT_REGGUILINK_EDGECOLOR_PICKED);
-            }
-            /* Picked link the last, so overrides the rest */
-            if (isDemandLayerVisibleInTheCanvas)
-            {
-                gnOrigin.setBorderPaint(VisualizationConstants.DEFAULT_GUINODE_COLOR_ORIGINFLOW);
-                gnOrigin.setFillPaint(VisualizationConstants.DEFAULT_GUINODE_COLOR_ORIGINFLOW);
-                gnDestination.setBorderPaint(VisualizationConstants.DEFAULT_GUINODE_COLOR_ENDFLOW);
-                gnDestination.setFillPaint(VisualizationConstants.DEFAULT_GUINODE_COLOR_ENDFLOW);
-            }
-=======
-        this.pickedElementFR = null;
-        this.pickedElementNotFR = pickedDemand;
-        pickTimeLineManager.addElement(this.getNetPlan(), pickedDemand);
 
         final boolean isDemandLayerVisibleInTheCanvas = isLayerVisibleInCanvas(pickedDemand.getLayer());
         final GUINode gnOrigin = getCanvasAssociatedGUINode(pickedDemand.getIngressNode(), pickedDemand.getLayer());
         final GUINode gnDestination = getCanvasAssociatedGUINode(pickedDemand.getEgressNode(), pickedDemand.getLayer());
         Pair<Set<Link>, Set<Link>> thisLayerPropagation = null;
-        if (showInCanvasThisLayerPropagation && isDemandLayerVisibleInTheCanvas)
+
+        for (Demand pickedDemand : pickedDemands)
         {
             thisLayerPropagation = pickedDemand.getLinksThisLayerPotentiallyCarryingTraffic();
             final Set<Link> linksPrimary = thisLayerPropagation.getFirst();
@@ -977,7 +901,7 @@
         if (showInCanvasLowerLayerPropagation && (this.getNetPlan().getNumberOfLayers() > 1))
         {
             if (thisLayerPropagation == null)
-                thisLayerPropagation = pickedDemand.getLinksThisLayerPotentiallyCarryingTraffic();
+                thisLayerPropagation = pickedDemand.getLinksThisLayerPotentiallyCarryingTraffic(false);
             final Pair<Set<Demand>, Set<Pair<MulticastDemand, Node>>> downLayerInfoPrimary = getDownCoupling(thisLayerPropagation.getFirst());
             final Pair<Set<Demand>, Set<Pair<MulticastDemand, Node>>> downLayerInfoBackup = getDownCoupling(thisLayerPropagation.getSecond());
             final InterLayerPropagationGraph ipgPrimary = new InterLayerPropagationGraph(downLayerInfoPrimary.getFirst(), null, downLayerInfoPrimary.getSecond(), false);
@@ -1007,9 +931,7 @@
             gnOrigin.setFillPaint(VisualizationConstants.DEFAULT_GUINODE_COLOR_ORIGINFLOW);
             gnDestination.setBorderPaint(VisualizationConstants.DEFAULT_GUINODE_COLOR_ENDFLOW);
             gnDestination.setFillPaint(VisualizationConstants.DEFAULT_GUINODE_COLOR_ENDFLOW);
->>>>>>> ad0656c9
-        }
-
+        }
     }
 
     public void pickSRG(List<SharedRiskGroup> pickedSRGs)
@@ -1026,61 +948,6 @@
             Map<Link, Triple<Map<Demand, Set<Link>>, Map<Demand, Set<Link>>, Map<Pair<MulticastDemand, Node>, Set<Link>>>> thisLayerPropInfo = new HashMap<>();
             if (showInCanvasThisLayerPropagation)
             {
-<<<<<<< HEAD
-                for (Link link : allAffectedLinks)
-                {
-                    thisLayerPropInfo.put(link, link.getLinksThisLayerPotentiallyCarryingTrafficTraversingThisLink(false));
-                    final Set<Link> linksPrimary = thisLayerPropInfo.get(link).getFirst().values().stream().flatMap(set -> set.stream()).collect(Collectors.toSet());
-                    final Set<Link> linksBackup = thisLayerPropInfo.get(link).getSecond().values().stream().flatMap(set -> set.stream()).collect(Collectors.toSet());
-                    final Set<Link> linksMulticast = thisLayerPropInfo.get(link).getThird().values().stream().flatMap(set -> set.stream()).collect(Collectors.toSet());
-                    drawColateralLinks(Sets.union(Sets.union(linksPrimary, linksBackup), linksMulticast), VisualizationConstants.DEFAULT_REGGUILINK_EDGECOLOR_AFFECTEDFAILURES);
-                }
-            }
-            if (showInCanvasLowerLayerPropagation && (this.getNetPlan().getNumberOfLayers() > 1))
-            {
-                final Set<Link> affectedCoupledLinks = allAffectedLinks.stream().filter(e -> e.isCoupled()).collect(Collectors.toSet());
-                final Pair<Set<Demand>, Set<Pair<MulticastDemand, Node>>> couplingInfo = getDownCoupling(affectedCoupledLinks);
-                final InterLayerPropagationGraph ipg = new InterLayerPropagationGraph(couplingInfo.getFirst(), null, couplingInfo.getSecond(), false, false);
-                final Set<Link> lowerLayerLinks = ipg.getLinksInGraph();
-                drawColateralLinks(lowerLayerLinks, VisualizationConstants.DEFAULT_REGGUILINK_EDGECOLOR_AFFECTEDFAILURES);
-                drawDownPropagationInterLayerLinks(lowerLayerLinks, VisualizationConstants.DEFAULT_REGGUILINK_EDGECOLOR_AFFECTEDFAILURES);
-            }
-            if (showInCanvasUpperLayerPropagation && (this.getNetPlan().getNumberOfLayers() > 1))
-            {
-                final Set<Demand> demandsPrimaryAndBackup = new HashSet<>();
-                final Set<Pair<MulticastDemand, Node>> demandsMulticast = new HashSet<>();
-                for (Link link : allAffectedLinks)
-                {
-                    final Triple<Map<Demand, Set<Link>>, Map<Demand, Set<Link>>, Map<Pair<MulticastDemand, Node>, Set<Link>>> thisLinkInfo =
-                            showInCanvasThisLayerPropagation ? thisLayerPropInfo.get(link) : link.getLinksThisLayerPotentiallyCarryingTrafficTraversingThisLink(false);
-                    demandsPrimaryAndBackup.addAll(Sets.union(thisLinkInfo.getFirst().keySet(), thisLinkInfo.getSecond().keySet()));
-                    demandsMulticast.addAll(thisLinkInfo.getThird().keySet());
-                }
-                final Set<Link> coupledUpperLinks = getUpCoupling(demandsPrimaryAndBackup, demandsMulticast);
-                final InterLayerPropagationGraph ipg = new InterLayerPropagationGraph(null, coupledUpperLinks, null, true, false);
-                drawColateralLinks(ipg.getLinksInGraph(), VisualizationConstants.DEFAULT_REGGUILINK_EDGECOLOR_AFFECTEDFAILURES);
-                drawDownPropagationInterLayerLinks(ipg.getLinksInGraph(), VisualizationConstants.DEFAULT_REGGUILINK_EDGECOLOR_AFFECTEDFAILURES);
-            }
-            /* Picked link the last, so overrides the rest */
-            for (Link link : allAffectedLinks)
-            {
-                final GUILink gl = getCanvasAssociatedGUILink(link);
-                if (gl == null) continue;
-                gl.setHasArrow(true);
-                setCurrentDefaultEdgeStroke(gl, VisualizationConstants.DEFAULT_REGGUILINK_EDGESTROKE_PICKED, VisualizationConstants.DEFAULT_REGGUILINK_EDGESTROKE_PICKED);
-                final Paint color = link.isDown() ? VisualizationConstants.DEFAULT_REGGUILINK_EDGECOLOR_FAILED : VisualizationConstants.DEFAULT_REGGUILINK_EDGECOLOR_FAILED;
-                gl.setEdgeDrawPaint(color);
-                gl.setShownSeparated(true);
-            }
-            for (Node node : pickedSRG.getNodes())
-            {
-                for (GUINode gn : getCanvasVerticallyStackedGUINodes(node))
-                {
-                    gn.setBorderPaint(VisualizationConstants.DEFAULT_GUINODE_COLOR_FAILED);
-                    gn.setFillPaint(VisualizationConstants.DEFAULT_GUINODE_COLOR_FAILED);
-                }
-            }
-=======
                 thisLayerPropInfo.put(link, link.getLinksThisLayerPotentiallyCarryingTrafficTraversingThisLink());
                 final Set<Link> linksPrimary = thisLayerPropInfo.get(link).getFirst().values().stream().flatMap(set -> set.stream()).collect(Collectors.toSet());
                 final Set<Link> linksBackup = thisLayerPropInfo.get(link).getSecond().values().stream().flatMap(set -> set.stream()).collect(Collectors.toSet());
@@ -1127,7 +994,6 @@
             final Paint color = link.isDown() ? VisualizationConstants.DEFAULT_REGGUILINK_EDGECOLOR_FAILED : VisualizationConstants.DEFAULT_REGGUILINK_EDGECOLOR_FAILED;
             gl.setEdgeDrawPaint(color);
             gl.setShownSeparated(true);
->>>>>>> ad0656c9
         }
     }
 
@@ -1199,7 +1065,6 @@
             final boolean isRouteLayerVisibleInTheCanvas = isLayerVisibleInCanvas(pickedRoute.getLayer());
             if (showInCanvasThisLayerPropagation && isRouteLayerVisibleInTheCanvas)
             {
-<<<<<<< HEAD
                 final List<Link> linksPrimary = pickedRoute.getSeqLinks();
                 drawColateralLinks(linksPrimary, pickedRoute.isBackupRoute() ? VisualizationConstants.DEFAULT_REGGUILINK_EDGECOLOR_BACKUP : VisualizationConstants.DEFAULT_REGGUILINK_EDGECOLOR_PICKED);
             }
@@ -1209,29 +1074,10 @@
                 final InterLayerPropagationGraph ipg = new InterLayerPropagationGraph(downInfo.getFirst(), null, downInfo.getSecond(), false, false);
                 drawColateralLinks(ipg.getLinksInGraph(), pickedRoute.isBackupRoute() ? VisualizationConstants.DEFAULT_REGGUILINK_EDGECOLOR_BACKUP : VisualizationConstants.DEFAULT_REGGUILINK_EDGECOLOR_PICKED);
                 drawDownPropagationInterLayerLinks(ipg.getLinksInGraph(), pickedRoute.isBackupRoute() ? VisualizationConstants.DEFAULT_REGGUILINK_EDGECOLOR_BACKUP : VisualizationConstants.DEFAULT_REGGUILINK_EDGECOLOR_PICKED);
-=======
-                linksThisLayer = pickedDemand.getLinksThisLayerPotentiallyCarryingTraffic(egressNode);
-                drawColateralLinks(linksThisLayer, VisualizationConstants.DEFAULT_REGGUILINK_EDGECOLOR_PICKED);
-            }
-            if (showInCanvasLowerLayerPropagation && (this.getNetPlan().getNumberOfLayers() > 1))
-            {
-                if (linksThisLayer == null)
-                    linksThisLayer = pickedDemand.getLinksThisLayerPotentiallyCarryingTraffic(egressNode);
-                final Pair<Set<Demand>, Set<Pair<MulticastDemand, Node>>> downLayerInfo = getDownCoupling(linksThisLayer);
-                final InterLayerPropagationGraph ipg = new InterLayerPropagationGraph(downLayerInfo.getFirst(), null, downLayerInfo.getSecond(), false);
-                final Set<Link> linksLowerLayers = ipg.getLinksInGraph();
-                drawColateralLinks(linksLowerLayers, VisualizationConstants.DEFAULT_REGGUILINK_EDGECOLOR_PICKED);
-                drawDownPropagationInterLayerLinks(linksLowerLayers, VisualizationConstants.DEFAULT_REGGUILINK_EDGECOLOR_PICKED);
->>>>>>> ad0656c9
             }
             if (showInCanvasUpperLayerPropagation && (this.getNetPlan().getNumberOfLayers() > 1) && pickedRoute.getDemand().isCoupled())
             {
-<<<<<<< HEAD
                 final InterLayerPropagationGraph ipg = new InterLayerPropagationGraph(null, Sets.newHashSet(pickedRoute.getDemand().getCoupledLink()), null, true, false);
-=======
-                final Set<Link> upCoupledLink = getUpCoupling(null, Collections.singleton(Pair.of(pickedDemand, egressNode)));
-                final InterLayerPropagationGraph ipg = new InterLayerPropagationGraph(null, upCoupledLink, null, true);
->>>>>>> ad0656c9
                 drawColateralLinks(ipg.getLinksInGraph(), VisualizationConstants.DEFAULT_REGGUILINK_EDGECOLOR_PICKED);
                 drawDownPropagationInterLayerLinks(ipg.getLinksInGraph(), VisualizationConstants.DEFAULT_REGGUILINK_EDGECOLOR_PICKED);
             }
@@ -1258,7 +1104,6 @@
 
         for (MulticastTree pickedTree : pickedTrees)
         {
-<<<<<<< HEAD
             final boolean isTreeLayerVisibleInTheCanvas = isLayerVisibleInCanvas(pickedTree.getLayer());
             final GUINode gnOrigin = getCanvasAssociatedGUINode(pickedTree.getIngressNode(), pickedTree.getLayer());
             for (Node egressNode : pickedTree.getEgressNodes())
@@ -1295,28 +1140,6 @@
                 gnOrigin.setBorderPaint(VisualizationConstants.DEFAULT_GUINODE_COLOR_ORIGINFLOW);
                 gnOrigin.setFillPaint(VisualizationConstants.DEFAULT_GUINODE_COLOR_ORIGINFLOW);
             }
-=======
-            final Pair<Set<Demand>, Set<Pair<MulticastDemand, Node>>> downInfo = getDownCoupling(pickedRoute.getSeqLinks());
-            final InterLayerPropagationGraph ipg = new InterLayerPropagationGraph(downInfo.getFirst(), null, downInfo.getSecond(), false);
-            drawColateralLinks(ipg.getLinksInGraph(), pickedRoute.isBackupRoute() ? VisualizationConstants.DEFAULT_REGGUILINK_EDGECOLOR_BACKUP : VisualizationConstants.DEFAULT_REGGUILINK_EDGECOLOR_PICKED);
-            drawDownPropagationInterLayerLinks(ipg.getLinksInGraph(), pickedRoute.isBackupRoute() ? VisualizationConstants.DEFAULT_REGGUILINK_EDGECOLOR_BACKUP : VisualizationConstants.DEFAULT_REGGUILINK_EDGECOLOR_PICKED);
-        }
-        if (showInCanvasUpperLayerPropagation && (this.getNetPlan().getNumberOfLayers() > 1) && pickedRoute.getDemand().isCoupled())
-        {
-            final InterLayerPropagationGraph ipg = new InterLayerPropagationGraph(null, Sets.newHashSet(pickedRoute.getDemand().getCoupledLink()), null, true);
-            drawColateralLinks(ipg.getLinksInGraph(), VisualizationConstants.DEFAULT_REGGUILINK_EDGECOLOR_PICKED);
-            drawDownPropagationInterLayerLinks(ipg.getLinksInGraph(), VisualizationConstants.DEFAULT_REGGUILINK_EDGECOLOR_PICKED);
-        }
-        /* Picked link the last, so overrides the rest */
-        if (isRouteLayerVisibleInTheCanvas)
-        {
-            final GUINode gnOrigin = getCanvasAssociatedGUINode(pickedRoute.getIngressNode(), pickedRoute.getLayer());
-            final GUINode gnDestination = getCanvasAssociatedGUINode(pickedRoute.getEgressNode(), pickedRoute.getLayer());
-            gnOrigin.setBorderPaint(VisualizationConstants.DEFAULT_GUINODE_COLOR_ORIGINFLOW);
-            gnOrigin.setFillPaint(VisualizationConstants.DEFAULT_GUINODE_COLOR_ORIGINFLOW);
-            gnDestination.setBorderPaint(VisualizationConstants.DEFAULT_GUINODE_COLOR_ENDFLOW);
-            gnDestination.setFillPaint(VisualizationConstants.DEFAULT_GUINODE_COLOR_ENDFLOW);
->>>>>>> ad0656c9
         }
     }
 
@@ -1342,29 +1165,19 @@
             }
             if (showInCanvasLowerLayerPropagation && (this.getNetPlan().getNumberOfLayers() > 1) && pickedLink.isCoupled())
             {
-<<<<<<< HEAD
                 final Pair<Set<Demand>, Set<Pair<MulticastDemand, Node>>> downLayerInfo = getDownCoupling(Arrays.asList(pickedLink));
                 final InterLayerPropagationGraph ipg = new InterLayerPropagationGraph(downLayerInfo.getFirst(), null, downLayerInfo.getSecond(), false, false);
-=======
-                final Pair<Set<Demand>, Set<Pair<MulticastDemand, Node>>> downInfo = getDownCoupling(pickedTree.getSeqLinksToEgressNode(egressNode));
-                final InterLayerPropagationGraph ipg = new InterLayerPropagationGraph(downInfo.getFirst(), null, downInfo.getSecond(), false);
->>>>>>> ad0656c9
                 drawColateralLinks(ipg.getLinksInGraph(), VisualizationConstants.DEFAULT_REGGUILINK_EDGECOLOR_PICKED);
                 drawDownPropagationInterLayerLinks(ipg.getLinksInGraph(), VisualizationConstants.DEFAULT_REGGUILINK_EDGECOLOR_PICKED);
             }
             if (showInCanvasUpperLayerPropagation && (this.getNetPlan().getNumberOfLayers() > 1))
             {
-<<<<<<< HEAD
                 if (thisLayerTraversalInfo == null)
                     thisLayerTraversalInfo = pickedLink.getLinksThisLayerPotentiallyCarryingTrafficTraversingThisLink(false);
                 final Set<Demand> demandsPrimaryAndBackup = Sets.union(thisLayerTraversalInfo.getFirst().keySet(), thisLayerTraversalInfo.getSecond().keySet());
                 final Set<Pair<MulticastDemand, Node>> mDemands = thisLayerTraversalInfo.getThird().keySet();
                 final Set<Link> initialUpperLinks = getUpCoupling(demandsPrimaryAndBackup, mDemands);
                 final InterLayerPropagationGraph ipg = new InterLayerPropagationGraph(null, Sets.newHashSet(initialUpperLinks), null, true, false);
-=======
-                final Set<Link> upperCoupledLink = getUpCoupling(null, Arrays.asList(Pair.of(pickedTree.getMulticastDemand(), egressNode)));
-                final InterLayerPropagationGraph ipg = new InterLayerPropagationGraph(null, upperCoupledLink, null, true);
->>>>>>> ad0656c9
                 drawColateralLinks(ipg.getLinksInGraph(), VisualizationConstants.DEFAULT_REGGUILINK_EDGECOLOR_PICKED);
                 drawDownPropagationInterLayerLinks(ipg.getLinksInGraph(), VisualizationConstants.DEFAULT_REGGUILINK_EDGECOLOR_PICKED);
             }
@@ -1391,7 +1204,6 @@
 
         for (Node pickedNode : pickedNodes)
         {
-<<<<<<< HEAD
             for (GUINode gn : getCanvasVerticallyStackedGUINodes(pickedNode))
             {
                 gn.setBorderPaint(VisualizationConstants.DEFAULT_GUINODE_COLOR_PICK);
@@ -1403,45 +1215,6 @@
                 gl.setShownSeparated(true);
                 gl.setHasArrow(true);
             }
-=======
-            thisLayerTraversalInfo = pickedLink.getLinksThisLayerPotentiallyCarryingTrafficTraversingThisLink();
-            final Set<Link> linksPrimary = thisLayerTraversalInfo.getFirst().values().stream().flatMap(set -> set.stream()).collect(Collectors.toSet());
-            final Set<Link> linksBackup = thisLayerTraversalInfo.getSecond().values().stream().flatMap(set -> set.stream()).collect(Collectors.toSet());
-            final Set<Link> linksMulticast = thisLayerTraversalInfo.getThird().values().stream().flatMap(set -> set.stream()).collect(Collectors.toSet());
-            final Set<Link> links = new HashSet<> ();
-            if (linksPrimary != null) links.addAll(linksPrimary);
-            if (linksBackup != null) links.addAll(linksBackup);
-            if (linksMulticast != null) links.addAll(linksMulticast);
-            drawColateralLinks(links, VisualizationConstants.DEFAULT_REGGUILINK_EDGECOLOR_PICKED);
-        }
-        if (showInCanvasLowerLayerPropagation && (this.getNetPlan().getNumberOfLayers() > 1) && pickedLink.isCoupled())
-        {
-            final Pair<Set<Demand>, Set<Pair<MulticastDemand, Node>>> downLayerInfo = getDownCoupling(Arrays.asList(pickedLink));
-            final InterLayerPropagationGraph ipg = new InterLayerPropagationGraph(downLayerInfo.getFirst(), null, downLayerInfo.getSecond(), false);
-            drawColateralLinks(ipg.getLinksInGraph(), VisualizationConstants.DEFAULT_REGGUILINK_EDGECOLOR_PICKED);
-            drawDownPropagationInterLayerLinks(ipg.getLinksInGraph(), VisualizationConstants.DEFAULT_REGGUILINK_EDGECOLOR_PICKED);
-        }
-        if (showInCanvasUpperLayerPropagation && (this.getNetPlan().getNumberOfLayers() > 1))
-        {
-            if (thisLayerTraversalInfo == null)
-                thisLayerTraversalInfo = pickedLink.getLinksThisLayerPotentiallyCarryingTrafficTraversingThisLink();
-            final Set<Demand> demandsPrimaryAndBackup = Sets.union(thisLayerTraversalInfo.getFirst().keySet(), thisLayerTraversalInfo.getSecond().keySet());
-            final Set<Pair<MulticastDemand, Node>> mDemands = thisLayerTraversalInfo.getThird().keySet();
-            final Set<Link> initialUpperLinks = getUpCoupling(demandsPrimaryAndBackup, mDemands);
-            final InterLayerPropagationGraph ipg = new InterLayerPropagationGraph(null, Sets.newHashSet(initialUpperLinks), null, true);
-            drawColateralLinks(ipg.getLinksInGraph(), VisualizationConstants.DEFAULT_REGGUILINK_EDGECOLOR_PICKED);
-            drawDownPropagationInterLayerLinks(ipg.getLinksInGraph(), VisualizationConstants.DEFAULT_REGGUILINK_EDGECOLOR_PICKED);
-        }
-		/* Picked link the last, so overrides the rest */
-        if (isLinkLayerVisibleInTheCanvas)
-        {
-            final GUILink gl = getCanvasAssociatedGUILink(pickedLink);
-            gl.setHasArrow(true);
-            setCurrentDefaultEdgeStroke (gl , VisualizationConstants.DEFAULT_REGGUILINK_EDGESTROKE_PICKED , VisualizationConstants.DEFAULT_REGGUILINK_EDGESTROKE_PICKED);
-            final Paint color = pickedLink.isDown() ? VisualizationConstants.DEFAULT_REGGUILINK_EDGECOLOR_FAILED : VisualizationConstants.DEFAULT_REGGUILINK_EDGECOLOR_PICKED;
-            gl.setEdgeDrawPaint(color);
-            gl.setShownSeparated(true);
->>>>>>> ad0656c9
         }
     }
 
@@ -1518,7 +1291,6 @@
 
     public void pickElement(NetworkElement es)
     {
-<<<<<<< HEAD
         if (es instanceof Node) pickNode((Node) es);
         else if (es instanceof Link) pickLink((Link) es);
         else if (es instanceof Demand) pickDemand((Demand) es);
@@ -1528,55 +1300,6 @@
         else if (es instanceof Resource) pickResource((Resource) es);
         else if (es instanceof SharedRiskGroup) pickSRG((SharedRiskGroup) es);
         else throw new RuntimeException();
-=======
-        resetPickedState();
-        this.pickedElementType = NetworkElementType.FORWARDING_RULE;
-        this.pickedElementFR = pickedFR;
-        this.pickedElementNotFR = null;
-        pickTimeLineManager.addElement(this.getNetPlan(), pickedFR);
-
-        final boolean isFRLayerVisibleInTheCanvas = isLayerVisibleInCanvas(pickedFR.getFirst().getLayer());
-        final Demand pickedDemand = pickedFR.getFirst();
-        final Link pickedLink = pickedFR.getSecond();
-        if (showInCanvasThisLayerPropagation && isFRLayerVisibleInTheCanvas)
-        {
-            final Triple<Map<Demand, Set<Link>>, Map<Demand, Set<Link>>, Map<Pair<MulticastDemand, Node>, Set<Link>>> triple =
-                    pickedLink.getLinksThisLayerPotentiallyCarryingTrafficTraversingThisLink();
-            final Set<Link> links = new HashSet<> ();
-            if (triple.getFirst().containsKey(pickedDemand)) links.addAll(triple.getFirst().get(pickedDemand));
-            if (triple.getSecond().containsKey(pickedDemand)) links.addAll(triple.getSecond().get(pickedDemand));
-            drawColateralLinks(links, VisualizationConstants.DEFAULT_REGGUILINK_EDGECOLOR_PICKED);
-        }
-        if (showInCanvasLowerLayerPropagation && (this.getNetPlan().getNumberOfLayers() > 1) && pickedLink.isCoupled())
-        {
-            final Pair<Set<Demand>, Set<Pair<MulticastDemand, Node>>> downLayerInfo = getDownCoupling(Arrays.asList(pickedLink));
-            final InterLayerPropagationGraph ipgCausedByLink = new InterLayerPropagationGraph(downLayerInfo.getFirst(), null, downLayerInfo.getSecond(), false);
-            final Set<Link> frPropagationLinks = ipgCausedByLink.getLinksInGraph();
-            drawColateralLinks(frPropagationLinks, VisualizationConstants.DEFAULT_REGGUILINK_EDGECOLOR_PICKED);
-            drawDownPropagationInterLayerLinks(frPropagationLinks, VisualizationConstants.DEFAULT_REGGUILINK_EDGECOLOR_PICKED);
-        }
-        if (showInCanvasUpperLayerPropagation && (this.getNetPlan().getNumberOfLayers() > 1) && pickedDemand.isCoupled())
-        {
-            final InterLayerPropagationGraph ipgCausedByDemand = new InterLayerPropagationGraph(null, Sets.newHashSet(pickedDemand.getCoupledLink()), null, true);
-            final Set<Link> frPropagationLinks = ipgCausedByDemand.getLinksInGraph();
-            drawColateralLinks(frPropagationLinks, VisualizationConstants.DEFAULT_REGGUILINK_EDGECOLOR_PICKED);
-            drawDownPropagationInterLayerLinks(frPropagationLinks, VisualizationConstants.DEFAULT_REGGUILINK_EDGECOLOR_PICKED);
-        }
-		/* Picked link the last, so overrides the rest */
-        if (isFRLayerVisibleInTheCanvas)
-        {
-            final GUILink gl = getCanvasAssociatedGUILink(pickedLink);
-            gl.setHasArrow(true);
-            setCurrentDefaultEdgeStroke (gl , VisualizationConstants.DEFAULT_REGGUILINK_EDGESTROKE_PICKED , VisualizationConstants.DEFAULT_REGGUILINK_EDGESTROKE_PICKED);
-            final Paint color = pickedLink.isDown() ? VisualizationConstants.DEFAULT_REGGUILINK_EDGECOLOR_FAILED : VisualizationConstants.DEFAULT_REGGUILINK_EDGECOLOR_PICKED;
-            gl.setEdgeDrawPaint(color);
-            gl.setShownSeparated(true);
-            gl.getOriginNode().setBorderPaint(VisualizationConstants.DEFAULT_GUINODE_COLOR_ORIGINFLOW);
-            gl.getOriginNode().setFillPaint(VisualizationConstants.DEFAULT_GUINODE_COLOR_ORIGINFLOW);
-            gl.getDestinationNode().setBorderPaint(VisualizationConstants.DEFAULT_GUINODE_COLOR_ENDFLOW);
-            gl.getDestinationNode().setFillPaint(VisualizationConstants.DEFAULT_GUINODE_COLOR_ENDFLOW);
-        }
->>>>>>> ad0656c9
     }
 
     public void pickElement(List<? extends NetworkElement> es)
