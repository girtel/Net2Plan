--- conflicted
+++ resolved
@@ -424,9 +424,6 @@
         callback.updateVisualizationAfterPick();
     }
 
-<<<<<<< HEAD
-
-=======
     @Override
     protected boolean hasAttributes()
     {
@@ -434,7 +431,6 @@
     }
 
     @Nonnull
->>>>>>> 08a8796a
     @Override
     protected JMenuItem getAddOption()
     {
