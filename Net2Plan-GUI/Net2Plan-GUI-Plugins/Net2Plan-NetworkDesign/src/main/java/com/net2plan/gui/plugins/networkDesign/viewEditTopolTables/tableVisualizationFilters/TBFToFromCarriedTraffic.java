--- conflicted
+++ resolved
@@ -12,212 +12,285 @@
 
 public class TBFToFromCarriedTraffic extends ITableRowFilter
 {
-<<<<<<< HEAD
     private final boolean onlyThisLayer;
     private final NetworkElement initialElement;
     private final Pair<Demand, Link> initialFR;
     private final NetworkLayer auxLayerInNodes;
 
-    public TBFToFromCarriedTraffic(Demand demand, boolean onlyThisLayer)
-    {
-        super(demand.getNetPlan());
-
-        this.initialElement = demand;
-        this.onlyThisLayer = onlyThisLayer;
-        this.initialFR = null;
-        this.auxLayerInNodes = null;
+	public TBFToFromCarriedTraffic (Demand demand , boolean onlyThisLayer)
+	{
+		super (demand.getNetPlan());
+		
+		this.initialElement = demand;
+		this.onlyThisLayer = onlyThisLayer;
+		this.initialFR = null;
+		this.auxLayerInNodes = null;
+
+		final Set<Link> linksAllLayers = new HashSet<> ();
+		final Set<Demand> demandsAllLayers = new HashSet<> ();
+		final Set<MulticastDemand> mDemandsAllLayers = new HashSet<> ();
 
         final Set<Link> linksAllLayers = new HashSet<>();
         final Set<Demand> demandsAllLayers = new HashSet<>();
         final Set<MulticastDemand> mDemandsAllLayers = new HashSet<>();
 
-        demandsAllLayers.add(demand);
-
-        final Pair<Set<Link>, Set<Link>> thisLayerPropagation = demand.getLinksThisLayerPotentiallyCarryingTraffic(false);
-        linksAllLayers.addAll(thisLayerPropagation.getFirst());
-        linksAllLayers.addAll(thisLayerPropagation.getSecond());
-        if (!onlyThisLayer)
-            updatePropagationDownWards(linksAllLayers, linksAllLayers, demandsAllLayers, mDemandsAllLayers);
-        if (!onlyThisLayer)
-            updatePropagationUpWards(Arrays.asList(demand), null, linksAllLayers, demandsAllLayers, mDemandsAllLayers);
-        final Set<NetworkLayer> layersToKeepAllElements = onlyThisLayer ? Sets.difference(new HashSet<>(netPlan.getNetworkLayers()), Sets.newHashSet(demand.getLayer())) : new HashSet<>();
-        updateAllButLinksDemandsMDemandsUsingExistingInfo(linksAllLayers, demandsAllLayers, mDemandsAllLayers, layersToKeepAllElements);
-    }
+	public TBFToFromCarriedTraffic (Link link , boolean onlyThisLayer)
+	{
+		super (link.getNetPlan());
+		
+		this.initialElement = link;
+		this.onlyThisLayer = onlyThisLayer;
+		this.initialFR = null;
+		this.auxLayerInNodes = null;
+
+		final Set<Link> linksAllLayers = new HashSet<> ();
+		final Set<Demand> demandsAllLayers = new HashSet<> ();
+		final Set<MulticastDemand> mDemandsAllLayers = new HashSet<> ();
 
     public TBFToFromCarriedTraffic(Link link, boolean onlyThisLayer)
     {
         super(link.getNetPlan());
 
-        this.initialElement = link;
-        this.onlyThisLayer = onlyThisLayer;
-        this.initialFR = null;
-        this.auxLayerInNodes = null;
+	public TBFToFromCarriedTraffic (MulticastTree tree , boolean onlyThisLayer)
+	{
+		super (tree.getNetPlan());
+		
+		this.initialElement = tree;
+		this.onlyThisLayer = onlyThisLayer;
+		this.initialFR = null;
+		this.auxLayerInNodes = null;
+
+		final Set<Link> linksAllLayers = new HashSet<> ();
+		final Set<Demand> demandsAllLayers = new HashSet<> ();
+		final Set<MulticastDemand> mDemandsAllLayers = new HashSet<> ();
+
+		mDemandsAllLayers.add(tree.getMulticastDemand());
+		linksAllLayers.addAll(tree.getLinkSet());
+		if (!onlyThisLayer) updatePropagationDownWards (linksAllLayers , linksAllLayers , demandsAllLayers , mDemandsAllLayers);
+		if (!onlyThisLayer) updatePropagationUpWards (demandsAllLayers , mDemandsAllLayers , linksAllLayers , demandsAllLayers , mDemandsAllLayers);
+		final Set<NetworkLayer> layersToKeepAllElements = onlyThisLayer? Sets.difference(new HashSet<>(netPlan.getNetworkLayers ()), Sets.newHashSet(tree.getLayer())): new HashSet<> ();
+		updateAllButLinksDemandsMDemandsUsingExistingInfo (linksAllLayers , demandsAllLayers , mDemandsAllLayers , layersToKeepAllElements);
+	}
+
+	public TBFToFromCarriedTraffic (Route route , boolean onlyThisLayer)
+	{
+		super (route.getNetPlan());
+		
+		this.initialElement = route;
+		this.onlyThisLayer = onlyThisLayer;
+		this.initialFR = null;
+		this.auxLayerInNodes = null;
+
+		final Set<Link> linksAllLayers = new HashSet<> ();
+		final Set<Demand> demandsAllLayers = new HashSet<> ();
+		final Set<MulticastDemand> mDemandsAllLayers = new HashSet<> ();
+
+		demandsAllLayers.add(route.getDemand());
+		linksAllLayers.addAll(route.getSeqLinks());
+
+		if (!onlyThisLayer) updatePropagationDownWards (linksAllLayers , linksAllLayers , demandsAllLayers , mDemandsAllLayers);
+		if (!onlyThisLayer) updatePropagationUpWards (demandsAllLayers , mDemandsAllLayers , linksAllLayers , demandsAllLayers , mDemandsAllLayers);
+		final Set<NetworkLayer> layersToKeepAllElements = onlyThisLayer? Sets.difference(new HashSet<>(netPlan.getNetworkLayers ()), Sets.newHashSet(route.getLayer())): new HashSet<> ();
+		updateAllButLinksDemandsMDemandsUsingExistingInfo (linksAllLayers , demandsAllLayers , mDemandsAllLayers , layersToKeepAllElements);
+	}
+
+	public TBFToFromCarriedTraffic (Resource resource , NetworkLayer layer , boolean onlyThisLayer)
+	{
+		super (resource.getNetPlan());
+		
+		this.initialElement = resource;
+		this.onlyThisLayer = onlyThisLayer;
+		this.initialFR = null;
+		this.auxLayerInNodes = layer;
+
+		final Set<Link> linksAllLayers = new HashSet<> ();
+		final Set<Demand> demandsAllLayers = new HashSet<> ();
+		final Set<MulticastDemand> mDemandsAllLayers = new HashSet<> ();
+
+		// if the resource is not used => does not appear anywhere
+		for (Route r : resource.getTraversingRoutes())
+		{
+			if (r.getLayer() != layer) continue;
+			linksAllLayers.addAll(r.getSeqLinks());
+			demandsAllLayers.add(r.getDemand());
+		}
+		if (!onlyThisLayer) updatePropagationDownWards (linksAllLayers , linksAllLayers , demandsAllLayers , mDemandsAllLayers);
+		if (!onlyThisLayer) updatePropagationUpWards (demandsAllLayers , mDemandsAllLayers , linksAllLayers , demandsAllLayers , mDemandsAllLayers);
+		final Set<NetworkLayer> layersToKeepAllElements = onlyThisLayer? Sets.difference(new HashSet<>(netPlan.getNetworkLayers ()), Sets.newHashSet(layer)): new HashSet<> ();
+		updateAllButLinksDemandsMDemandsUsingExistingInfo (linksAllLayers , demandsAllLayers , mDemandsAllLayers , layersToKeepAllElements);
+		if (!this.vResources.get(layer).contains(resource)) this.vResources.get(layer).add(resource); // add the resource if not there
+	}
+
+	public TBFToFromCarriedTraffic (Node node , NetworkLayer layer , boolean onlyThisLayer)
+	{
+		super (node.getNetPlan());
+		
+		this.initialElement = node;
+		this.onlyThisLayer = onlyThisLayer;
+		this.initialFR = null;
+		this.auxLayerInNodes = layer;
+
+		final Set<Link> linksAllLayers = new HashSet<> ();
+		final Set<Demand> demandsAllLayers = new HashSet<> ();
+		final Set<MulticastDemand> mDemandsAllLayers = new HashSet<> ();
+
+		demandsAllLayers.addAll(node.getIncomingDemands(layer));
+		demandsAllLayers.addAll(node.getOutgoingDemands(layer));
+		linksAllLayers.addAll(node.getIncomingLinks(layer));
+		linksAllLayers.addAll(node.getOutgoingLinks(layer));
+		mDemandsAllLayers.addAll (node.getIncomingMulticastDemands(layer));
+		mDemandsAllLayers.addAll (node.getOutgoingMulticastDemands(layer));
+
+		if (!onlyThisLayer) updatePropagationDownWards (linksAllLayers , linksAllLayers , demandsAllLayers , mDemandsAllLayers);
+		if (!onlyThisLayer) updatePropagationUpWards (demandsAllLayers , mDemandsAllLayers , linksAllLayers , demandsAllLayers , mDemandsAllLayers);
+		final Set<NetworkLayer> layersToKeepAllElements = onlyThisLayer? Sets.difference(new HashSet<>(netPlan.getNetworkLayers ()), Sets.newHashSet(layer)): new HashSet<> ();
+		updateAllButLinksDemandsMDemandsUsingExistingInfo (linksAllLayers , demandsAllLayers , mDemandsAllLayers , layersToKeepAllElements);
+	}
+
+	public TBFToFromCarriedTraffic (SharedRiskGroup srg)
+	{
+		super (srg.getNetPlan());
+		
+		this.initialElement = srg;
+		this.onlyThisLayer = false;
+		this.initialFR = null;
+		this.auxLayerInNodes = null;
+
+		final Set<Link> linksAllLayers = new HashSet<> ();
+		final Set<Demand> demandsAllLayers = new HashSet<> ();
+		final Set<MulticastDemand> mDemandsAllLayers = new HashSet<> ();
+
+		for (Link affectedLink : srg.getAffectedLinksAllLayers())
+		{
+			final TBFToFromCarriedTraffic affectedThisLink = new TBFToFromCarriedTraffic(affectedLink , false);
+			for (NetworkLayer layer : netPlan.getNetworkLayers())
+			{
+				linksAllLayers.addAll(affectedThisLink.getVisibleLinks(layer));
+				demandsAllLayers.addAll(affectedThisLink.getVisibleDemands(layer));
+				mDemandsAllLayers.addAll(affectedThisLink.getVisibleMulticastDemands(layer));
+			}
+		}
+		final Set<NetworkLayer> layersToKeepAllElements = new HashSet<> ();
+		updateAllButLinksDemandsMDemandsUsingExistingInfo (linksAllLayers , demandsAllLayers , mDemandsAllLayers , layersToKeepAllElements);
+	}
+
+	public TBFToFromCarriedTraffic (Pair<Demand,Link> fr , boolean onlyThisLayer)
+	{
+		super (fr.getFirst().getNetPlan());
+		
+		this.initialElement = null;
+		this.onlyThisLayer = onlyThisLayer;
+		this.initialFR = fr;
+		this.auxLayerInNodes = null;
+		
+		final Demand frDemand = fr.getFirst();
+		final Link frLink = fr.getSecond();
+		
+		final Set<Link> linksAllLayers = new HashSet<> ();
+		final Set<Demand> demandsAllLayers = new HashSet<> ();
+		final Set<MulticastDemand> mDemandsAllLayers = new HashSet<> ();
+
+		demandsAllLayers.add(frDemand);
+		linksAllLayers.add(frLink);
+
+		if (!onlyThisLayer) updatePropagationDownWards (linksAllLayers , linksAllLayers , demandsAllLayers , mDemandsAllLayers);
+		if (!onlyThisLayer) updatePropagationUpWards (demandsAllLayers , mDemandsAllLayers , linksAllLayers , demandsAllLayers , mDemandsAllLayers);
+
+		final Set<NetworkLayer> layersToKeepAllElements = onlyThisLayer? Sets.difference(new HashSet<>(netPlan.getNetworkLayers ()), Sets.newHashSet(frLink.getLayer())): new HashSet<> ();
+		updateAllButLinksDemandsMDemandsUsingExistingInfo (linksAllLayers , demandsAllLayers , mDemandsAllLayers , layersToKeepAllElements);
+	}
+
+	public TBFToFromCarriedTraffic (MulticastDemand demand , boolean onlyThisLayer)
+	{
+		super (demand.getNetPlan());
+		
+		this.initialElement = demand;
+		this.onlyThisLayer = onlyThisLayer;
+		this.initialFR = null;
+		this.auxLayerInNodes = null;
+
+		final Set<Link> linksAllLayers = new HashSet<> ();
+		final Set<Demand> demandsAllLayers = new HashSet<> ();
+		final Set<MulticastDemand> mDemandsAllLayers = new HashSet<> ();
+
+		mDemandsAllLayers.add(demand);
 
         final Set<Link> linksAllLayers = new HashSet<>();
         final Set<Demand> demandsAllLayers = new HashSet<>();
         final Set<MulticastDemand> mDemandsAllLayers = new HashSet<>();
 
-        linksAllLayers.add(link);
-
-        Triple<Map<Demand, Set<Link>>, Map<Demand, Set<Link>>, Map<Pair<MulticastDemand, Node>, Set<Link>>> thisLayerTraversalInfo =
-                link.getLinksThisLayerPotentiallyCarryingTrafficTraversingThisLink(false);
-        linksAllLayers.addAll(thisLayerTraversalInfo.getFirst().values().stream().flatMap(set -> set.stream()).collect(Collectors.toSet()));
-        linksAllLayers.addAll(thisLayerTraversalInfo.getSecond().values().stream().flatMap(set -> set.stream()).collect(Collectors.toSet()));
-        linksAllLayers.addAll(thisLayerTraversalInfo.getThird().values().stream().flatMap(set -> set.stream()).collect(Collectors.toSet()));
-        demandsAllLayers.addAll(thisLayerTraversalInfo.getFirst().keySet());
-        demandsAllLayers.addAll(thisLayerTraversalInfo.getSecond().keySet());
-        mDemandsAllLayers.addAll(thisLayerTraversalInfo.getThird().keySet().stream().map(p -> p.getFirst()).collect(Collectors.toSet()));
-        if (!onlyThisLayer)
-            updatePropagationDownWards(Arrays.asList(link), linksAllLayers, demandsAllLayers, mDemandsAllLayers);
-        if (!onlyThisLayer)
-            updatePropagationUpWards(demandsAllLayers, mDemandsAllLayers, linksAllLayers, demandsAllLayers, mDemandsAllLayers);
-        final Set<NetworkLayer> layersToKeepAllElements = onlyThisLayer ? Sets.difference(new HashSet<>(netPlan.getNetworkLayers()), Sets.newHashSet(link.getLayer())) : new HashSet<>();
-        updateAllButLinksDemandsMDemandsUsingExistingInfo(linksAllLayers, demandsAllLayers, mDemandsAllLayers, layersToKeepAllElements);
-    }
-
-    public TBFToFromCarriedTraffic(MulticastTree tree, boolean onlyThisLayer)
-    {
-        super(tree.getNetPlan());
-
-        this.initialElement = tree;
-        this.onlyThisLayer = onlyThisLayer;
-        this.initialFR = null;
-        this.auxLayerInNodes = null;
-
-        final Set<Link> linksAllLayers = new HashSet<>();
-        final Set<Demand> demandsAllLayers = new HashSet<>();
-        final Set<MulticastDemand> mDemandsAllLayers = new HashSet<>();
-
-        mDemandsAllLayers.add(tree.getMulticastDemand());
-        linksAllLayers.addAll(tree.getLinkSet());
-        if (!onlyThisLayer)
-            updatePropagationDownWards(linksAllLayers, linksAllLayers, demandsAllLayers, mDemandsAllLayers);
-        if (!onlyThisLayer)
-            updatePropagationUpWards(demandsAllLayers, mDemandsAllLayers, linksAllLayers, demandsAllLayers, mDemandsAllLayers);
-        final Set<NetworkLayer> layersToKeepAllElements = onlyThisLayer ? Sets.difference(new HashSet<>(netPlan.getNetworkLayers()), Sets.newHashSet(tree.getLayer())) : new HashSet<>();
-        updateAllButLinksDemandsMDemandsUsingExistingInfo(linksAllLayers, demandsAllLayers, mDemandsAllLayers, layersToKeepAllElements);
-    }
-
-    public TBFToFromCarriedTraffic(Route route, boolean onlyThisLayer)
-    {
-        super(route.getNetPlan());
-
-        this.initialElement = route;
-        this.onlyThisLayer = onlyThisLayer;
-        this.initialFR = null;
-        this.auxLayerInNodes = null;
-
-        final Set<Link> linksAllLayers = new HashSet<>();
-        final Set<Demand> demandsAllLayers = new HashSet<>();
-        final Set<MulticastDemand> mDemandsAllLayers = new HashSet<>();
-
-        demandsAllLayers.add(route.getDemand());
-        linksAllLayers.addAll(route.getSeqLinks());
-
-        if (!onlyThisLayer)
-            updatePropagationDownWards(linksAllLayers, linksAllLayers, demandsAllLayers, mDemandsAllLayers);
-        if (!onlyThisLayer)
-            updatePropagationUpWards(demandsAllLayers, mDemandsAllLayers, linksAllLayers, demandsAllLayers, mDemandsAllLayers);
-        final Set<NetworkLayer> layersToKeepAllElements = onlyThisLayer ? Sets.difference(new HashSet<>(netPlan.getNetworkLayers()), Sets.newHashSet(route.getLayer())) : new HashSet<>();
-        updateAllButLinksDemandsMDemandsUsingExistingInfo(linksAllLayers, demandsAllLayers, mDemandsAllLayers, layersToKeepAllElements);
-    }
-
-    public TBFToFromCarriedTraffic(Resource resource, NetworkLayer layer, boolean onlyThisLayer)
-    {
-        super(resource.getNetPlan());
-
-        this.initialElement = resource;
-        this.onlyThisLayer = onlyThisLayer;
-        this.initialFR = null;
-        this.auxLayerInNodes = layer;
-
-        final Set<Link> linksAllLayers = new HashSet<>();
-        final Set<Demand> demandsAllLayers = new HashSet<>();
-        final Set<MulticastDemand> mDemandsAllLayers = new HashSet<>();
-
-        // if the resource is not used => does not appear anywhere
-        for (Route r : resource.getTraversingRoutes())
-        {
-            if (r.getLayer() != layer) continue;
-            linksAllLayers.addAll(r.getSeqLinks());
-            demandsAllLayers.add(r.getDemand());
-        }
-        if (!onlyThisLayer)
-            updatePropagationDownWards(linksAllLayers, linksAllLayers, demandsAllLayers, mDemandsAllLayers);
-        if (!onlyThisLayer)
-            updatePropagationUpWards(demandsAllLayers, mDemandsAllLayers, linksAllLayers, demandsAllLayers, mDemandsAllLayers);
-        final Set<NetworkLayer> layersToKeepAllElements = onlyThisLayer ? Sets.difference(new HashSet<>(netPlan.getNetworkLayers()), Sets.newHashSet(layer)) : new HashSet<>();
-        updateAllButLinksDemandsMDemandsUsingExistingInfo(linksAllLayers, demandsAllLayers, mDemandsAllLayers, layersToKeepAllElements);
-        if (!this.vResources.get(layer).contains(resource))
-            this.vResources.get(layer).add(resource); // add the resource if not there
-    }
-
-    public TBFToFromCarriedTraffic(Node node, NetworkLayer layer, boolean onlyThisLayer)
-    {
-        super(node.getNetPlan());
-
-        this.initialElement = node;
-        this.onlyThisLayer = onlyThisLayer;
-        this.initialFR = null;
-        this.auxLayerInNodes = layer;
-
-        final Set<Link> linksAllLayers = new HashSet<>();
-        final Set<Demand> demandsAllLayers = new HashSet<>();
-        final Set<MulticastDemand> mDemandsAllLayers = new HashSet<>();
-
-        demandsAllLayers.addAll(node.getIncomingDemands(layer));
-        demandsAllLayers.addAll(node.getOutgoingDemands(layer));
-        linksAllLayers.addAll(node.getIncomingLinks(layer));
-        linksAllLayers.addAll(node.getOutgoingLinks(layer));
-        mDemandsAllLayers.addAll(node.getIncomingMulticastDemands(layer));
-        mDemandsAllLayers.addAll(node.getOutgoingMulticastDemands(layer));
-
-        if (!onlyThisLayer)
-            updatePropagationDownWards(linksAllLayers, linksAllLayers, demandsAllLayers, mDemandsAllLayers);
-        if (!onlyThisLayer)
-            updatePropagationUpWards(demandsAllLayers, mDemandsAllLayers, linksAllLayers, demandsAllLayers, mDemandsAllLayers);
-        final Set<NetworkLayer> layersToKeepAllElements = onlyThisLayer ? Sets.difference(new HashSet<>(netPlan.getNetworkLayers()), Sets.newHashSet(layer)) : new HashSet<>();
-        updateAllButLinksDemandsMDemandsUsingExistingInfo(linksAllLayers, demandsAllLayers, mDemandsAllLayers, layersToKeepAllElements);
-    }
-
-    public TBFToFromCarriedTraffic(SharedRiskGroup srg)
-    {
-        super(srg.getNetPlan());
-
-        this.initialElement = srg;
-        this.onlyThisLayer = false;
-        this.initialFR = null;
-        this.auxLayerInNodes = null;
-
-        final Set<Link> linksAllLayers = new HashSet<>();
-        final Set<Demand> demandsAllLayers = new HashSet<>();
-        final Set<MulticastDemand> mDemandsAllLayers = new HashSet<>();
-
-        for (Link affectedLink : srg.getAffectedLinksAllLayers())
-        {
-            final TBFToFromCarriedTraffic affectedThisLink = new TBFToFromCarriedTraffic(affectedLink, false);
-            for (NetworkLayer layer : netPlan.getNetworkLayers())
-            {
-                linksAllLayers.addAll(affectedThisLink.getVisibleLinks(layer));
-                demandsAllLayers.addAll(affectedThisLink.getVisibleDemands(layer));
-                mDemandsAllLayers.addAll(affectedThisLink.getVisibleMulticastDemands(layer));
-            }
-        }
-        final Set<NetworkLayer> layersToKeepAllElements = new HashSet<>();
-        updateAllButLinksDemandsMDemandsUsingExistingInfo(linksAllLayers, demandsAllLayers, mDemandsAllLayers, layersToKeepAllElements);
-    }
-
-    public TBFToFromCarriedTraffic(Pair<Demand, Link> fr, boolean onlyThisLayer)
-    {
-        super(fr.getFirst().getNetPlan());
-
-        this.initialElement = null;
-        this.onlyThisLayer = onlyThisLayer;
-        this.initialFR = fr;
-        this.auxLayerInNodes = null;
-
-        final Demand frDemand = fr.getFirst();
-        final Link frLink = fr.getSecond();
+		if (!onlyThisLayer) updatePropagationDownWards (linksAllLayers , linksAllLayers , demandsAllLayers , mDemandsAllLayers);
+		if (!onlyThisLayer) updatePropagationUpWards (demandsAllLayers , mDemandsAllLayers , linksAllLayers , demandsAllLayers , mDemandsAllLayers);
+
+		final Set<NetworkLayer> layersToKeepAllElements = onlyThisLayer? Sets.difference(new HashSet<>(netPlan.getNetworkLayers ()), Sets.newHashSet(demand.getLayer())): new HashSet<> ();
+		updateAllButLinksDemandsMDemandsUsingExistingInfo (linksAllLayers , demandsAllLayers , mDemandsAllLayers , layersToKeepAllElements);
+	}
+
+    
+	public String getDescription () 
+	{ 
+		if (!chainOfDescriptionsPreviousFiltersComposingThis.isEmpty()) return "Multiple chained filters (" + (chainOfDescriptionsPreviousFiltersComposingThis.size() + 1) + ")";
+		
+		StringBuffer st = new StringBuffer();
+		if (initialFR != null)
+		{
+			st.append(onlyThisLayer? "(Affecting to layer " +  getLayerName(initialFR.getFirst().getLayer()) + ") " : "(Affecting to all layers). ");
+			st.append("Elements associated to forwarding rule (" + initialFR.getFirst().getIndex() + "," + initialFR.getSecond().getIndex() + ") in layer " + getLayerName (initialFR.getFirst().getLayer()));
+		}
+		else
+		{
+			if (initialElement instanceof Demand)
+			{
+				final Demand e = (Demand) initialElement;
+				st.append(onlyThisLayer? "(Affecting to layer " +  getLayerName(e.getLayer()) + ") " : "(Affecting to all layers). ");
+				st.append("Elements associated to demand " + e.getIndex() + " in layer " + getLayerName (e.getLayer()));
+			}
+			else if (initialElement instanceof Link)
+			{
+				final Link e = (Link) initialElement;
+				st.append(onlyThisLayer? "(Affecting to layer " +  getLayerName(e.getLayer()) + ") " : "(Affecting to all layers). ");
+				st.append("Elements associated to link " + e.getIndex() + " in layer " + getLayerName (e.getLayer()));
+			}
+			else if (initialElement instanceof MulticastDemand)
+			{
+				final MulticastDemand e = (MulticastDemand) initialElement;
+				st.append(onlyThisLayer? "(Affecting to layer " +  getLayerName(e.getLayer()) + ") " : "(Affecting to all layers). ");
+				st.append("Elements associated to multicast demand " + e.getIndex() + " in layer " + getLayerName (e.getLayer()));
+			}
+			else if (initialElement instanceof MulticastTree)
+			{
+				final MulticastTree e = (MulticastTree) initialElement;
+				st.append(onlyThisLayer? "(Affecting to layer " +  getLayerName(e.getLayer()) + ") " : "(Affecting to all layers). ");
+				st.append("Elements associated to multicast tree " + e.getIndex() + " in layer " + getLayerName (e.getLayer()));
+			}
+			else if (initialElement instanceof Node)
+			{
+				final Node e = (Node) initialElement;
+				st.append(onlyThisLayer? "(Affecting to layer " +  getLayerName(this.auxLayerInNodes) + ") " : "(Affecting to all layers). ");
+				st.append("Elements associated to node " + getNodeName(e) + " in layer " + getLayerName (this.auxLayerInNodes));
+			}
+			else if (initialElement instanceof Resource)
+			{
+				final Resource e = (Resource) initialElement;
+				st.append(onlyThisLayer? "(Affecting to layer " +  getLayerName(this.auxLayerInNodes) + ") " : "(Affecting to all layers). ");
+				st.append("Elements associated to node " + getResourceName(e) + " in layer " + getLayerName (this.auxLayerInNodes));
+				
+			}
+			else if (initialElement instanceof Route)
+			{
+				final Route e = (Route) initialElement;
+				st.append(onlyThisLayer? "(Affecting to layer " +  getLayerName(e.getLayer()) + ") " : "(Affecting to all layers). ");
+				st.append("Elements associated to route " + e.getIndex() + " in layer " + getLayerName (e.getLayer()));
+			}
+			else if (initialElement instanceof SharedRiskGroup)
+			{
+				final SharedRiskGroup e = (SharedRiskGroup) initialElement;
+				st.append("Elements in all layers affected by failure in SRG " + e.getIndex());
+			}
+		}
+		return st.toString();
+	} 
+
 
         final Set<Link> linksAllLayers = new HashSet<>();
         final Set<Demand> demandsAllLayers = new HashSet<>();
@@ -358,345 +431,6 @@
     }
 
     private static String getLayerName(NetworkLayer layer)
-=======
-	private final boolean onlyThisLayer;
-	private final NetworkElement initialElement;
-	private final Pair<Demand,Link> initialFR;
-	private final NetworkLayer auxLayerInNodes;
-
-	public TBFToFromCarriedTraffic (Demand demand , boolean onlyThisLayer)
-	{
-		super (demand.getNetPlan());
-		
-		this.initialElement = demand;
-		this.onlyThisLayer = onlyThisLayer;
-		this.initialFR = null;
-		this.auxLayerInNodes = null;
-
-		final Set<Link> linksAllLayers = new HashSet<> ();
-		final Set<Demand> demandsAllLayers = new HashSet<> ();
-		final Set<MulticastDemand> mDemandsAllLayers = new HashSet<> ();
-
-		demandsAllLayers.add(demand);
-		
-		final Pair<Set<Link>,Set<Link>> thisLayerPropagation = demand.getLinksThisLayerPotentiallyCarryingTraffic();
-		linksAllLayers.addAll(thisLayerPropagation.getFirst());
-		linksAllLayers.addAll(thisLayerPropagation.getSecond());
-		if (!onlyThisLayer) updatePropagationDownWards (linksAllLayers , linksAllLayers , demandsAllLayers , mDemandsAllLayers);
-		if (!onlyThisLayer) updatePropagationUpWards (Arrays.asList(demand) , null , linksAllLayers , demandsAllLayers , mDemandsAllLayers);
-		final Set<NetworkLayer> layersToKeepAllElements = onlyThisLayer? Sets.difference(new HashSet<>(netPlan.getNetworkLayers ()), Sets.newHashSet(demand.getLayer())): new HashSet<> ();
-		updateAllButLinksDemandsMDemandsUsingExistingInfo (linksAllLayers , demandsAllLayers , mDemandsAllLayers , layersToKeepAllElements);
-	}
-
-	public TBFToFromCarriedTraffic (Link link , boolean onlyThisLayer)
-	{
-		super (link.getNetPlan());
-		
-		this.initialElement = link;
-		this.onlyThisLayer = onlyThisLayer;
-		this.initialFR = null;
-		this.auxLayerInNodes = null;
-
-		final Set<Link> linksAllLayers = new HashSet<> ();
-		final Set<Demand> demandsAllLayers = new HashSet<> ();
-		final Set<MulticastDemand> mDemandsAllLayers = new HashSet<> ();
-
-		linksAllLayers.add(link);
-		
-		Triple<Map<Demand,Set<Link>>,Map<Demand,Set<Link>>,Map<Pair<MulticastDemand,Node>,Set<Link>>> thisLayerTraversalInfo = 
-				link.getLinksThisLayerPotentiallyCarryingTrafficTraversingThisLink();
-		linksAllLayers.addAll(thisLayerTraversalInfo.getFirst().values().stream().flatMap(set->set.stream()).collect (Collectors.toSet()));
-		linksAllLayers.addAll(thisLayerTraversalInfo.getSecond().values().stream().flatMap(set->set.stream()).collect (Collectors.toSet()));
-		linksAllLayers.addAll(thisLayerTraversalInfo.getThird().values().stream().flatMap(set->set.stream()).collect (Collectors.toSet()));
-		demandsAllLayers.addAll(thisLayerTraversalInfo.getFirst().keySet());
-		demandsAllLayers.addAll(thisLayerTraversalInfo.getSecond().keySet());
-		mDemandsAllLayers.addAll(thisLayerTraversalInfo.getThird().keySet().stream().map(p->p.getFirst()).collect(Collectors.toSet()));
-		if (!onlyThisLayer) updatePropagationDownWards (Arrays.asList(link) , linksAllLayers , demandsAllLayers , mDemandsAllLayers);
-		if (!onlyThisLayer) updatePropagationUpWards (demandsAllLayers , mDemandsAllLayers , linksAllLayers , demandsAllLayers , mDemandsAllLayers);
-		final Set<NetworkLayer> layersToKeepAllElements = onlyThisLayer? Sets.difference(new HashSet<>(netPlan.getNetworkLayers ()), Sets.newHashSet(link.getLayer())): new HashSet<> ();
-		updateAllButLinksDemandsMDemandsUsingExistingInfo (linksAllLayers , demandsAllLayers , mDemandsAllLayers , layersToKeepAllElements);
-	}
-
-	public TBFToFromCarriedTraffic (MulticastTree tree , boolean onlyThisLayer)
-	{
-		super (tree.getNetPlan());
-		
-		this.initialElement = tree;
-		this.onlyThisLayer = onlyThisLayer;
-		this.initialFR = null;
-		this.auxLayerInNodes = null;
-
-		final Set<Link> linksAllLayers = new HashSet<> ();
-		final Set<Demand> demandsAllLayers = new HashSet<> ();
-		final Set<MulticastDemand> mDemandsAllLayers = new HashSet<> ();
-
-		mDemandsAllLayers.add(tree.getMulticastDemand());
-		linksAllLayers.addAll(tree.getLinkSet());
-		if (!onlyThisLayer) updatePropagationDownWards (linksAllLayers , linksAllLayers , demandsAllLayers , mDemandsAllLayers);
-		if (!onlyThisLayer) updatePropagationUpWards (demandsAllLayers , mDemandsAllLayers , linksAllLayers , demandsAllLayers , mDemandsAllLayers);
-		final Set<NetworkLayer> layersToKeepAllElements = onlyThisLayer? Sets.difference(new HashSet<>(netPlan.getNetworkLayers ()), Sets.newHashSet(tree.getLayer())): new HashSet<> ();
-		updateAllButLinksDemandsMDemandsUsingExistingInfo (linksAllLayers , demandsAllLayers , mDemandsAllLayers , layersToKeepAllElements);
-	}
-
-	public TBFToFromCarriedTraffic (Route route , boolean onlyThisLayer)
-	{
-		super (route.getNetPlan());
-		
-		this.initialElement = route;
-		this.onlyThisLayer = onlyThisLayer;
-		this.initialFR = null;
-		this.auxLayerInNodes = null;
-
-		final Set<Link> linksAllLayers = new HashSet<> ();
-		final Set<Demand> demandsAllLayers = new HashSet<> ();
-		final Set<MulticastDemand> mDemandsAllLayers = new HashSet<> ();
-
-		demandsAllLayers.add(route.getDemand());
-		linksAllLayers.addAll(route.getSeqLinks());
-
-		if (!onlyThisLayer) updatePropagationDownWards (linksAllLayers , linksAllLayers , demandsAllLayers , mDemandsAllLayers);
-		if (!onlyThisLayer) updatePropagationUpWards (demandsAllLayers , mDemandsAllLayers , linksAllLayers , demandsAllLayers , mDemandsAllLayers);
-		final Set<NetworkLayer> layersToKeepAllElements = onlyThisLayer? Sets.difference(new HashSet<>(netPlan.getNetworkLayers ()), Sets.newHashSet(route.getLayer())): new HashSet<> ();
-		updateAllButLinksDemandsMDemandsUsingExistingInfo (linksAllLayers , demandsAllLayers , mDemandsAllLayers , layersToKeepAllElements);
-	}
-
-	public TBFToFromCarriedTraffic (Resource resource , NetworkLayer layer , boolean onlyThisLayer)
-	{
-		super (resource.getNetPlan());
-		
-		this.initialElement = resource;
-		this.onlyThisLayer = onlyThisLayer;
-		this.initialFR = null;
-		this.auxLayerInNodes = layer;
-
-		final Set<Link> linksAllLayers = new HashSet<> ();
-		final Set<Demand> demandsAllLayers = new HashSet<> ();
-		final Set<MulticastDemand> mDemandsAllLayers = new HashSet<> ();
-
-		// if the resource is not used => does not appear anywhere
-		for (Route r : resource.getTraversingRoutes())
-		{
-			if (r.getLayer() != layer) continue;
-			linksAllLayers.addAll(r.getSeqLinks());
-			demandsAllLayers.add(r.getDemand());
-		}
-		if (!onlyThisLayer) updatePropagationDownWards (linksAllLayers , linksAllLayers , demandsAllLayers , mDemandsAllLayers);
-		if (!onlyThisLayer) updatePropagationUpWards (demandsAllLayers , mDemandsAllLayers , linksAllLayers , demandsAllLayers , mDemandsAllLayers);
-		final Set<NetworkLayer> layersToKeepAllElements = onlyThisLayer? Sets.difference(new HashSet<>(netPlan.getNetworkLayers ()), Sets.newHashSet(layer)): new HashSet<> ();
-		updateAllButLinksDemandsMDemandsUsingExistingInfo (linksAllLayers , demandsAllLayers , mDemandsAllLayers , layersToKeepAllElements);
-		if (!this.vResources.get(layer).contains(resource)) this.vResources.get(layer).add(resource); // add the resource if not there
-	}
-
-	public TBFToFromCarriedTraffic (Node node , NetworkLayer layer , boolean onlyThisLayer)
-	{
-		super (node.getNetPlan());
-		
-		this.initialElement = node;
-		this.onlyThisLayer = onlyThisLayer;
-		this.initialFR = null;
-		this.auxLayerInNodes = layer;
-
-		final Set<Link> linksAllLayers = new HashSet<> ();
-		final Set<Demand> demandsAllLayers = new HashSet<> ();
-		final Set<MulticastDemand> mDemandsAllLayers = new HashSet<> ();
-
-		demandsAllLayers.addAll(node.getIncomingDemands(layer));
-		demandsAllLayers.addAll(node.getOutgoingDemands(layer));
-		linksAllLayers.addAll(node.getIncomingLinks(layer));
-		linksAllLayers.addAll(node.getOutgoingLinks(layer));
-		mDemandsAllLayers.addAll (node.getIncomingMulticastDemands(layer));
-		mDemandsAllLayers.addAll (node.getOutgoingMulticastDemands(layer));
-
-		if (!onlyThisLayer) updatePropagationDownWards (linksAllLayers , linksAllLayers , demandsAllLayers , mDemandsAllLayers);
-		if (!onlyThisLayer) updatePropagationUpWards (demandsAllLayers , mDemandsAllLayers , linksAllLayers , demandsAllLayers , mDemandsAllLayers);
-		final Set<NetworkLayer> layersToKeepAllElements = onlyThisLayer? Sets.difference(new HashSet<>(netPlan.getNetworkLayers ()), Sets.newHashSet(layer)): new HashSet<> ();
-		updateAllButLinksDemandsMDemandsUsingExistingInfo (linksAllLayers , demandsAllLayers , mDemandsAllLayers , layersToKeepAllElements);
-	}
-
-	public TBFToFromCarriedTraffic (SharedRiskGroup srg)
-	{
-		super (srg.getNetPlan());
-		
-		this.initialElement = srg;
-		this.onlyThisLayer = false;
-		this.initialFR = null;
-		this.auxLayerInNodes = null;
-
-		final Set<Link> linksAllLayers = new HashSet<> ();
-		final Set<Demand> demandsAllLayers = new HashSet<> ();
-		final Set<MulticastDemand> mDemandsAllLayers = new HashSet<> ();
-
-		for (Link affectedLink : srg.getAffectedLinksAllLayers())
-		{
-			final TBFToFromCarriedTraffic affectedThisLink = new TBFToFromCarriedTraffic(affectedLink , false);
-			for (NetworkLayer layer : netPlan.getNetworkLayers())
-			{
-				linksAllLayers.addAll(affectedThisLink.getVisibleLinks(layer));
-				demandsAllLayers.addAll(affectedThisLink.getVisibleDemands(layer));
-				mDemandsAllLayers.addAll(affectedThisLink.getVisibleMulticastDemands(layer));
-			}
-		}
-		final Set<NetworkLayer> layersToKeepAllElements = new HashSet<> ();
-		updateAllButLinksDemandsMDemandsUsingExistingInfo (linksAllLayers , demandsAllLayers , mDemandsAllLayers , layersToKeepAllElements);
-	}
-
-	public TBFToFromCarriedTraffic (Pair<Demand,Link> fr , boolean onlyThisLayer)
-	{
-		super (fr.getFirst().getNetPlan());
-		
-		this.initialElement = null;
-		this.onlyThisLayer = onlyThisLayer;
-		this.initialFR = fr;
-		this.auxLayerInNodes = null;
-		
-		final Demand frDemand = fr.getFirst();
-		final Link frLink = fr.getSecond();
-		
-		final Set<Link> linksAllLayers = new HashSet<> ();
-		final Set<Demand> demandsAllLayers = new HashSet<> ();
-		final Set<MulticastDemand> mDemandsAllLayers = new HashSet<> ();
-
-		demandsAllLayers.add(frDemand);
-		linksAllLayers.add(frLink);
-
-		if (!onlyThisLayer) updatePropagationDownWards (linksAllLayers , linksAllLayers , demandsAllLayers , mDemandsAllLayers);
-		if (!onlyThisLayer) updatePropagationUpWards (demandsAllLayers , mDemandsAllLayers , linksAllLayers , demandsAllLayers , mDemandsAllLayers);
-
-		final Set<NetworkLayer> layersToKeepAllElements = onlyThisLayer? Sets.difference(new HashSet<>(netPlan.getNetworkLayers ()), Sets.newHashSet(frLink.getLayer())): new HashSet<> ();
-		updateAllButLinksDemandsMDemandsUsingExistingInfo (linksAllLayers , demandsAllLayers , mDemandsAllLayers , layersToKeepAllElements);
-	}
-
-	public TBFToFromCarriedTraffic (MulticastDemand demand , boolean onlyThisLayer)
-	{
-		super (demand.getNetPlan());
-		
-		this.initialElement = demand;
-		this.onlyThisLayer = onlyThisLayer;
-		this.initialFR = null;
-		this.auxLayerInNodes = null;
-
-		final Set<Link> linksAllLayers = new HashSet<> ();
-		final Set<Demand> demandsAllLayers = new HashSet<> ();
-		final Set<MulticastDemand> mDemandsAllLayers = new HashSet<> ();
-
-		mDemandsAllLayers.add(demand);
-
-		final Set<Link> thisLayerPropagation = new HashSet<> ();
-		for (Node egressNode : demand.getEgressNodes())
-			thisLayerPropagation.addAll(demand.getLinksThisLayerPotentiallyCarryingTraffic(egressNode));
-		linksAllLayers.addAll(thisLayerPropagation);
-
-		if (!onlyThisLayer) updatePropagationDownWards (linksAllLayers , linksAllLayers , demandsAllLayers , mDemandsAllLayers);
-		if (!onlyThisLayer) updatePropagationUpWards (demandsAllLayers , mDemandsAllLayers , linksAllLayers , demandsAllLayers , mDemandsAllLayers);
-
-		final Set<NetworkLayer> layersToKeepAllElements = onlyThisLayer? Sets.difference(new HashSet<>(netPlan.getNetworkLayers ()), Sets.newHashSet(demand.getLayer())): new HashSet<> ();
-		updateAllButLinksDemandsMDemandsUsingExistingInfo (linksAllLayers , demandsAllLayers , mDemandsAllLayers , layersToKeepAllElements);
-	}
-
-    
-	public String getDescription () 
-	{ 
-		if (!chainOfDescriptionsPreviousFiltersComposingThis.isEmpty()) return "Multiple chained filters (" + (chainOfDescriptionsPreviousFiltersComposingThis.size() + 1) + ")";
-		
-		StringBuffer st = new StringBuffer();
-		if (initialFR != null)
-		{
-			st.append(onlyThisLayer? "(Affecting to layer " +  getLayerName(initialFR.getFirst().getLayer()) + ") " : "(Affecting to all layers). ");
-			st.append("Elements associated to forwarding rule (" + initialFR.getFirst().getIndex() + "," + initialFR.getSecond().getIndex() + ") in layer " + getLayerName (initialFR.getFirst().getLayer()));
-		}
-		else
-		{
-			if (initialElement instanceof Demand)
-			{
-				final Demand e = (Demand) initialElement;
-				st.append(onlyThisLayer? "(Affecting to layer " +  getLayerName(e.getLayer()) + ") " : "(Affecting to all layers). ");
-				st.append("Elements associated to demand " + e.getIndex() + " in layer " + getLayerName (e.getLayer()));
-			}
-			else if (initialElement instanceof Link)
-			{
-				final Link e = (Link) initialElement;
-				st.append(onlyThisLayer? "(Affecting to layer " +  getLayerName(e.getLayer()) + ") " : "(Affecting to all layers). ");
-				st.append("Elements associated to link " + e.getIndex() + " in layer " + getLayerName (e.getLayer()));
-			}
-			else if (initialElement instanceof MulticastDemand)
-			{
-				final MulticastDemand e = (MulticastDemand) initialElement;
-				st.append(onlyThisLayer? "(Affecting to layer " +  getLayerName(e.getLayer()) + ") " : "(Affecting to all layers). ");
-				st.append("Elements associated to multicast demand " + e.getIndex() + " in layer " + getLayerName (e.getLayer()));
-			}
-			else if (initialElement instanceof MulticastTree)
-			{
-				final MulticastTree e = (MulticastTree) initialElement;
-				st.append(onlyThisLayer? "(Affecting to layer " +  getLayerName(e.getLayer()) + ") " : "(Affecting to all layers). ");
-				st.append("Elements associated to multicast tree " + e.getIndex() + " in layer " + getLayerName (e.getLayer()));
-			}
-			else if (initialElement instanceof Node)
-			{
-				final Node e = (Node) initialElement;
-				st.append(onlyThisLayer? "(Affecting to layer " +  getLayerName(this.auxLayerInNodes) + ") " : "(Affecting to all layers). ");
-				st.append("Elements associated to node " + getNodeName(e) + " in layer " + getLayerName (this.auxLayerInNodes));
-			}
-			else if (initialElement instanceof Resource)
-			{
-				final Resource e = (Resource) initialElement;
-				st.append(onlyThisLayer? "(Affecting to layer " +  getLayerName(this.auxLayerInNodes) + ") " : "(Affecting to all layers). ");
-				st.append("Elements associated to node " + getResourceName(e) + " in layer " + getLayerName (this.auxLayerInNodes));
-				
-			}
-			else if (initialElement instanceof Route)
-			{
-				final Route e = (Route) initialElement;
-				st.append(onlyThisLayer? "(Affecting to layer " +  getLayerName(e.getLayer()) + ") " : "(Affecting to all layers). ");
-				st.append("Elements associated to route " + e.getIndex() + " in layer " + getLayerName (e.getLayer()));
-			}
-			else if (initialElement instanceof SharedRiskGroup)
-			{
-				final SharedRiskGroup e = (SharedRiskGroup) initialElement;
-				st.append("Elements in all layers affected by failure in SRG " + e.getIndex());
-			}
-		}
-		return st.toString();
-	} 
-
-
-	private void updatePropagationDownWards (Collection<Link> linksToPropagateDown , Set<Link> linksAllLayersToUpdate , Set<Demand> demandsAllLayersToUpdate , 
-			Set<MulticastDemand> mDemandsAllLayersToUpdate)
-	{
-		if (netPlan.getNumberOfLayers() > 1)
-		{
-			final Pair<Set<Demand>,Set<Pair<MulticastDemand,Node>>> downInfo = getDownCoupling (linksToPropagateDown);
-			if (downInfo.getFirst().isEmpty() && downInfo.getSecond().isEmpty()) return;
-			final InterLayerPropagationGraph ipg = new InterLayerPropagationGraph (downInfo.getFirst() , null , downInfo.getSecond() , false);
-			linksAllLayersToUpdate.addAll(ipg.getLinksInGraph());
-			demandsAllLayersToUpdate.addAll(ipg.getDemandsInGraph());
-			mDemandsAllLayersToUpdate.addAll(ipg.getMulticastDemandFlowsInGraph().stream().map(p->p.getFirst()).collect(Collectors.toSet()));
-		}
-	}
-	private void updatePropagationUpWards (Collection<Demand> demandsToPropagateUp , Collection<MulticastDemand> mDemandsToPropagateUp , 
-			Set<Link> linksAllLayersToUpdate , Set<Demand> demandsAllLayersToUpdate , 
-			Set<MulticastDemand> mDemandsAllLayersToUpdate)
-	{
-		if (netPlan.getNumberOfLayers() > 1)
-		{
-    		final Set<Pair<MulticastDemand,Node>> mDemandsAllEgressNodes = new HashSet<Pair<MulticastDemand,Node>> ();
-    		if (mDemandsToPropagateUp != null)
-    			for (MulticastDemand md : mDemandsToPropagateUp)
-    				for (Node n : md.getEgressNodes())
-    					mDemandsAllEgressNodes.add(Pair.of(md , n));
-    		final Set<Link> initialUpperLinks = getUpCoupling(demandsToPropagateUp , mDemandsAllEgressNodes);
-    		if (initialUpperLinks.isEmpty()) return;
-    		final InterLayerPropagationGraph ipg = new InterLayerPropagationGraph (null , initialUpperLinks , null , true);
-			linksAllLayersToUpdate.addAll(ipg.getLinksInGraph());
-			demandsAllLayersToUpdate.addAll(ipg.getDemandsInGraph());
-			mDemandsAllLayersToUpdate.addAll(ipg.getMulticastDemandFlowsInGraph().stream().map(p->p.getFirst()).collect(Collectors.toSet()));
-		}
-	}
-	
-	private static String getLayerName (NetworkLayer layer) { return layer.getName().equals("")? "Layer " + layer.getIndex() : layer.getName(); } 
-	private static String getNodeName (Node n) { return n.getName().equals("")? "Node " + n.getIndex() : n.getName(); } 
-	private static String getResourceName (Resource r) { return r.getName().equals("")? "Resource " + r.getIndex() : r.getName(); } 
-	private static Pair<Set<Demand>,Set<Pair<MulticastDemand,Node>>> getDownCoupling (Collection<Link> links)
->>>>>>> ad0656c9
     {
         return layer.getName().equals("") ? "Layer " + layer.getIndex() : layer.getName();
     }
