--- conflicted
+++ resolved
@@ -1905,13 +1905,9 @@
 
     public abstract ArrayList<String> getAttributesColumnsHeaders();
 
-<<<<<<< HEAD
-
-=======
     protected abstract void setColumnRowSorting();
 
     @Nonnull
->>>>>>> 08a8796a
     protected abstract List<JComponent> getExtraAddOptions();
 
 
