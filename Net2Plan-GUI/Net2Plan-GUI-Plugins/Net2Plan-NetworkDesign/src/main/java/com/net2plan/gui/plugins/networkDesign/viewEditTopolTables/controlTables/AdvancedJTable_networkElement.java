--- conflicted
+++ resolved
@@ -134,13 +134,6 @@
         });
     }
 
-<<<<<<< HEAD
-    public boolean isAttributeCellExpanded()
-    {
-        return expandAttributes;
-    }
-=======
->>>>>>> 7421220d
 
     public JScrollPane getScroll()
     {
