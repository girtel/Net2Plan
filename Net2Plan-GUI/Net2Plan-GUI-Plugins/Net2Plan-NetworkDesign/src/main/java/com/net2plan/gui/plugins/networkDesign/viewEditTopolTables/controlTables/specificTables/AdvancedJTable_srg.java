/*******************************************************************************
 * Copyright (c) 2015 Pablo Pavon Mariño.
 * All rights reserved. This program and the accompanying materials
 * are made available under the terms of the GNU Lesser Public License v2.1
 * which accompanies this distribution, and is available at
 * http://www.gnu.org/licenses/lgpl.html
 * <p>
 * Contributors:
 * Pablo Pavon Mariño - initial API and implementation
 ******************************************************************************/


package com.net2plan.gui.plugins.networkDesign.viewEditTopolTables.controlTables.specificTables;

import com.google.common.collect.Lists;
import com.google.common.collect.Sets;
import com.net2plan.gui.plugins.GUINetworkDesign;
import com.net2plan.gui.plugins.networkDesign.CellRenderers;
import com.net2plan.gui.plugins.networkDesign.ElementSelection;
import com.net2plan.gui.plugins.networkDesign.interfaces.ITableRowFilter;
import com.net2plan.gui.plugins.networkDesign.viewEditTopolTables.controlTables.AdvancedJTable_networkElement;
import com.net2plan.gui.utils.AdvancedJTable;
import com.net2plan.gui.utils.ClassAwareTableModel;
import com.net2plan.gui.utils.JScrollPopupMenu;
import com.net2plan.interfaces.networkDesign.*;
import com.net2plan.internal.Constants.NetworkElementType;
import com.net2plan.internal.ErrorHandling;
import com.net2plan.libraries.SRGUtils;
import com.net2plan.libraries.SRGUtils.SharedRiskModel;
import com.net2plan.utils.CollectionUtils;
import com.net2plan.utils.Constants;
import com.net2plan.utils.StringUtils;
import com.net2plan.utils.SwingUtils;
import net.miginfocom.swing.MigLayout;


import javax.swing.*;
import javax.swing.table.DefaultTableModel;
import javax.swing.table.TableModel;
import java.awt.*;
import java.awt.event.ActionEvent;
import java.awt.event.ActionListener;
import java.util.*;
import java.util.List;
import java.util.stream.Collectors;

/**
 */
@SuppressWarnings("unchecked")
public class AdvancedJTable_srg extends AdvancedJTable_networkElement
{
    private static final String netPlanViewTabName = "Shared-risk groups";
    private static final String[] netPlanViewTableHeader = StringUtils.arrayOf("Unique identifier", "Index", "MTTF (days)", "MTTR (days)", "Availability",
            "Nodes", "Links", "Links (other layers)", "# Affected routes", "# Affected backup routes", "# Affected multicast trees", "Tags", "Attributes");
    private static final String[] netPlanViewTableTips = StringUtils.arrayOf("Unique identifier (never repeated in the same netPlan object, never changes, long)",
            "Index (consecutive integer starting in zero)", "Mean time to fail", "Mean time to repair", "Expected availability", "Nodes included into the shared-risk group", "Links (in this layer) included into the shared-risk group", "Links (in other layers) included into the shared-risk group", "# Affected routes (primary or backup)", "# Affected routes that are designated as backup routes", "# Affected multicast trees", "Tags", "Attributes");
    private static final int COLUMN_ID = 0;
    private static final int COLUMN_INDEX = 1;
    private static final int COLUMN_MTTF = 2;
    private static final int COLUMN_MTTR = 3;
    private static final int COLUMN_AVAILABILITY = 4;
    private static final int COLUMN_NODES = 5;
    private static final int COLUMN_LINKS = 6;
    private static final int COLUMN_LINKSOTHERLAYERS = 7;
    private static final int COLUMN_AFFECTEDROUTES = 8;
    private static final int COLUMN_AFFECTEDBACKUPROUTES = 9;
    private static final int COLUMN_AFFECTEDTREES = 10;
    private static final int COLUMN_TAGS = 11;
    private static final int COLUMN_ATTRIBUTES = 12;
    private static int MAXNUMDECIMALSINAVAILABILITY = 7;

    public AdvancedJTable_srg(final GUINetworkDesign callback)
    {
        super(createTableModel(callback), callback, NetworkElementType.SRG);
        setDefaultCellRenderers(callback);
        setSpecificCellRenderers();
        setColumnRowSorting();
        fixedTable.setDefaultRenderer(Boolean.class, this.getDefaultRenderer(Boolean.class));
        fixedTable.setDefaultRenderer(Double.class, this.getDefaultRenderer(Double.class));
        fixedTable.setDefaultRenderer(Object.class, this.getDefaultRenderer(Object.class));
        fixedTable.setDefaultRenderer(Float.class, this.getDefaultRenderer(Float.class));
        fixedTable.setDefaultRenderer(Long.class, this.getDefaultRenderer(Long.class));
        fixedTable.setDefaultRenderer(Integer.class, this.getDefaultRenderer(Integer.class));
        fixedTable.setDefaultRenderer(String.class, this.getDefaultRenderer(String.class));
        fixedTable.getTableHeader().setDefaultRenderer(new CellRenderers.FixedTableHeaderRenderer());
    }

    public List<Object[]> getAllData(NetPlan currentState, ArrayList<String> attributesColumns)
    {
        final NetworkLayer layer = currentState.getNetworkLayerDefault();
        final List<SharedRiskGroup> rowVisibleSRGs = getVisibleElementsInTable();
        List<Object[]> allSRGData = new LinkedList<Object[]>();
        for (SharedRiskGroup srg : rowVisibleSRGs)
        {
            final Set<Route> routeIds_thisSRG = currentState.getRoutingType() == Constants.RoutingType.SOURCE_ROUTING ? srg.getAffectedRoutes(layer) : new LinkedHashSet<Route>();
            final Set<Route> segmentIds_thisSRG = currentState.getRoutingType() == Constants.RoutingType.SOURCE_ROUTING ? srg.getAffectedRoutes(layer).stream().filter(e -> e.isBackupRoute()).collect(Collectors.toSet()) : new LinkedHashSet<Route>();
            final Set<MulticastTree> treeIds_thisSRG = currentState.getRoutingType() == Constants.RoutingType.SOURCE_ROUTING ? srg.getAffectedMulticastTrees(layer) : new LinkedHashSet<MulticastTree>();
            final int numRoutes = routeIds_thisSRG.size();
            final int numSegments = segmentIds_thisSRG.size();
            final int numMulticastTrees = treeIds_thisSRG.size();
            final Set<Node> nodeIds_thisSRG = srg.getNodes();
            final Set<Link> linkIds_thisSRG = srg.getLinks(layer);

            Object[] srgData = new Object[netPlanViewTableHeader.length + attributesColumns.size()];
            srgData[COLUMN_ID] = srg.getId();
            srgData[COLUMN_INDEX] = srg.getIndex();
            srgData[COLUMN_MTTF] = srg.getMeanTimeToFailInHours() / 24;
            srgData[COLUMN_MTTR] = srg.getMeanTimeToRepairInHours() / 24;
            srgData[COLUMN_AVAILABILITY] = srg.getAvailability();
            srgData[COLUMN_NODES] = nodeIds_thisSRG.isEmpty() ? "none" : CollectionUtils.join(NetPlan.getIndexes(nodeIds_thisSRG), ", ");
            srgData[COLUMN_LINKS] = linkIds_thisSRG.isEmpty() ? "none" : CollectionUtils.join(NetPlan.getIndexes(srg.getLinksAllLayers()), ", ");
            srgData[COLUMN_LINKSOTHERLAYERS] = srg.getLinks(layer).isEmpty() ? "none" : CollectionUtils.join(NetPlan.getIndexes(srg.getLinks(layer)), ", ");
            srgData[COLUMN_AFFECTEDROUTES] = numRoutes == 0 ? "none" : numRoutes + " (" + CollectionUtils.join(NetPlan.getIndexes(routeIds_thisSRG), ", ") + ")";
            srgData[COLUMN_AFFECTEDBACKUPROUTES] = numSegments == 0 ? "none" : numSegments + " (" + CollectionUtils.join(NetPlan.getIndexes(segmentIds_thisSRG), ", ") + ")";
            srgData[COLUMN_AFFECTEDTREES] = numMulticastTrees == 0 ? "none" : numMulticastTrees + " (" + CollectionUtils.join(NetPlan.getIndexes(treeIds_thisSRG), ", ") + ")";
            srgData[COLUMN_TAGS] = StringUtils.listToString(Lists.newArrayList(srg.getTags()));
            srgData[COLUMN_ATTRIBUTES] = StringUtils.mapToString(srg.getAttributes());

            for (int i = netPlanViewTableHeader.length; i < netPlanViewTableHeader.length + attributesColumns.size(); i++)
            {
                if (srg.getAttributes().containsKey(attributesColumns.get(i - netPlanViewTableHeader.length)))
                {
                    srgData[i] = srg.getAttribute(attributesColumns.get(i - netPlanViewTableHeader.length));
                }
            }

            allSRGData.add(srgData);

        }

        /* Add the aggregation row with the aggregated statistics */
        final int aggNumNodes = rowVisibleSRGs.stream().mapToInt(e -> e.getNodes().size()).sum();
        final int aggNumLinks = rowVisibleSRGs.stream().mapToInt(e -> e.getLinks(layer).size()).sum();
        final int aggNumLinksOtherLayers = rowVisibleSRGs.stream().mapToInt(e -> e.getLinksAllLayers().size()).sum();
        final int aggNumAffectedRoutes = rowVisibleSRGs.stream().mapToInt(e -> (int) e.getAffectedRoutes(layer).stream().filter(ee -> ee.isBackupRoute()).count()).sum();
        final int aggNumAffectedTrees = rowVisibleSRGs.stream().mapToInt(e -> (int) e.getAffectedMulticastTrees(layer).size()).sum();
        final LastRowAggregatedValue[] aggregatedData = new LastRowAggregatedValue[netPlanViewTableHeader.length + attributesColumns.size()];
        Arrays.fill(aggregatedData, new LastRowAggregatedValue());
        aggregatedData[COLUMN_NODES] = new LastRowAggregatedValue(aggNumNodes);
        aggregatedData[COLUMN_LINKS] = new LastRowAggregatedValue(aggNumLinks);
        aggregatedData[COLUMN_LINKSOTHERLAYERS] = new LastRowAggregatedValue(aggNumLinksOtherLayers);
        aggregatedData[COLUMN_AFFECTEDROUTES] = new LastRowAggregatedValue(aggNumAffectedRoutes);
        aggregatedData[COLUMN_AFFECTEDBACKUPROUTES] = new LastRowAggregatedValue(aggNumAffectedRoutes);
        aggregatedData[COLUMN_AFFECTEDTREES] = new LastRowAggregatedValue(aggNumAffectedTrees);
        allSRGData.add(aggregatedData);

        return allSRGData;
    }

    public String getTabName()
    {
        return netPlanViewTabName;
    }

    public String[] getTableHeaders()
    {
        return netPlanViewTableHeader;
    }

    public String[] getCurrentTableHeaders()
    {
        ArrayList<String> attColumnsHeaders = getAttributesColumnsHeaders();
        String[] headers = new String[netPlanViewTableHeader.length + attColumnsHeaders.size()];
        for (int i = 0; i < headers.length; i++)
        {
            if (i < netPlanViewTableHeader.length)
            {
                headers[i] = netPlanViewTableHeader[i];
            } else
            {
                headers[i] = "Att: " + attColumnsHeaders.get(i - netPlanViewTableHeader.length);
            }
        }


        return headers;
    }


    public String[] getTableTips()
    {
        return netPlanViewTableTips;
    }

    public boolean hasElements()
    {
        final ITableRowFilter rf = callback.getVisualizationState().getTableRowFilter();
        final NetworkLayer layer = callback.getDesign().getNetworkLayerDefault();
        return rf == null ? callback.getDesign().hasSRGs() : rf.hasSRGs(layer);
    }

    @Override
    public int getAttributesColumnIndex()
    {
        return COLUMN_ATTRIBUTES;
    }

    private static TableModel createTableModel(final GUINetworkDesign callback)
    {
        TableModel srgTableModel = new ClassAwareTableModel(new Object[1][netPlanViewTableHeader.length], netPlanViewTableHeader)
        {
            private static final long serialVersionUID = 1L;

            @Override
            public boolean isCellEditable(int rowIndex, int columnIndex)
            {
                if (!callback.getVisualizationState().isNetPlanEditable()) return false;
                if (columnIndex >= netPlanViewTableHeader.length) return true;
                if (getValueAt(rowIndex, columnIndex) == null) return false;
                if (rowIndex == getRowCount() - 1) return false;

                return columnIndex == COLUMN_MTTF || columnIndex == COLUMN_MTTR || columnIndex >= netPlanViewTableHeader.length;
            }

            @Override
            public void setValueAt(Object newValue, int row, int column)
            {
                Object oldValue = getValueAt(row, column);

                if (newValue.equals(oldValue)) return;

                NetPlan netPlan = callback.getDesign();

                if (getValueAt(row, 0) == null) row = row - 1;
                final long srgId = (Long) getValueAt(row, 0);
                final SharedRiskGroup srg = netPlan.getSRGFromId(srgId);

				/* Perform checks, if needed */
                try
                {
                    switch (column)
                    {
                        case COLUMN_MTTF:
                            srg.setMeanTimeToFailInHours(Double.parseDouble(newValue.toString()));
                            super.setValueAt(srg.getAvailability(), row, COLUMN_AVAILABILITY);
                            break;

                        case COLUMN_MTTR:
                            srg.setMeanTimeToRepairInHours(Double.parseDouble(newValue.toString()));
                            super.setValueAt(srg.getAvailability(), row, COLUMN_AVAILABILITY);
                            break;

                        default:
                            break;
                    }
                } catch (Throwable ex)
                {
                    ErrorHandling.showErrorDialog(ex.getMessage(), "Error modifying SRG");
                    return;
                }

				/* Set new value */
                super.setValueAt(newValue, row, column);
            }
        };
        return srgTableModel;
    }

    private void setDefaultCellRenderers(final GUINetworkDesign callback)
    {
        setDefaultRenderer(Boolean.class, new CellRenderers.CheckBoxRenderer());
        setDefaultRenderer(Double.class, new CellRenderers.NumberCellRenderer());
        setDefaultRenderer(Object.class, new CellRenderers.NonEditableCellRenderer());
        setDefaultRenderer(Float.class, new CellRenderers.NumberCellRenderer());
        setDefaultRenderer(Long.class, new CellRenderers.NumberCellRenderer());
        setDefaultRenderer(Integer.class, new CellRenderers.NumberCellRenderer());
        setDefaultRenderer(String.class, new CellRenderers.NonEditableCellRenderer());
    }

    private void setSpecificCellRenderers()
    {
        getColumnModel().getColumn(convertColumnIndexToView(COLUMN_AVAILABILITY)).setCellRenderer(new CellRenderers.NumberCellRenderer(MAXNUMDECIMALSINAVAILABILITY));
    }

    @Override
    public void setColumnRowSorting()
    {
        setAutoCreateRowSorter(true);
        final Set<Integer> columnsWithDoubleAndThenParenthesis = Sets.newHashSet(COLUMN_AFFECTEDROUTES, COLUMN_AFFECTEDBACKUPROUTES, COLUMN_AFFECTEDTREES);
        DefaultRowSorter rowSorter = ((DefaultRowSorter) getRowSorter());
        for (int col = 0; col <= COLUMN_ATTRIBUTES; col++)
            rowSorter.setComparator(col, new AdvancedJTable_networkElement.ColumnComparator(rowSorter, columnsWithDoubleAndThenParenthesis.contains(col)));
        fixedTable.setAutoCreateRowSorter(true);
        fixedTable.setRowSorter(this.getRowSorter());
        rowSorter = ((DefaultRowSorter) fixedTable.getRowSorter());
        for (int col = 0; col <= COLUMN_ATTRIBUTES; col++)
            rowSorter.setComparator(col, new AdvancedJTable_networkElement.ColumnComparator(rowSorter, columnsWithDoubleAndThenParenthesis.contains(col)));
    }

    public int getNumberOfDecoratorColumns()
    {
        return 2;
    }

    @Override
    public ArrayList<String> getAttributesColumnsHeaders()
    {
        ArrayList<String> attColumnsHeaders = new ArrayList<>();
        for (SharedRiskGroup srg : getVisibleElementsInTable())
            for (Map.Entry<String, String> entry : srg.getAttributes().entrySet())
                if (attColumnsHeaders.contains(entry.getKey()) == false)
                    attColumnsHeaders.add(entry.getKey());
        return attColumnsHeaders;
    }

    @Override
    public JPopupMenu getPopup(final ElementSelection selection)
    {
        assert selection != null;

        final JScrollPopupMenu popup = new JScrollPopupMenu(20);
        final List<SharedRiskGroup> rowsInTheTable = getVisibleElementsInTable();

        if (selection.getSelectionType() != ElementSelection.SelectionType.EMPTY)
        {
            if (selection.getElementType() != NetworkElementType.SRG)
                throw new RuntimeException("Unmatched items with table, selected items are of type: " + selection.getElementType());
        }

        /* Add the popup menu option of the filters */
        final List<SharedRiskGroup> selectedSRGs = (List<SharedRiskGroup>) selection.getNetworkElements();

        if (!rowsInTheTable.isEmpty())
        {
            addFilterOptions(selection, popup);
            popup.addSeparator();
        }

        if (callback.getVisualizationState().isNetPlanEditable())
        {
            popup.add(getAddOption());

            if (!rowsInTheTable.isEmpty())
            {
                if (!selectedSRGs.isEmpty())
                {
                    JMenuItem removeItem = new JMenuItem("Remove selected SRGs");
                    removeItem.addActionListener(new ActionListener()
                    {
                        @Override
                        public void actionPerformed(ActionEvent e)
                        {
                            try
                            {
                                for (SharedRiskGroup selectedSRG : selectedSRGs) selectedSRG.remove();
                                callback.getVisualizationState().resetPickedState();
                                callback.updateVisualizationAfterChanges(Sets.newHashSet(NetworkElementType.SRG));
                                callback.addNetPlanChange();
                            } catch (Throwable ex)
                            {
                                ErrorHandling.addErrorOrException(ex, getClass());
                                ErrorHandling.showErrorDialog("Unable to remove " + networkElementType);
                            }
                        }
                    });

                    popup.add(removeItem);
                }
            }

            final List<JComponent> extraAddOptions = getExtraAddOptions();
            if (!extraAddOptions.isEmpty())
            {
                popup.addSeparator();
                for (JComponent item : extraAddOptions) popup.add(item);
            }

            if (!rowsInTheTable.isEmpty() && !selectedSRGs.isEmpty())
            {
                List<JComponent> forcedOptions = getForcedOptions(selection);
                if (!forcedOptions.isEmpty())
                {
                    if (popup.getSubElements().length > 0) popup.addSeparator();
                    for (JComponent item : forcedOptions) popup.add(item);
                }

                List<JComponent> extraOptions = getExtraOptions(selection);
                if (!extraOptions.isEmpty())
                {
                    if (popup.getSubElements().length > 0) popup.addSeparator();
                    for (JComponent item : extraOptions) popup.add(item);
                }

                addPopupMenuAttributeOptions(selection, popup);
            }
        }

        return popup;
    }

    @Override
    public void showInCanvas(ElementSelection selection)
    {
        if (getVisibleElementsInTable().isEmpty()) return;
        if (selection.getElementType() != NetworkElementType.SRG)
            throw new RuntimeException("Unmatched items with table, selected items are of type: " + selection.getElementType());

        callback.getVisualizationState().pickElement((List<SharedRiskGroup>) selection.getNetworkElements());
        callback.updateVisualizationAfterPick();
    }

<<<<<<< HEAD

=======
    @Override
    protected boolean hasAttributes()
    {
        return true;
    }

    @Nonnull
>>>>>>> 08a8796a
    @Override
    protected JMenuItem getAddOption()
    {
        JMenuItem addItem = new JMenuItem("Add " + networkElementType);

        addItem.addActionListener(new ActionListener()
        {
            @Override
            public void actionPerformed(ActionEvent e)
            {
                NetPlan netPlan = callback.getDesign();

                try
                {
                    netPlan.addSRG(8748, 12, null);
                    callback.getVisualizationState().resetPickedState();
                    callback.updateVisualizationAfterChanges(Sets.newHashSet(NetworkElementType.SRG));
                    callback.addNetPlanChange();
                } catch (Throwable ex)
                {
                    ErrorHandling.showErrorDialog(ex.getMessage(), "Unable to add " + networkElementType);
                }
            }
        });
        return addItem;
    }


    @Override
    protected List<JComponent> getExtraAddOptions()
    {
        List<JComponent> options = new LinkedList<JComponent>();
        NetPlan netPlan = callback.getDesign();
        JMenu submenuSRGs = new JMenu("Add SRGs from model");
        options.add(submenuSRGs);

        final JMenuItem onePerNode = new JMenuItem("One SRG per node");
        submenuSRGs.add(onePerNode);
        final JMenuItem onePerLink = new JMenuItem("One SRG per unidirectional link");
        submenuSRGs.add(onePerLink);
        final JMenuItem onePerLinkBundle = new JMenuItem("One SRG per unidirectional bundle of links");
        submenuSRGs.add(onePerLinkBundle);
        final JMenuItem onePerBidiLinkBundle = new JMenuItem("One SRG per bidirectional bundle of links");
        submenuSRGs.add(onePerBidiLinkBundle);

        if (!netPlan.hasNodes())
        {
            onePerNode.setEnabled(false);
        }

        if (!netPlan.hasLinks())
        {
            onePerLink.setEnabled(false);
            onePerLinkBundle.setEnabled(false);
            onePerBidiLinkBundle.setEnabled(false);
        }

        ActionListener srgModel = new ActionListener()
        {
            @Override
            public void actionPerformed(ActionEvent e)
            {
                double mttf;
                double mttr;

                JTextField txt_mttf = new JTextField(5);
                JTextField txt_mttr = new JTextField(5);
                JCheckBox chk_removeExistingSRGs = new JCheckBox();
                chk_removeExistingSRGs.setSelected(true);

                JPanel pane = new JPanel(new GridLayout(0, 2));
                pane.add(new JLabel("MTTF (in hours, zero or negative value means no failure): "));
                pane.add(txt_mttf);
                pane.add(new JLabel("MTTR (in hours): "));
                pane.add(txt_mttr);
                pane.add(new JLabel("Remove existing SRGs: "));
                pane.add(chk_removeExistingSRGs);

                while (true)
                {
                    int result = JOptionPane.showConfirmDialog(null, pane, "Add SRGs from model", JOptionPane.OK_CANCEL_OPTION, JOptionPane.QUESTION_MESSAGE);
                    if (result != JOptionPane.OK_OPTION) return;

                    try
                    {
                        mttf = Double.parseDouble(txt_mttf.getText());
                        mttr = Double.parseDouble(txt_mttr.getText());
                        if (mttr <= 0) throw new RuntimeException();

                        break;
                    } catch (Throwable ex)
                    {
                        ErrorHandling.showErrorDialog("MTTF/MTTR must be greater than zero", "Error adding SRGs from model");
                    }
                }

                boolean removeExistingSRGs = chk_removeExistingSRGs.isSelected();

                NetPlan netPlan = callback.getDesign();

                try
                {
                    SharedRiskModel srgModel = null;
                    if (e.getSource() == onePerNode) srgModel = SRGUtils.SharedRiskModel.PER_NODE;
                    else if (e.getSource() == onePerLink) srgModel = SRGUtils.SharedRiskModel.PER_LINK;
                    else if (e.getSource() == onePerLinkBundle)
                        srgModel = SRGUtils.SharedRiskModel.PER_DIRECTIONAL_LINK_BUNDLE;
                    else if (e.getSource() == onePerBidiLinkBundle)
                        srgModel = SRGUtils.SharedRiskModel.PER_BIDIRECTIONAL_LINK_BUNDLE;

                    if (srgModel == null) throw new RuntimeException("Bad");
                    SRGUtils.configureSRGs(netPlan, mttf, mttr, srgModel, removeExistingSRGs);
                    callback.getVisualizationState().resetPickedState();
                    callback.updateVisualizationAfterChanges(Sets.newHashSet(NetworkElementType.SRG));
                    callback.addNetPlanChange();
                } catch (Throwable ex)
                {
                    ErrorHandling.showErrorDialog(ex.getMessage(), "Unable to add SRGs from model");
                }

            }
        };

        onePerNode.addActionListener(srgModel);
        onePerLink.addActionListener(srgModel);
        onePerLinkBundle.addActionListener(srgModel);
        onePerBidiLinkBundle.addActionListener(srgModel);


        return options;
    }


    @Override
    protected List<JComponent> getExtraOptions(final ElementSelection selection)
    {
        assert selection != null;

        final List<SharedRiskGroup> selectedSRGs = (List<SharedRiskGroup>) selection.getNetworkElements();
        final List<SharedRiskGroup> rowsInTheTable = getVisibleElementsInTable();
        final List<JComponent> options = new LinkedList<JComponent>();

        if (!selectedSRGs.isEmpty() && selectedSRGs.size() == 1)
        {
            JMenuItem editSRG = new JMenuItem("View/edit SRG");
            editSRG.addActionListener(e ->
            {
                try
                {
                    viewEditSRGGUI(callback, selectedSRGs.get(0));

                    callback.getVisualizationState().resetPickedState();
                    callback.updateVisualizationAfterChanges(Sets.newHashSet(NetworkElementType.SRG));
                    callback.addNetPlanChange();
                } catch (Throwable ex)
                {
                    ErrorHandling.showErrorDialog(ex.getMessage(), "Error viewing/editing SRG");
                }
            });

            options.add(editSRG);
        }

        if (!rowsInTheTable.isEmpty())
        {
            if (!options.isEmpty()) options.add(new JPopupMenu.Separator());

            JMenuItem mttfValue = new JMenuItem("Set selected SRGs MTTF");
            mttfValue.addActionListener(e ->
            {
                double mttf;

                while (true)
                {
                    String str = JOptionPane.showInputDialog(null, "MTTF (in hours, zero or negative value means no failure)", "Set MTTF to selected SRGs", JOptionPane.QUESTION_MESSAGE);
                    if (str == null) return;

                    try
                    {
                        mttf = Double.parseDouble(str);
                        break;
                    } catch (NumberFormatException ex)
                    {
                        ErrorHandling.showErrorDialog("Non-valid MTTF value", "Error setting MTTF value");
                    } catch (Throwable ex)
                    {
                        ErrorHandling.showErrorDialog(ex.getMessage(), "Error setting MTTF");
                    }
                }

                try
                {
                    for (SharedRiskGroup srg : selectedSRGs) srg.setMeanTimeToFailInHours(mttf);

                    callback.getVisualizationState().resetPickedState();
                    callback.updateVisualizationAfterChanges(Sets.newHashSet(NetworkElementType.SRG));
                    callback.addNetPlanChange();
                } catch (Throwable ex)
                {
                    ErrorHandling.showErrorDialog(ex.getMessage(), "Unable to set MTTF to selected SRGs");
                }
            });

            options.add(mttfValue);

            JMenuItem mttrValue = new JMenuItem("Set selected SRGs MTTR");
            mttrValue.addActionListener(e ->
            {
                double mttr;

                while (true)
                {
                    String str = JOptionPane.showInputDialog(null, "MTTR (in hours)", "Set MTTR to selected SRGs", JOptionPane.QUESTION_MESSAGE);
                    if (str == null) return;

                    try
                    {
                        mttr = Double.parseDouble(str);
                        if (mttr <= 0) throw new NumberFormatException();

                        break;
                    } catch (NumberFormatException ex)
                    {
                        ErrorHandling.showErrorDialog("Non-valid MTTR value. Please, introduce a non-zero non-negative number", "Error setting MTTR value");
                    } catch (Throwable ex)
                    {
                        ErrorHandling.showErrorDialog(ex.getMessage(), "Error setting MTTR");
                    }
                }

                try
                {
                    for (SharedRiskGroup srg : selectedSRGs) srg.setMeanTimeToRepairInHours(mttr);
                    callback.getVisualizationState().resetPickedState();
                    callback.updateVisualizationAfterChanges(Sets.newHashSet(NetworkElementType.SRG));
                    callback.addNetPlanChange();
                } catch (Throwable ex)
                {
                    ErrorHandling.showErrorDialog(ex.getMessage(), "Unable to set MTTR to selected SRGs");
                }
            });

            options.add(mttrValue);
        }


        return options;
    }


    private static void viewEditSRGGUI(final GUINetworkDesign callback, final SharedRiskGroup srg)
    {
        assert srg != null;

        final NetPlan netPlan = callback.getDesign();

        long srgId = srg.getId();

        callback.putTransientColorInElementTopologyCanvas(srg.getNodes(), Color.ORANGE);
        callback.putTransientColorInElementTopologyCanvas(srg.getLinksAllLayers(), Color.ORANGE);

        final int N = netPlan.getNumberOfNodes();
        final int E = netPlan.getNumberOfLinks();
        final Object[][] nodeData = new Object[N == 0 ? 1 : N][3];
        final Object[][] linkData = new Object[E == 0 ? 1 : E][4];

        if (N > 0)
        {
            int n = 0;
            for (Node node : netPlan.getNodes())
            {
                nodeData[n] = new Object[3];
                nodeData[n][0] = node.getId();
                nodeData[n][1] = node.getName();
                nodeData[n][2] = srg.getNodes().contains(node);

                n++;
            }
        }

        if (E > 0)
        {
            int e = 0;
            for (Link link : netPlan.getLinks())
            {
                linkData[e] = new Object[4];
                linkData[e][0] = link.getId();
                linkData[e][1] = link.getOriginNode().getId() + (link.getOriginNode().getName().isEmpty() ? "" : " (" + link.getOriginNode().getName() + ")");
                linkData[e][2] = link.getDestinationNode().getId() + (link.getDestinationNode().getName().isEmpty() ? "" : " (" + link.getDestinationNode().getName() + ")");
                linkData[e][3] = srg.getLinksAllLayers().contains(link);

                e++;
            }
        }

        final DefaultTableModel nodeModel = new ClassAwareTableModel(nodeData, new String[]{"Id", "Name", "Included in the SRG"})
        {
            @Override
            public boolean isCellEditable(int rowIndex, int columnIndex)
            {
                return columnIndex == 2;
            }

            @Override
            public void setValueAt(Object aValue, int row, int column)
            {
                if (column == 2)
                {
                    boolean value = (boolean) aValue;
                    Node node = netPlan.getNodeFromId((long) getValueAt(row, 0));
                    if (value && !srg.getNodes().contains(node))
                    {
                        netPlan.getSRGFromId(srgId).addNode(node);
                        callback.putTransientColorInElementTopologyCanvas(srg.getNodes(), Color.ORANGE);
                        callback.putTransientColorInElementTopologyCanvas(srg.getLinksAllLayers(), Color.ORANGE);
                    } else if (!value && srg.getNodes().contains(node))
                    {
                        netPlan.getSRGFromId(srgId).removeNode(node);
                        callback.putTransientColorInElementTopologyCanvas(srg.getNodes(), Color.ORANGE);
                        callback.putTransientColorInElementTopologyCanvas(srg.getLinksAllLayers(), Color.ORANGE);
                    }
                }

                super.setValueAt(aValue, row, column);
            }
        };

        final DefaultTableModel linkModel = new ClassAwareTableModel(linkData, new String[]{"Id", "Origin node", "Destination node", "Included in the SRG"})
        {
            @Override
            public boolean isCellEditable(int rowIndex, int columnIndex)
            {
                return columnIndex == 3;
            }

            @Override
            public void setValueAt(Object aValue, int row, int column)
            {
                if (column == 3)
                {
                    boolean value = (boolean) aValue;
                    Link link = netPlan.getLinkFromId((long) getValueAt(row, 0));
                    if (value && !srg.getLinksAllLayers().contains(link))
                    {
                        srg.addLink(link);
                        callback.putTransientColorInElementTopologyCanvas(srg.getNodes(), Color.ORANGE);
                        callback.putTransientColorInElementTopologyCanvas(srg.getLinksAllLayers(), Color.ORANGE);
                    } else if (!value && srg.getLinksAllLayers().contains(link))
                    {
                        srg.removeLink(link);
                        callback.putTransientColorInElementTopologyCanvas(srg.getNodes(), Color.ORANGE);
                        callback.putTransientColorInElementTopologyCanvas(srg.getLinksAllLayers(), Color.ORANGE);
                    }
                }

                super.setValueAt(aValue, row, column);
            }
        };

        final JTable nodeTable = new AdvancedJTable(nodeModel);
        final JTable linkTable = new AdvancedJTable(linkModel);

        nodeTable.setDefaultRenderer(Boolean.class, new CellRenderers.CheckBoxRenderer());
        nodeTable.setDefaultRenderer(Double.class, new CellRenderers.UnfocusableCellRenderer());
        nodeTable.setDefaultRenderer(Object.class, new CellRenderers.UnfocusableCellRenderer());
        nodeTable.setDefaultRenderer(Float.class, new CellRenderers.UnfocusableCellRenderer());
        nodeTable.setDefaultRenderer(Long.class, new CellRenderers.UnfocusableCellRenderer());
        nodeTable.setDefaultRenderer(Integer.class, new CellRenderers.UnfocusableCellRenderer());
        nodeTable.setDefaultRenderer(String.class, new CellRenderers.UnfocusableCellRenderer());

        linkTable.setDefaultRenderer(Boolean.class, new CellRenderers.CheckBoxRenderer());
        linkTable.setDefaultRenderer(Double.class, new CellRenderers.UnfocusableCellRenderer());
        linkTable.setDefaultRenderer(Object.class, new CellRenderers.UnfocusableCellRenderer());
        linkTable.setDefaultRenderer(Float.class, new CellRenderers.UnfocusableCellRenderer());
        linkTable.setDefaultRenderer(Long.class, new CellRenderers.UnfocusableCellRenderer());
        linkTable.setDefaultRenderer(Integer.class, new CellRenderers.UnfocusableCellRenderer());
        linkTable.setDefaultRenderer(String.class, new CellRenderers.UnfocusableCellRenderer());

        JScrollPane nodeScrollPane = new JScrollPane(nodeTable);
        JScrollPane linkScrollPane = new JScrollPane(linkTable);


        final JDialog dialog = new JDialog();
        dialog.setLayout(new MigLayout("", "[grow]", "[][grow][][grow]"));
        dialog.add(new JLabel("Nodes"), "growx, wrap");
        dialog.add(nodeScrollPane, "grow, wrap");
        dialog.add(new JLabel("Links"), "growx, wrap");
        dialog.add(linkScrollPane, "grow");

        dialog.setTitle("View/edit SRG " + srgId);
        SwingUtils.configureCloseDialogOnEscape(dialog);
        dialog.setModalityType(Dialog.ModalityType.APPLICATION_MODAL);
        dialog.setSize(new Dimension(500, 300));
        dialog.setLocationRelativeTo(null);
        dialog.setDefaultCloseOperation(WindowConstants.DISPOSE_ON_CLOSE);
        dialog.setVisible(true);
    }


    @Override
    protected List<JComponent> getForcedOptions(ElementSelection selection)
    {
        return new LinkedList<>();
    }

    private List<SharedRiskGroup> getVisibleElementsInTable()
    {
        final ITableRowFilter rf = callback.getVisualizationState().getTableRowFilter();
        final NetworkLayer layer = callback.getDesign().getNetworkLayerDefault();
        return rf == null ? callback.getDesign().getSRGs() : rf.getVisibleSRGs(layer);
    }
}<|MERGE_RESOLUTION|>--- conflicted
+++ resolved
@@ -399,9 +399,6 @@
         callback.updateVisualizationAfterPick();
     }
 
-<<<<<<< HEAD
-
-=======
     @Override
     protected boolean hasAttributes()
     {
@@ -409,7 +406,6 @@
     }
 
     @Nonnull
->>>>>>> 08a8796a
     @Override
     protected JMenuItem getAddOption()
     {
