/*******************************************************************************
 * Copyright (c) 2015 Pablo Pavon Mariño.
 * All rights reserved. This program and the accompanying materials
 * are made available under the terms of the GNU Lesser Public License v2.1
 * which accompanies this distribution, and is available at
 * http://www.gnu.org/licenses/lgpl.html
 * <p>
 * Contributors:
 * Pablo Pavon Mariño - initial API and implementation
 ******************************************************************************/


package com.net2plan.gui.plugins.networkDesign.viewEditTopolTables.specificTables;

import cern.colt.matrix.tdouble.DoubleMatrix1D;
import com.google.common.collect.Sets;
import com.net2plan.gui.plugins.GUINetworkDesign;
import com.net2plan.gui.plugins.networkDesign.CellRenderers;
import com.net2plan.gui.plugins.networkDesign.ElementSelection;
import com.net2plan.gui.plugins.networkDesign.interfaces.ITableRowFilter;
import com.net2plan.gui.plugins.networkDesign.viewEditTopolTables.tableVisualizationFilters.TBFToFromCarriedTraffic;
import com.net2plan.gui.utils.ClassAwareTableModel;
import com.net2plan.gui.utils.StringLabeller;
import com.net2plan.gui.utils.WiderJComboBox;
import com.net2plan.interfaces.networkDesign.*;
import com.net2plan.internal.Constants.NetworkElementType;
import com.net2plan.internal.ErrorHandling;
import com.net2plan.libraries.IPUtils;
import com.net2plan.utils.Pair;
import com.net2plan.utils.StringUtils;
import net.miginfocom.swing.MigLayout;

import javax.swing.*;
import javax.swing.table.TableModel;
import java.awt.event.*;
import java.util.*;

/**
 */
@SuppressWarnings("unchecked")
public class AdvancedJTable_forwardingRule extends AdvancedJTable_networkElement
{
    private static final String netPlanViewTabName = "Forwarding rules";
    private static final String[] netPlanViewTableHeader = StringUtils.arrayOf("Node", "Demand", "Outgoing link", "Splitting ratio", "Carried traffic");
    private static final String[] netPlanViewTableTips = StringUtils.arrayOf("Node where the forwarding rule is installed", "Demand", "Outgoing link", "Percentage of the traffic entering the node going through the outgoing link", "Carried traffic in this link for the demand");
    private static final int COLUMN_NODE = 0;
    public static final int COLUMN_DEMAND = 1;
    public static final int COLUMN_OUTGOINGLINK = 2;
    private static final int COLUMN_SPLITTINGRATIO = 3;
    private static final int COLUMN_CARRIEDTRAFFIC = 4;

    public AdvancedJTable_forwardingRule(final GUINetworkDesign callback)
    {
        super(createTableModel(callback), callback, NetworkElementType.FORWARDING_RULE, false);
        setDefaultCellRenderers(callback);
        setSpecificCellRenderers();
        setColumnRowSortingFixedAndNonFixedTable();
        fixedTable.setDefaultRenderer(Boolean.class, this.getDefaultRenderer(Boolean.class));
        fixedTable.setDefaultRenderer(Double.class, this.getDefaultRenderer(Double.class));
        fixedTable.setDefaultRenderer(Object.class, this.getDefaultRenderer(Object.class));
        fixedTable.setDefaultRenderer(Float.class, this.getDefaultRenderer(Float.class));
        fixedTable.setDefaultRenderer(Long.class, this.getDefaultRenderer(Long.class));
        fixedTable.setDefaultRenderer(Integer.class, this.getDefaultRenderer(Integer.class));
        fixedTable.setDefaultRenderer(String.class, this.getDefaultRenderer(String.class));
        fixedTable.getTableHeader().setDefaultRenderer(new CellRenderers.FixedTableHeaderRenderer());
    }

    public List<Object[]> getAllData(NetPlan currentState, ArrayList<String> attributesColumns)
    {
        final List<Pair<Demand, Link>> rowVisibleFRs = getVisibleElementsInTable();
        List<Object[]> allForwardingRuleData = new LinkedList<Object[]>();
        double accum_carriedTraffic = 0;
        for (Pair<Demand, Link> demandLinkPair : rowVisibleFRs)
        {
            Demand demand = demandLinkPair.getFirst();
            Node ingressNode = demand.getIngressNode();
            Node egressNode = demand.getEgressNode();
            String ingressNodeName = ingressNode.getName();
            String egressNodeName = egressNode.getName();

            Link link = demandLinkPair.getSecond();
            Node originNode = link.getOriginNode();
            Node destinationNode = link.getDestinationNode();
            String originNodeName = originNode.getName();
            String destinationNodeName = destinationNode.getName();

            Object[] forwardingRuleData = new Object[netPlanViewTableHeader.length];
            forwardingRuleData[COLUMN_NODE] = originNode.getIndex() + (originNodeName.isEmpty() ? "" : " (" + originNodeName + ")");
            forwardingRuleData[COLUMN_DEMAND] = demand.getIndex() + " (" + ingressNode.getIndex() + (ingressNodeName.isEmpty() ? "" : " (" + ingressNodeName + ")") + " -> " + egressNode.getIndex() + (egressNodeName.isEmpty() ? "" : " (" + egressNodeName + ")") + ")";
            forwardingRuleData[COLUMN_OUTGOINGLINK] = link.getIndex() + " (" + originNode.getIndex() + (originNodeName.isEmpty() ? "" : " (" + originNodeName + ")") + " -> " + destinationNode.getIndex() + (destinationNodeName.isEmpty() ? "" : " (" + destinationNodeName + ")") + ")";
            forwardingRuleData[COLUMN_SPLITTINGRATIO] = currentState.getForwardingRuleSplittingFactor(demand, link);
            forwardingRuleData[COLUMN_CARRIEDTRAFFIC] = currentState.getForwardingRuleCarriedTraffic(demand, link);

            accum_carriedTraffic += currentState.getForwardingRuleCarriedTraffic(demand, link);
            allForwardingRuleData.add(forwardingRuleData);
        }

        /* Add the aggregation row with the aggregated statistics */
        final LastRowAggregatedValue[] aggregatedData = new LastRowAggregatedValue[netPlanViewTableHeader.length + attributesColumns.size()];
        Arrays.fill(aggregatedData, new LastRowAggregatedValue());
        aggregatedData[COLUMN_CARRIEDTRAFFIC] = new LastRowAggregatedValue(accum_carriedTraffic);
        allForwardingRuleData.add(aggregatedData);

        return allForwardingRuleData;
    }

    public String getTabName()
    {
        return netPlanViewTabName;
    }

    public String[] getTableHeaders()
    {
        return netPlanViewTableHeader;
    }

    public String[] getCurrentTableHeaders()
    {
        ArrayList<String> attColumnsHeaders = getAttributesColumnsHeaders();
        String[] headers = new String[netPlanViewTableHeader.length + attColumnsHeaders.size()];
        for (int i = 0; i < headers.length; i++)
        {
            if (i < netPlanViewTableHeader.length)
            {
                headers[i] = netPlanViewTableHeader[i];
            } else
            {
                headers[i] = "Att: " + attColumnsHeaders.get(i - netPlanViewTableHeader.length);
            }
        }


        return headers;
    }

    public String[] getTableTips()
    {
        return netPlanViewTableTips;
    }

    public boolean hasElements()
    {
        final ITableRowFilter rf = callback.getVisualizationState().getTableRowFilter();
        final NetworkLayer layer = callback.getDesign().getNetworkLayerDefault();
        return rf == null ? callback.getDesign().hasForwardingRules(layer) : rf.hasForwardingRules(layer);
    }

    @Override
    public int getAttributesColumnIndex()
    {
        return 0;
    }

//    public int[] getColumnsOfSpecialComparatorForSorting() {
//        return new int[]{0, 1, 2};
//    }

    private static TableModel createTableModel(final GUINetworkDesign callback)
    {
        TableModel forwardingRuleTableModel = new ClassAwareTableModel(new Object[1][netPlanViewTableHeader.length], netPlanViewTableHeader)
        {
            private static final long serialVersionUID = 1L;

            @Override
            public boolean isCellEditable(int rowIndex, int columnIndex)
            {
                if (!callback.getVisualizationState().isNetPlanEditable()) return false;
                if (getValueAt(rowIndex, columnIndex) == null) return false;
                if (rowIndex == getRowCount() - 1) return false; // the last row is for the aggregated info

                return columnIndex == COLUMN_SPLITTINGRATIO || columnIndex >= netPlanViewTableHeader.length;
            }

            @Override
            public void setValueAt(Object newValue, int row, int column)
            {
                Object oldValue = getValueAt(row, column);

                if (newValue.equals(oldValue)) return;

                NetPlan netPlan = callback.getDesign();

                if (getValueAt(row, 0) == null) row = row - 1;
                final Pair<Long, Long> forwardingRule = Pair.of((Long) getValueAt(row, 1), (Long) getValueAt(row, 2));
                final Demand demand = netPlan.getDemandFromId(forwardingRule.getFirst());
                final Link link = netPlan.getLinkFromId(forwardingRule.getSecond());

				/* Perform checks, if needed */
                try
                {
                    switch (column)
                    {
                        case COLUMN_SPLITTINGRATIO:
                            netPlan.setForwardingRule(demand, link, Double.parseDouble(newValue.toString()));
                            callback.updateVisualizationAfterChanges(Sets.newHashSet(NetworkElementType.FORWARDING_RULE));
                            callback.getVisualizationState().pickForwardingRule(Pair.of(demand, link));
                            callback.updateVisualizationAfterPick();
                            callback.addNetPlanChange();
                            break;

                        default:
                            break;
                    }

                } catch (Throwable ex)
                {
                    ErrorHandling.showErrorDialog(ex.getMessage(), "Error modifying forwarding rule");
                    return;
                }

				/* Set new value */
                super.setValueAt(newValue, row, column);
            }
        };
        return forwardingRuleTableModel;
    }

    private void setDefaultCellRenderers(final GUINetworkDesign callback)
    {
        setDefaultRenderer(Boolean.class, new CellRenderers.CheckBoxRenderer());
        setDefaultRenderer(Double.class, new CellRenderers.NumberCellRenderer());
        setDefaultRenderer(Object.class, new CellRenderers.NonEditableCellRenderer());
        setDefaultRenderer(Float.class, new CellRenderers.NumberCellRenderer());
        setDefaultRenderer(Long.class, new CellRenderers.NumberCellRenderer());
        setDefaultRenderer(Integer.class, new CellRenderers.NumberCellRenderer());
        setDefaultRenderer(String.class, new CellRenderers.NonEditableCellRenderer());

        setDefaultRenderer(Boolean.class, new CellRenderers.ForwardingRuleRenderer(getDefaultRenderer(Boolean.class), callback));
        setDefaultRenderer(Double.class, new CellRenderers.ForwardingRuleRenderer(getDefaultRenderer(Double.class), callback));
        setDefaultRenderer(Object.class, new CellRenderers.ForwardingRuleRenderer(getDefaultRenderer(Object.class), callback));
        setDefaultRenderer(Float.class, new CellRenderers.ForwardingRuleRenderer(getDefaultRenderer(Float.class), callback));
        setDefaultRenderer(Long.class, new CellRenderers.ForwardingRuleRenderer(getDefaultRenderer(Long.class), callback));
        setDefaultRenderer(Integer.class, new CellRenderers.ForwardingRuleRenderer(getDefaultRenderer(Integer.class), callback));
        setDefaultRenderer(String.class, new CellRenderers.ForwardingRuleRenderer(getDefaultRenderer(String.class), callback));
    }

    private void setSpecificCellRenderers()
    {
    }

    @Override
    public void setColumnRowSortingFixedAndNonFixedTable()
    {
        setAutoCreateRowSorter(true);
        final Set<Integer> columnsWithDoubleAndThenParenthesis = Sets.newHashSet(COLUMN_NODE, COLUMN_DEMAND, COLUMN_OUTGOINGLINK);
        DefaultRowSorter rowSorter = ((DefaultRowSorter) getRowSorter());
        for (int col = 0; col <= COLUMN_CARRIEDTRAFFIC; col++)
            rowSorter.setComparator(col, new AdvancedJTable_networkElement.ColumnComparator(rowSorter, columnsWithDoubleAndThenParenthesis.contains(col)));
        fixedTable.setAutoCreateRowSorter(true);
        fixedTable.setRowSorter(this.getRowSorter());
        rowSorter = ((DefaultRowSorter) fixedTable.getRowSorter());
        for (int col = 0; col <= COLUMN_CARRIEDTRAFFIC; col++)
            rowSorter.setComparator(col, new AdvancedJTable_networkElement.ColumnComparator(rowSorter, columnsWithDoubleAndThenParenthesis.contains(col)));
    }

    public int getNumberOfDecoratorColumns()
    {
        return 2;
    }

    @Override
    public ArrayList<String> getAttributesColumnsHeaders()
    {
        return new ArrayList<String>();
    }


    public void showInCanvas(MouseEvent e, ElementSelection selection)
    {
        if (selection.getElementType() != NetworkElementType.FORWARDING_RULE)
            throw new RuntimeException("Unmatched items with table, selected items are of type: " + selection.getElementType());

        final NetPlan np = callback.getDesign();
        callback.getVisualizationState().pickForwardingRule(selection.getForwardingRules());
        callback.updateVisualizationAfterPick();
    }

    public void doPopup(final MouseEvent e, final int row, final ElementSelection selection)
    {
        assert selection != null;

        final JPopupMenu popup = new JPopupMenu();

        final List<Pair<Demand, Link>> frRowsInTheTable = getVisibleElementsInTable();

        if (selection.getSelectionType() != ElementSelection.SelectionType.EMPTY)
            if (selection.getElementType() != NetworkElementType.FORWARDING_RULE)
                throw new RuntimeException("Unmatched items with table, selected items are of type: " + selection.getElementType());

        /* Add the popup menu option of the filters */
        final List<Pair<Demand, Link>> selectedFRs = selection.getForwardingRules();
        final JMenu submenuFilters = new JMenu("Filters");
        if (!selectedFRs.isEmpty())
        {
            final JMenuItem filterKeepElementsAffectedThisLayer = new JMenuItem("This layer: Keep elements associated to this forwarding rule traffic");
            final JMenuItem filterKeepElementsAffectedAllLayers = new JMenuItem("All layers: Keep elements associated to this forwarding rule traffic");
            submenuFilters.add(filterKeepElementsAffectedThisLayer);
            if (callback.getDesign().getNumberOfLayers() > 1) submenuFilters.add(filterKeepElementsAffectedAllLayers);
            filterKeepElementsAffectedThisLayer.addActionListener(e1 ->
            {
<<<<<<< HEAD
                if (selectedFRs.size() > 1) throw new RuntimeException();
                TBFToFromCarriedTraffic filter = new TBFToFromCarriedTraffic(selectedFRs.get(0), true);
                callback.getVisualizationState().updateTableRowFilter(filter);
                callback.updateVisualizationJustTables();
            });
            filterKeepElementsAffectedAllLayers.addActionListener(e1 ->
            {
                if (selectedFRs.size() > 1) throw new RuntimeException();
                TBFToFromCarriedTraffic filter = new TBFToFromCarriedTraffic(selectedFRs.get(0), false);
                callback.getVisualizationState().updateTableRowFilter(filter);
                callback.updateVisualizationJustTables();
            });
=======
				@Override
				public void actionPerformed(ActionEvent e) 
				{
	            	if (selectedFRs.isEmpty()) return;
	            	TBFToFromCarriedTraffic filter = null;
	            	for (Pair<Demand,Link> fr : selectedFRs)
	            	{
	            		if (filter == null)
	            			filter = new TBFToFromCarriedTraffic(fr, true);
	            		else
	            			filter.recomputeApplyingShowIf_ThisOrThat(new TBFToFromCarriedTraffic(fr, true));
	            	}
					callback.getVisualizationState().updateTableRowFilter(filter , true);
					callback.updateVisualizationJustTables();
				}
			});
            filterKeepElementsAffectedAllLayers.addActionListener(new ActionListener() 
            {
				@Override
				public void actionPerformed(ActionEvent e) 
				{
	            	if (selectedFRs.isEmpty()) return;
	            	TBFToFromCarriedTraffic filter = null;
	            	for (Pair<Demand,Link> fr : selectedFRs)
	            	{
	            		if (filter == null)
	            			filter = new TBFToFromCarriedTraffic(fr, false);
	            		else
	            			filter.recomputeApplyingShowIf_ThisOrThat(new TBFToFromCarriedTraffic(fr, false));
	            	}
					callback.getVisualizationState().updateTableRowFilter(filter , true);
					callback.updateVisualizationJustTables();
				}
			});
>>>>>>> 8b946ee6
        }
        popup.add(submenuFilters);
        popup.addSeparator();


        if (callback.getVisualizationState().isNetPlanEditable())
        {
            popup.add(getAddOption());
            for (JComponent item : getExtraAddOptions())
                popup.add(item);
        }

        if (!frRowsInTheTable.isEmpty())
        {
            if (callback.getVisualizationState().isNetPlanEditable())
            {
                if (row != -1)
                {
                    if (popup.getSubElements().length > 0) popup.addSeparator();

                    JMenuItem removeItem = new JMenuItem("Remove selected " + networkElementType + "s");
                    removeItem.addActionListener(new ActionListener()
                    {
                        @Override
                        public void actionPerformed(ActionEvent e)
                        {
                            NetPlan netPlan = callback.getDesign();

                            try
                            {
                                for (Pair<Demand, Link> selectedFR : selectedFRs)
                                    netPlan.setForwardingRule(selectedFR.getFirst(), selectedFR.getSecond(), 0);

                                callback.getVisualizationState().resetPickedState();
                                callback.updateVisualizationAfterChanges(Sets.newHashSet(NetworkElementType.FORWARDING_RULE));
                                callback.addNetPlanChange();
                            } catch (Throwable ex)
                            {
                                ErrorHandling.addErrorOrException(ex, getClass());
                                ErrorHandling.showErrorDialog("Unable to remove " + networkElementType);
                            }
                        }
                    });

                    popup.add(removeItem);
                }
            }
        }

        popup.show(e.getComponent(), e.getX(), e.getY());
    }

    @Override
    protected JMenuItem getAddOption()
    {
        JMenuItem addItem = new JMenuItem("Add " + networkElementType);
        addItem.addActionListener(new ActionListener()
        {
            @Override
            public void actionPerformed(ActionEvent e)
            {
                try
                {
                    createForwardingRuleGUI(callback);
                    callback.getVisualizationState().resetPickedState();
                    callback.updateVisualizationAfterChanges(Sets.newHashSet(NetworkElementType.FORWARDING_RULE));
                    callback.addNetPlanChange();
                } catch (Throwable ex)
                {
                    ErrorHandling.showErrorDialog(ex.getMessage(), "Unable to add " + networkElementType);
                }
            }
        });

        NetPlan netPlan = callback.getDesign();
        if (!netPlan.hasLinks() || !netPlan.hasDemands()) addItem.setEnabled(false);

        return addItem;
    }

    private static void createForwardingRuleGUI(final GUINetworkDesign callback)
    {
        final NetPlan netPlan = callback.getDesign();
        final JComboBox nodeSelector = new WiderJComboBox();
        final JComboBox linkSelector = new WiderJComboBox();
        final JComboBox demandSelector = new WiderJComboBox();
        final JTextField txt_splittingRatio = new JTextField(5);

        ItemListener nodeListener = new ItemListener()
        {
            @Override
            public void itemStateChanged(ItemEvent e)
            {
                JComboBox me = (JComboBox) e.getSource();
                linkSelector.removeAllItems();
                long nodeId = (long) ((StringLabeller) me.getSelectedItem()).getObject();
                Set<Link> links = netPlan.getNodeFromId(nodeId).getOutgoingLinksAllLayers();
                for (Link link : links)
                {
                    String originNodeLabel = "Node " + link.getOriginNode().getId();
                    if (!link.getOriginNode().getName().isEmpty())
                        originNodeLabel += " (" + link.getOriginNode().getName() + ")";
                    String destinationNodeLabel = "Node " + link.getDestinationNode().getId();
                    if (!link.getDestinationNode().getName().isEmpty())
                        destinationNodeLabel += " (" + link.getDestinationNode().getName() + ")";
                    String linkLabel = "e" + link.getId() + ": " + originNodeLabel + " -> " + destinationNodeLabel;
                    linkSelector.addItem(StringLabeller.of(link.getId(), linkLabel));
                }

                linkSelector.setSelectedIndex(0);
            }
        };

        ItemListener linkDemandListener = new ItemListener()
        {
            @Override
            public void itemStateChanged(ItemEvent e)
            {
                Demand demand = netPlan.getDemandFromId((long) ((StringLabeller) demandSelector.getSelectedItem()).getObject());
                Link link = netPlan.getLinkFromId((long) ((StringLabeller) linkSelector.getSelectedItem()).getObject());
                double splittingRatio;
                if (netPlan.getForwardingRuleSplittingFactor(demand, link) > 0)
                {
                    splittingRatio = netPlan.getForwardingRuleSplittingFactor(demand, link);
                } else
                {
                    Node node = link.getOriginNode();
                    Map<Pair<Demand, Link>, Double> forwardingRules_thisNode = node.getForwardingRules(demand);
                    double totalSplittingRatio = 0;
                    for (Double value : forwardingRules_thisNode.values()) totalSplittingRatio += value;

                    splittingRatio = Math.max(0, 1 - totalSplittingRatio);
                }

                txt_splittingRatio.setText(Double.toString(splittingRatio));
            }
        };

        nodeSelector.addItemListener(nodeListener);

        for (Node node : netPlan.getNodes())
        {
            if (node.getOutgoingLinks().isEmpty()) continue;

            final String nodeName = node.getName();
            String nodeLabel = "Node " + node.getId();
            if (!nodeName.isEmpty()) nodeLabel += " (" + nodeName + ")";

            nodeSelector.addItem(StringLabeller.of(node.getId(), nodeLabel));
        }

        linkSelector.addItemListener(linkDemandListener);
        demandSelector.addItemListener(linkDemandListener);

        for (Demand demand : netPlan.getDemands())
        {
            String ingressNodeLabel = "Node " + demand.getIngressNode().getId();
            if (!demand.getIngressNode().getName().isEmpty())
                ingressNodeLabel += " (" + demand.getIngressNode().getName() + ")";
            String egressNodeLabel = "Node " + demand.getEgressNode().getId();
            if (!demand.getEgressNode().getName().isEmpty())
                egressNodeLabel += " (" + demand.getEgressNode().getName() + ")";
            String demandLabel = "d" + demand.getId() + ": " + ingressNodeLabel + " -> " + egressNodeLabel;
            demandSelector.addItem(StringLabeller.of(demand.getId(), demandLabel));
        }

        nodeSelector.setSelectedIndex(0);
        demandSelector.setSelectedIndex(0);

        JPanel pane = new JPanel(new MigLayout("fill", "[][grow]", "[][][][][]"));
        pane.add(new JLabel("Node where to install the rule: "));
        pane.add(nodeSelector, "wrap");
        pane.add(new JLabel("Outgoing link: "));
        pane.add(linkSelector, "wrap");
        pane.add(new JLabel("Demand: "));
        pane.add(demandSelector, "wrap");
        pane.add(new JLabel("Splitting ratio: "));
        pane.add(txt_splittingRatio, "wrap");

        while (true)
        {
            int result = JOptionPane.showConfirmDialog(null, pane, "Please enter information for the new forwarding rule", JOptionPane.OK_CANCEL_OPTION, JOptionPane.QUESTION_MESSAGE);
            if (result != JOptionPane.OK_OPTION) return;

            try
            {
                long demandId = (long) ((StringLabeller) demandSelector.getSelectedItem()).getObject();
                long linkId = (long) ((StringLabeller) linkSelector.getSelectedItem()).getObject();

                double splittingRatio;
                try
                {
                    splittingRatio = Double.parseDouble(txt_splittingRatio.getText());
                    if (splittingRatio <= 0) throw new RuntimeException();
                } catch (Throwable e)
                {
                    ErrorHandling.showErrorDialog("Splitting ratio must be a non-negative non-zero number", "Error adding forwarding rule");
                    continue;
                }

                netPlan.setForwardingRule(netPlan.getDemandFromId(demandId), netPlan.getLinkFromId(linkId), splittingRatio);
                break;
            } catch (Throwable ex)
            {
                ErrorHandling.showErrorDialog(ex.getMessage(), "Error adding forwarding rule");
            }
        }
    }

    @Override
    protected List<JComponent> getExtraAddOptions()
    {
        List<JComponent> options = new LinkedList<JComponent>();
        NetPlan netPlan = callback.getDesign();

        final JMenuItem ecmpRouting = new JMenuItem("Generate ECMP forwarding rules from link IGP weights");
        options.add(ecmpRouting);

        ecmpRouting.addActionListener(new ActionListener()
        {
            @Override
            public void actionPerformed(ActionEvent e)
            {
                NetPlan netPlan = callback.getDesign();
                DoubleMatrix1D linkWeightMap = IPUtils.getLinkWeightVector(netPlan);
                IPUtils.setECMPForwardingRulesFromLinkWeights(netPlan, linkWeightMap);
                callback.getVisualizationState().resetPickedState();
                callback.updateVisualizationAfterChanges(Sets.newHashSet(NetworkElementType.FORWARDING_RULE));
                callback.addNetPlanChange();
            }
        });

        if (!netPlan.hasLinks() || !netPlan.hasDemands()) ecmpRouting.setEnabled(false);

        return options;
    }

    @Override
    protected List<JComponent> getForcedOptions(ElementSelection selection)
    {
        return new LinkedList<>();
    }

    @Override
    protected List<JComponent> getExtraOptions(ElementSelection selection)
    {
        return new LinkedList<>();
    }

    private List<Pair<Demand, Link>> getVisibleElementsInTable()
    {
        final ITableRowFilter rf = callback.getVisualizationState().getTableRowFilter();
        final NetworkLayer layer = callback.getDesign().getNetworkLayerDefault();
        return rf == null ? new ArrayList<>(callback.getDesign().getForwardingRules(layer).keySet()) : rf.getVisibleForwardingRules(layer);
    }
}<|MERGE_RESOLUTION|>--- conflicted
+++ resolved
@@ -296,22 +296,8 @@
             final JMenuItem filterKeepElementsAffectedAllLayers = new JMenuItem("All layers: Keep elements associated to this forwarding rule traffic");
             submenuFilters.add(filterKeepElementsAffectedThisLayer);
             if (callback.getDesign().getNumberOfLayers() > 1) submenuFilters.add(filterKeepElementsAffectedAllLayers);
-            filterKeepElementsAffectedThisLayer.addActionListener(e1 ->
-            {
-<<<<<<< HEAD
-                if (selectedFRs.size() > 1) throw new RuntimeException();
-                TBFToFromCarriedTraffic filter = new TBFToFromCarriedTraffic(selectedFRs.get(0), true);
-                callback.getVisualizationState().updateTableRowFilter(filter);
-                callback.updateVisualizationJustTables();
-            });
-            filterKeepElementsAffectedAllLayers.addActionListener(e1 ->
-            {
-                if (selectedFRs.size() > 1) throw new RuntimeException();
-                TBFToFromCarriedTraffic filter = new TBFToFromCarriedTraffic(selectedFRs.get(0), false);
-                callback.getVisualizationState().updateTableRowFilter(filter);
-                callback.updateVisualizationJustTables();
-            });
-=======
+            filterKeepElementsAffectedThisLayer.addActionListener(new ActionListener() 
+            {
 				@Override
 				public void actionPerformed(ActionEvent e) 
 				{
@@ -346,7 +332,6 @@
 					callback.updateVisualizationJustTables();
 				}
 			});
->>>>>>> 8b946ee6
         }
         popup.add(submenuFilters);
         popup.addSeparator();
