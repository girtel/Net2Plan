<<<<<<< HEAD
#! /bin/bash
#*******************************************************************************
# Copyright (c) 2017 Pablo Pavon Marino and others.
# All rights reserved. This program and the accompanying materials
# are made available under the terms of the 2-clause BSD License 
# which accompanies this distribution, and is available at
# https://opensource.org/licenses/BSD-2-Clause
#
# Contributors:
#     Pablo Pavon Marino and others - initial API and implementation
#*******************************************************************************
=======
#!/bin/bash
>>>>>>> 0334695a
sudo apt-get update
sudo apt-get --assume-yes install glpk
<|MERGE_RESOLUTION|>--- conflicted
+++ resolved
@@ -1,17 +1,3 @@
-<<<<<<< HEAD
-#! /bin/bash
-#*******************************************************************************
-# Copyright (c) 2017 Pablo Pavon Marino and others.
-# All rights reserved. This program and the accompanying materials
-# are made available under the terms of the 2-clause BSD License 
-# which accompanies this distribution, and is available at
-# https://opensource.org/licenses/BSD-2-Clause
-#
-# Contributors:
-#     Pablo Pavon Marino and others - initial API and implementation
-#*******************************************************************************
-=======
-#!/bin/bash
->>>>>>> 0334695a
-sudo apt-get update
-sudo apt-get --assume-yes install glpk
+#!/bin/bash
+sudo apt-get update
+sudo apt-get --assume-yes install glpk